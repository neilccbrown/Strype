{
    "name": "project",
    "version": "0.1.0",
    "private": true,
    "scripts": {
        "serve": "vue-cli-service serve",
        "serve:https": "HTTPS=true vue-cli-service serve",
        "build": "vue-cli-service build",
        "i18n:report": "vue-cli-service i18n:report --src './src/**/*.?(js|vue)' --locales './src/localisation/**/*.json'",
        "lint": "vue-cli-service lint"
    },
    "dependencies": {
        "@microbit/microbit-fs": "^0.8.1",
        "@types/jquery": "^3.5.1",
        "@types/lodash": "^4.14.161",
        "@types/sortablejs": "^1.10.6",
        "@types/vuedraggable": "^2.23.1",
        "bootstrap": "^4.5.2",
        "bootstrap-vue": "^2.16.0",
        "core-js": "^3.6.5",
        "dapjs": "^2.2.0",
        "file-saver": "^2.0.2",
<<<<<<< HEAD
=======
        "jquery": "^3.5.1",
>>>>>>> 74649323
        "lodash": "^4.17.20",
        "node-hid": "^1.3.0",
        "sortablejs": "^1.11.2-alpha.3",
        "tigerpython-parser": "git+https://github.com/a-vorontsov/TigerPython-Parser.git",
        "vue": "^2.6.12",
        "vue-autosize-input": "^0.1.0",
        "vue-browser-detect-plugin": "^0.1.13",
        "vue-i18n": "^8.17.3",
        "vue-input-autowidth": "^1.0.10",
        "vuedraggable": "^2.24.1",
        "vuex": "^3.5.1"
    },
    "devDependencies": {
        "@types/file-saver": "^2.0.1",
        "@types/node-hid": "^1.2.0",
        "@types/w3c-web-usb": "^1.0.4",
        "@typescript-eslint/eslint-plugin": "^2.33.0",
        "@typescript-eslint/parser": "^2.33.0",
        "@vue/cli-plugin-babel": "^4.4.6",
        "@vue/cli-plugin-eslint": "^4.4.6",
        "@vue/cli-plugin-typescript": "^4.4.6",
        "@vue/cli-plugin-vuex": "^4.4.6",
        "@vue/cli-service": "^4.4.6",
        "@vue/eslint-config-typescript": "^5.1.0",
        "arkit": "^1.6.4",
        "eslint": "^6.7.2",
        "eslint-plugin-vue": "^6.2.2",
        "husky": "^4.2.5",
        "lint-staged": "^10.2.13",
        "sass": "^1.26.10",
        "sass-loader": "^8.0.2",
        "typescript": "^3.9.7",
        "vue-cli-plugin-i18n": "~1.0.1",
        "vue-simple-context-menu": "https://github.com/bkyf/vue-simple-context-menu/tarball/emit-hide-event",
        "vue-template-compiler": "^2.6.12"
    },
    "lint-staged": {
        "src/**/*.{ts,vue}": [
            "npm run lint"
        ]
    },
    "husky": {
        "hooks": {
            "pre-commit": "lint-staged"
        }
    }
}<|MERGE_RESOLUTION|>--- conflicted
+++ resolved
@@ -20,10 +20,7 @@
         "core-js": "^3.6.5",
         "dapjs": "^2.2.0",
         "file-saver": "^2.0.2",
-<<<<<<< HEAD
-=======
         "jquery": "^3.5.1",
->>>>>>> 74649323
         "lodash": "^4.17.20",
         "node-hid": "^1.3.0",
         "sortablejs": "^1.11.2-alpha.3",
