// We want to stress test loading and saving, so we pick a random frame
// and fill the slots with blanks or random content then see if it
// saves or not.

import {allFrameCommandsDefs, AllowedSlotContent, CommentFrameTypesIdentifier, DefIdentifiers, getFrameDefType, ImportFrameTypesIdentifiers, JointFrameIdentifiers, StandardFrameTypesIdentifiers} from "../../cypress/support/frame-types";
import seedrandom from "seedrandom";
import en from "../../../src/localisation/en/en_main.json";

import {WINDOW_STRYPE_HTMLIDS_PROPNAME} from "../../../src/helpers/sharedIdCssWithTests";
import {Page, test, expect, ElementHandle, JSHandle} from "@playwright/test";
import { rename } from "fs/promises";
import {checkFrameXorTextCursor, typeIndividually} from "../support/editor";
import {readFileSync} from "node:fs";
import {createBrowserProxy} from "../support/proxy";
import {load, save} from "../support/loading-saving";

let scssVars: {[varName: string]: string};
let strypeElIds: {[varName: string]: (...args: any[]) => Promise<string>};
test.beforeEach(async ({ page, browserName }, testInfo) => {
    // With regards to Chromium: several of these tests fail on Chromium in Playwright on Mac and
    // I can't figure out why.  I've tried them manually in Chrome and Chromium on the same
    // machine and it works fine, but I see in the video that the test fails in Playwright
    // (pressing right out of a comment frame puts the cursor at the beginning and makes a frame cursor).
    // Since it works in the real browsers, and on Webkit and Firefox, we just skip the tests in Chromium
    test.skip(testInfo.project.name == "chromium", "Cannot run in Chromium");
    if (browserName === "webkit" && process.platform === "win32") {
        // On Windows+Webkit it just can't seem to load the page for some reason:
        testInfo.skip(true, "Skipping on Windows + WebKit due to unknown problems");
    }

    // These tests can take longer than the default 30 seconds:
    testInfo.setTimeout(90000); // 90 seconds
    
    strypeElIds = createBrowserProxy(page, WINDOW_STRYPE_HTMLIDS_PROPNAME);
    await page.goto("./", {waitUntil: "load"});
    await page.waitForSelector("body");
    scssVars = await page.evaluate(() => (window as any)["StrypeSCSSVarsGlobals"]);
    //strypeElIds = await page.evaluate(() => (window as any)["StrypeHTMLELementsIDsGlobals"]);
    await page.evaluate(() => {
        (window as any).Playwright = true;
    });
    // Make browser's console.log output visible in our logs (useful for debugging):
    page.on("console", (msg) => {
        console.log("Browser log:", msg.text());
    });
});


type FrameEntry = {
    frameType: string;
    slotContent: string[];
    disabled?: boolean; // If missing, default is false
    // Note that if we are disabled, we should make sure all of body and joint are disabled.
    body?: FrameEntry[];
    joint?: FrameEntry[];
};

let rng = () => 0;

const framesBySection = [Object.values(ImportFrameTypesIdentifiers),
    [... Object.values(DefIdentifiers), ...Object.values(CommentFrameTypesIdentifier)],
    Object.values(StandardFrameTypesIdentifiers).filter((id) => id != "global" && id != "return" && id != "continue" && id != "break" && !Object.values(JointFrameIdentifiers).includes(id))];

function genRandomInt(n: number): number {
    // Get number into range of 0 to (n-1) inclusive:
    return ((rng() % n) + n) % n;
}
function pick<T>(ts: T[]): T {
    return ts[genRandomInt(ts.length)];
}

function genRandomString(includeSymbols: boolean) : string {
    // These are some easy valid characters and some awkward invalid ones, but
    // none that are valid Python operators:
    const candidates = includeSymbols ? "aB01#$!@_\\ü" : "aB01_ü";
    const len = genRandomInt(6);
    return Array.from({ length: len }, () => pick(candidates.split(""))).join("");
}

function genRandomExpression(level = 0) : string {
    // Keep a reasonable chance of just producing a simple name:
    if (genRandomInt(3) == 0 || level >= 3) {
        return genRandomString(true);
    }
    // Otherwise we glue together idents and operators and brackets:
    let expr = "";
    const len = genRandomInt(8 - level * 2);
    for (let i = 0; i < len; i++) {
        // Pick: ident, operator, string or bracket:
        expr += pick([
            () => genRandomString(true),
            () => pick(["0", "1", "-1", "+6.7", "0.78"]),
            () => pick(["+", "-", "*", "/", ">=", ">", " and ", " or ", " not ", " is ", " is not ", " not in "]),
            () => pick(["“”", "‘’", "“#”", "‘a’", "‘ foo bar ’", "‘+’", "“ and ”"]),
            () => {
                const brackets = pick([["(", ")"], ["[", "]"], ["{", "}"]]);
                return brackets[0] + genRandomExpression(level + 1) + brackets[1];
            },
        ] as (() => string)[])();
    }
    // If we have generated "is" <blank> "not" (which we encode as "is  not") it's going to get interpreted in the editor
    // as is not, so we just correct to the latter here:
    expr = expr.replaceAll(/is {2}not in/g, "is not  in");
    expr = expr.replaceAll(/is {2}not/g, "is not");
    // Similarly, > > will not be interpreted correctly so just discard one part:
    expr = expr.replaceAll(/> > >/g, ">");
    expr = expr.replaceAll(/> >/g, ">");
    return expr;
}

function disableAll(frames: FrameEntry[]) : FrameEntry[] {
    return frames.map((frame) => {
        return {
            ...frame,
            disabled: true,
            ...(frame.body != undefined ? {body: disableAll(frame.body)} : {}),
            ...(frame.joint != undefined ? {joint: disableAll(frame.joint)} : {}),
        };
    });  
}

function genRandomFrame(fromFrames: string[], level : number): FrameEntry {
    const id = pick(fromFrames);
    const def = getFrameDefType(id);
    const subLen = level == 2 ? 0 : genRandomInt(4 - level * 2);

    const children = def.allowChildren ? Array.from({ length: subLen }, () => genRandomFrame(framesBySection[2], level + 1)) : undefined;
    const jointChildren: FrameEntry[] | undefined = def.allowJointChildren ? [] : undefined;
    if (jointChildren != undefined && (id == "try" || genRandomInt(2) == 0)) {
        // Pick one then see what can follow that:
        let cur : string | undefined = pick(def.jointFrameTypes.filter((j) => !(j == "else" && id == "try")));
        while (cur != undefined) {
            const j = genRandomFrame([cur], level);
            jointChildren.push(j);
            const canFollow = getFrameDefType(j.frameType).jointFrameTypes.filter((f) => def.jointFrameTypes.includes(f));
            cur = canFollow && genRandomInt(3) != 0 ? pick(canFollow) : undefined; 
        }
    }
    
    // Disable 1 in 8:
    const disable = id != "blank" && id != "comment" && genRandomInt(8) == 0;
    
    return {
        frameType: id,
        ...(disable ? {disabled: true} : {}),
        slotContent: def.labels.filter((l) => l.showSlots ?? true).map((_, i) => {
            if (id == "import" || id == "from-import" || id == "funcdef" || ((id == "for" || id == "varassign") && i == 0) || ((id == "with") && i == 1)) {
                return genRandomString(false);
            }
            else {
                const expr = genRandomExpression();
                return id == "comment" || id == "library" ? expr.trim() : expr;
            }
        }),
        ...(children !== undefined ? { body: disable ? disableAll(children) : children } : {}),
        ...(jointChildren !== undefined ? { joint: disable ? disableAll(jointChildren) : jointChildren } : {}),
    };
}

async function disablePrev(page: Page, fromFollowingJoint: boolean) : Promise<void> {
    // We need to disable the frame just above us and it was joint.  We must do this by clicking
    // because we don't currently have keyboard support for disabling parts of
    // joint frames.  So we click just above the frame cursor:

    const elementHandle = await page.$(
        ".navigationPosition.caret:not(.invisible)"
    );

    if (!elementHandle) {
        throw new Error("Element not found");
    }

    const box = await elementHandle.boundingBox();

    if (!box) {
        throw new Error("Could not get bounding box");
    }
    const targetX = box.x + (fromFollowingJoint ? -10: 10);
    const targetY = box.y - (fromFollowingJoint ? 35 : 10);
    await page.mouse.click(targetX, targetY, {button: "right"});
    await page.waitForTimeout(200);
    await page.getByRole("menuitem", {name: en.contextMenu.disable}).click();
    await page.waitForTimeout(100);
}

async function enterFrame(page: Page, frame : FrameEntry, parentDisabled: boolean, beforeBody?: () => Promise<void>) : Promise<void> {
    const shortcut = Array.prototype.concat.apply([], Object.values(allFrameCommandsDefs)).find((d) => d.type.type === frame.frameType)?.shortcuts?.[0];
    if (shortcut) {
        if (shortcut == "\x13") {
            await page.keyboard.press("Enter");
        }
        else {
            await page.keyboard.type(shortcut);
        }
        await page.waitForTimeout(400);
        if (frame.frameType == "try") {
            // We delete the except which automatically gets generated, then add our own:
            await page.keyboard.press("ArrowDown");
            await page.waitForTimeout(100);
            await page.keyboard.press("Backspace");
            await page.waitForTimeout(100);
        }
    }
    else {
        console.log("Did not find shortcut for " + frame.frameType);
        return;
    }
    if (frame.frameType == "funccall") {
        // Have to remove default brackets:
        await page.keyboard.press("Delete");
        await page.waitForTimeout(100);
    }
    
    for (let i = 0; i < frame.slotContent.length; i++){
        const slotType = getFrameDefType(frame.frameType).labels.filter((l) => l.showSlots ?? true)[i].allowedSlotContent ?? AllowedSlotContent.TERMINAL_EXPRESSION;
        const s = frame.slotContent[i];
        console.log("Entering slot:   <<<" + s + ">>> into " + frame.frameType);
        await checkFrameXorTextCursor(page, false, "Slot of frame " + frame.frameType);
        const enterable = slotType == AllowedSlotContent.FREE_TEXT_DOCUMENTATION || slotType == AllowedSlotContent.LIBRARY_ADDRESS ? s : s.replaceAll(/[“”]/g, "\"").replaceAll(/[‘’]/g, "'");
        await typeIndividually(page, enterable, 200);
        await page.keyboard.press("ArrowRight");
        await page.waitForTimeout(100);
    }
    if (beforeBody) {
        await beforeBody();
    }
    if (frame.body !== undefined) {
        if (frame.frameType == "classdef") {
            // Need to remove the default constructor:
            await page.keyboard.press("Delete");
            await page.waitForTimeout(100);
        }
        
        for (const s of frame.body) {
            await checkFrameXorTextCursor(page, true, "Body of frame " + frame.frameType);
            await enterFrame(page, s, frame.disabled ?? false);
        }
        if (frame.joint && frame.joint.length > 0) {
            // We enter the next joint frame, and make any others a joint part of that:
            const [head, ...tail] = frame.joint;
            
            await enterFrame(page, {...head, joint: tail}, frame.disabled ?? false, frame.disabled && !parentDisabled && getFrameDefType(frame.frameType).isJointFrame ? () => disablePrev(page, true) : undefined);
        }
        else {
            await page.keyboard.press("ArrowDown");
            await page.waitForTimeout(100);
            if (frame.disabled && getFrameDefType(frame.frameType).isJointFrame) {
                await disablePrev(page, false);
            }
        }
    }
    // This must be last item because otherwise we couldn't enter the frame:
    if (frame.disabled && !parentDisabled && !getFrameDefType(frame.frameType).isJointFrame) {
        // With shift, one press should select whole frame, including any joint frames:
        await page.keyboard.press("Shift+ArrowUp");
        await page.waitForTimeout(100);
        await page.keyboard.press(" ");
        await page.waitForTimeout(500);
        await page.getByRole("menuitem", { name: en.contextMenu.disable }).click();
        await page.waitForTimeout(100);
        // Now it's disabled, a single down press should skip the entire lot:
        await page.keyboard.press("ArrowDown");
        await page.waitForTimeout(100);
    }
    
    
    await checkFrameXorTextCursor(page, true, "After frame " + frame.frameType);
}

async function fetchAll(arrayHandle : JSHandle<HTMLElement[]>) : Promise<ElementHandle<HTMLElement>[]> {
    // Get individual JSHandle<HTMLElement> for each item
    const elementCount = await arrayHandle.evaluate((arr) => arr.length);

    const handles: JSHandle<HTMLElement>[] = await Promise.all(
        Array.from({ length: elementCount }).map((_, i) => {
            return arrayHandle.evaluateHandle((arr, i) => arr[i], i);
        })
    );
    
    return handles.map((h) => h.asElement());
}

function visibleTextContent(elementHandle : JSHandle<HTMLElement>) : Promise<string> {
    return elementHandle.evaluate((el) => {
        function getVisibleText(node: Node): string {
            if (node.nodeType === Node.TEXT_NODE) {
                const parent = node.parentElement;
                const style = parent && window.getComputedStyle(parent);
                const hidden = !style || style.display === "none" || style.visibility === "hidden";
                return hidden ? "" : (parent?.classList.contains("operator-slot") && node.textContent?.match(/^[a-z ]+$/) ? " " + node.textContent + " " : node.textContent) || "";
            }

            if (node.nodeType === Node.ELEMENT_NODE) {
                const style = window.getComputedStyle(node as Element);
                if (style.display === "none" || style.visibility === "hidden") {
                    return "";
                }

                return Array.from(node.childNodes).map(getVisibleText).join("");
            }

            return "";
        }

        return getVisibleText(el);
    });
}

async function getAllFrames(container : ElementHandle<HTMLElement>) : Promise<FrameEntry[]> {
    // Now find all frames within those:
    const frameDivSelector = "." + scssVars.frameDivClassName;
    // Get all the frame divs
    const outermostFramesArr = await container.evaluateHandle((root, selector) => {
        const matches = Array.from(root.querySelectorAll(selector)) as HTMLElement[];

        return matches.filter((el) => {
            const enclosingFrame = el.parentElement?.closest(selector);
            return (
                !enclosingFrame || enclosingFrame.contains(root)
            );
        });
    }, frameDivSelector);

    const outermostFrames = await fetchAll(outermostFramesArr);
    
    const frameEntries = [] as FrameEntry[];
    for (const el of outermostFrames) {
        
        const body : undefined | FrameEntry[] = await el.$$(":scope > .frame-body-container").then((bodyContainers) => {
            if (bodyContainers.length == 0) {
                return Promise.resolve(undefined as undefined | FrameEntry[]);
            }
            else {
                return getAllFrames(bodyContainers[0] as ElementHandle<HTMLElement>) as Promise<FrameEntry[] | undefined>;
            }
        });
        const joint : undefined | FrameEntry[] = await el.$$(":scope > .joint-frames").then((jointContainers) => {
            if (jointContainers.length == 0) {
                return Promise.resolve(undefined as undefined | FrameEntry[]);
            }
            else {
                return getAllFrames(jointContainers[0] as ElementHandle<HTMLElement>) as Promise<FrameEntry[] | undefined>;
            }
        });
        const slotEls = await el.$$(":scope > .frame-header .label-slot-structure");
        const slots = await Promise.all(slotEls.map( (el) => visibleTextContent(el as ElementHandle<HTMLElement>)));
        const frameType = await el.getAttribute("data-frameType");
        const disabled = await el.evaluate((el) => el.classList.contains("disabled"));
        frameEntries.push({
            frameType: frameType ?? "<unknown>",
            slotContent: slots.map((s) => s.replace(/\u200B/g, "") ?? ""),
            ...(disabled ? {disabled: true} : {}),
            ...(body !== undefined ? { body } : {}),
            ...(joint !== undefined ? { joint } : {}),
        });
    }
    return frameEntries;
}

async function getFramesFromDOM(page: Page) : Promise<FrameEntry[][]> {
    const containers = await page.$$(".container-frames");
    return Promise.all(containers.map((container) => getAllFrames(container as ElementHandle<HTMLElement>)));
}

async function newProject(page: Page) : Promise<void> {
    // New is located in the menu, so we need to open it first, then find the link and click on it:
    await page.click("#" + await strypeElIds.getEditorMenuUID());
    await page.waitForTimeout(200);
    await page.click("#" + await strypeElIds.getNewProjectLinkId());
    await page.waitForTimeout(2000);
}

async function testSpecific(page: Page, sections: FrameEntry[][], projectDoc?: string) : Promise<void> {
    await page.keyboard.press("Delete");
    await page.keyboard.press("Delete");
    await page.keyboard.press("ArrowUp");
    await page.keyboard.press("ArrowUp");
    
    if (projectDoc) {
        await page.keyboard.press("ArrowLeft");
        await page.waitForTimeout(100);
        const lines = projectDoc.split("\n");
        for (let i = 0; i < lines.length; i++) {
            if (i > 0) {
                await page.keyboard.press("Shift+Enter");
            }
            await page.keyboard.type(lines[i]);
        }
        await page.waitForTimeout(100);
        await page.keyboard.press("ArrowRight");
        await page.waitForTimeout(500);
    }

    for (let section = 0; section < 3; section++) {
        for (let j = 0; j < sections[section].length; j++) {
            await enterFrame(page, sections[section][j], false);
        }
        await page.keyboard.press("ArrowDown");
        await page.waitForTimeout(100);
    }
    const dom = await getFramesFromDOM(page);
    expect(dom).toEqual(sections);
    const savePath = await save(page);
    await newProject(page);
    
    // Log for debugging purposes:
    try {
        const contents = readFileSync(savePath, "utf8");
        console.log(contents);
    }
    catch (err) {
        console.error("Error reading file:", err);
    }
    
    // Must make it have .spy extension:
    await rename(savePath, savePath + ".spy");
    await load(page, savePath + ".spy");
    const dom2 = await getFramesFromDOM(page);
    // Just one should be needed, but why not both just in case:
    expect(dom2).toEqual(sections);
    expect(dom2).toEqual(dom);
}

test.describe("Enters, saves and loads random frame", () => {
    for (let i = 0; i < 5; i++) {
        test("Tests random entry #" + i, async ({page}, testInfo) => {
            // Increase test timeout:
            test.setTimeout(180_000);
            // Don't retry these tests; if they fail, we want to know:
            if (testInfo.retry > 0) {
                return;
            }
            
            await page.keyboard.press("Delete");
            await page.keyboard.press("Delete");
            await page.keyboard.press("ArrowUp");
            await page.keyboard.press("ArrowUp");

            const seed = Math.random().toString();
            console.log(`Seed: "${seed}"`);
            const prng = seedrandom(seed);
            rng = prng.int32.bind(prng);
            if (genRandomInt(3) == 1) {
                await page.keyboard.press("ArrowLeft");
                await page.waitForTimeout(100);
                await page.keyboard.type("Doc " + rng());
                await page.keyboard.press("ArrowRight");
                await page.waitForTimeout(100);
            }
            
            const frames = [[], [], []] as FrameEntry[][];
            for (let section = 0; section < 3; section++) {
                const numFrames = 5;
                for (let j = 0; j < numFrames; j++) {
                    const f = genRandomFrame(framesBySection[section], 0);
                    await enterFrame(page, f, false);
                    frames[section].push(f);
                }
                await page.keyboard.press("ArrowDown");
                await page.waitForTimeout(100);
            }
            console.log(JSON.stringify(frames, null, 2));
            const dom = await getFramesFromDOM(page);
            expect(dom, seed).toEqual(frames);
            const savePath = await save(page);
            await newProject(page);
            // Log for debugging purposes:
            try {
                const contents = readFileSync(savePath, "utf8");
                console.log(contents);
            }
            catch (err) {
                console.error("Error reading file:", err);
            }

            // Must make it have .spy extension:
            await rename(savePath, savePath + ".spy");
            await load(page, savePath + ".spy");
            const dom2 = await getFramesFromDOM(page);
            // Just one should be needed, but why not both just in case:
            expect(dom2, seed).toEqual(frames);
            expect(dom2, seed).toEqual(dom);
        });
    }
});

// Here we test some specifics which previously failed:
test.describe("Enters, saves and loads specific frames", () => {
    test("Tests funccall beginning with #", async ({page}) => {
        await testSpecific(page, [[], [], [
            {frameType: "funccall", slotContent: ["foo"]},
            {frameType: "funccall", slotContent: ["#bar"]},
            {frameType: "funccall", slotContent: ["baz"]},
        ]]);
    });
    test("Empty comments", async ({page}) => {
        await testSpecific(page, [[], [], [
            {frameType: "comment", slotContent: [""]},
            {frameType: "funccall", slotContent: ["foo()"]},
            {frameType: "comment", slotContent: [""]},
        ]]);
    });
    test("Project documentation #1", async ({page}) => {
        await testSpecific(page, [[], [], [
            {frameType: "funccall", slotContent: ["foo()"]},
        ]], "This is the project docs");
    });
    test("Project documentation #2", async ({page}) => {
        await testSpecific(page, [[
            {frameType: "comment", slotContent: ["This is an import comment"]}], [], [
            {frameType: "funccall", slotContent: ["foo()"]},
        ]]);
    });
    test("Project documentation #3", async ({page}) => {
        await testSpecific(page, [[], [], [
            {frameType: "funccall", slotContent: ["foo()"]},
        ]], "This is the project docs\nwith newlines in it\nand a trailing newline\n");
    });
    test("Tests trailing blank line", async ({page}) => {
        await testSpecific(page, [[], [], [
            {frameType: "blank", slotContent: []},
            {frameType: "funccall", slotContent: ["foo()"]},
            {frameType: "blank", slotContent: []},
        ]]);
    });
    test("Tests blank between while and if", async ({page}) => {
        await testSpecific(page, [[], [], [
            {frameType: "while", slotContent: ["foo"], body: [], joint: []},
            {frameType: "blank", slotContent: []},
            {frameType: "if", slotContent: ["foo"], body: [], joint: []},
        ]]);
    });
    test("Tests blank inside while", async ({page}) => {
        await testSpecific(page, [[], [], [
            {frameType: "while", slotContent: ["foo"], body: [
                {frameType: "blank", slotContent: []},
            ], joint: []},
            {frameType: "if", slotContent: ["foo"], body: [], joint: []},
        ]]);
    });
    test("Tests blank inside and after if", async ({page}) => {
        await testSpecific(page, [[], [], [
            {frameType: "if", slotContent: ["foo"], joint: [], body: [
                {frameType: "comment", slotContent: ["Inside if"]},
                {frameType: "blank", slotContent: []},
            ]},
            {frameType: "blank", slotContent: []},
            {frameType: "raise", slotContent: ["foo"]},
        ]]);
    });

    test("Blanks at the end of funcdef", async ({page}) => {
        await testSpecific(page, [[], [
            {frameType: "funcdef", slotContent: ["foo", "", ""], body: [
                {frameType: "blank", slotContent: []},
                {frameType: "while", slotContent: ["foo"], body: [
                    {frameType: "comment", slotContent: ["Inside def"]},
                ], joint: []},
                {frameType: "blank", slotContent: []},
            ]},
        ], [
            {frameType: "blank", slotContent: []},
            {frameType: "while", slotContent: ["foo"], body: [
                {frameType: "comment", slotContent: ["Inside while"]},
            ], joint: []},
            {frameType: "comment", slotContent: ["Outside while"]},
        ]]);
    });

    test("Blanks at the end of funcdef #2", async ({page}) => {
        await testSpecific(page, [[], [
            {frameType: "funcdef", slotContent: ["foo", "", ""], body: [
                {frameType: "blank", slotContent: []},
                {frameType: "blank", slotContent: []},
                {frameType: "blank", slotContent: []},
            ]},
            {frameType: "comment", slotContent: ["A"]},
            {frameType: "comment", slotContent: ["B"]},
            {frameType: "comment", slotContent: ["C"]},
        ], []]);
    });

    test("Test weird number on assignment LHS", async ({page}) => {
        await testSpecific(page, [[], [], [
            {frameType: "varassign", slotContent: ["1_", "#!0"]},
        ]]);
    });
    test("Test weird number on assignment LHS #2", async ({page}) => {
        await testSpecific(page, [[], [], [
            {frameType: "varassign", slotContent: ["01", "#!0"]},
        ]]);
    });

    test("Comments at the end of funcdefs", async ({page}) => {
        await testSpecific(page, [[], [
            {frameType: "funcdef", slotContent: ["foo", "", ""], body: [
                {frameType: "varassign", slotContent: ["1_", "#!0"]},
                {frameType: "while", slotContent: ["foo"], body: [], joint: []},
                {frameType: "comment", slotContent: ["Inside def"]},
            ]},
            {frameType: "comment", slotContent: ["Outside def"]},
        ], [
            {frameType: "blank", slotContent: []},
            {frameType: "while", slotContent: ["foo"], body: [
                {frameType: "comment", slotContent: ["Inside while"]},
            ], joint: []},
            {frameType: "comment", slotContent: ["Outside while"]},
        ]]);
    });

    test("Comment-only body", async ({page}) => {
        await testSpecific(page, [[], [], [
            {frameType: "while", slotContent: ["foo"], body: [
                {frameType: "comment", slotContent: ["Only comment in body"]},
            ], joint: []},
            {frameType: "raise", slotContent: ["foo"]},
        ]]);
    });

    test("For with else", async ({page}) => {
        await testSpecific(page, [[], [], [
            {frameType: "for", slotContent: ["foo", "bar"], body: [
                {frameType: "raise", slotContent: ["baz"]},
            ], joint: [
                {frameType: "else", slotContent: [], body: [
                    {frameType: "raise", slotContent: ["abc"]},
                ]},
            ]},
            {frameType: "raise", slotContent: ["foo"]},
        ]]);
    });
    
    test("For+if", async ({page}) => {
        await testSpecific(page, [[], [],
            [
                {
                    "frameType": "for",
                    "slotContent": [
                        "01",
                        "ü_",
                    ],
                    "body": [
                        {
                            "frameType": "if",
                            "slotContent": [
                                "\\",
                            ],
                            "body": [
                                {
                                    "frameType": "for",
                                    "slotContent": [
                                        "B",
                                        "",
                                    ],
                                    "body": [],
                                    "joint": [],
                                },
                            ],
                            "joint": [
                                {
                                    "frameType": "else",
                                    "slotContent": [],
                                    "body": [
                                        {
                                            "frameType": "if",
                                            "slotContent": [
                                                "B#1",
                                            ],
                                            "body": [],
                                            "joint": [],
                                        },
                                    ],
                                },
                            ],
                        },
                        {
                            "frameType": "funccall",
                            "slotContent": [
                                "",
                            ],
                        },
                    ],
                    "joint": [],
                },
                {
                    "frameType": "raise",
                    "slotContent": [
                        "",
                    ],
                },
            ],
        ]);
    });

    test("While with else", async ({page}) => {
        await testSpecific(page, [[], [], [
            {frameType: "while", slotContent: ["True"], body: [
                {frameType: "raise", slotContent: ["baz"]},
            ], joint: [
                {frameType: "else", slotContent: [], body: [
                    {frameType: "raise", slotContent: ["abc"]},
                ]},
            ]},
            {frameType: "raise", slotContent: ["foo"]},
        ]]);
    });

    test("Blanks in try", async ({page}) => {
        test.slow();
        await testSpecific(page, [[], [],
            [
                {
                    "frameType": "funccall",
                    "slotContent": [
                        "ü1",
                    ],
                },
                {
                    "frameType": "comment",
                    "slotContent": [
                        "aa",
                    ],
                },
                {
                    "frameType": "while",
                    "slotContent": [
                        "",
                    ],
                    "body": [
                        {
                            "frameType": "if",
                            "slotContent": [
                                "Bü",
                            ],
                            "body": [
                                {
                                    "frameType": "try",
                                    "slotContent": [],
                                    "body": [],
                                    "joint": [
                                        {
                                            "frameType": "finally",
                                            "slotContent": [],
                                            "body": [],
                                        },
                                    ],
                                },
                            ],
                            "joint": [],
                        },
                    ],
                    "joint": [],
                },
                {
                    "frameType": "blank",
                    "slotContent": [],
                },
                {
                    "frameType": "if",
                    "slotContent": [
                        "$#a",
                    ],
                    "body": [
                        {
                            "frameType": "funccall",
                            "slotContent": [
                                "üB@@1",
                            ],
                        },
                        {
                            "frameType": "comment",
                            "slotContent": [
                                "_üü0",
                            ],
                        },
                    ],
                    "joint": [
                        {
                            "frameType": "else",
                            "slotContent": [],
                            "body": [
                                {
                                    "frameType": "comment",
                                    "slotContent": [
                                        "#0!0@",
                                    ],
                                },
                                {
                                    "frameType": "try",
                                    "slotContent": [],
                                    "body": [],
                                    "joint": [
                                        {
                                            "frameType": "finally",
                                            "slotContent": [],
                                            "body": [
                                                {
                                                    "frameType": "for",
                                                    "slotContent": [
                                                        "0\\üü_",
                                                        "!$B",
                                                    ],
                                                    "body": [],
                                                    "joint": [
                                                        {
                                                            "frameType": "else",
                                                            "slotContent": [],
                                                            "body": [],
                                                        },
                                                    ],
                                                },
                                            ],
                                        },
                                    ],
                                },
                                {
                                    "frameType": "blank",
                                    "slotContent": [],
                                },
                            ],
                        },
                    ],
                },
            ],
        ]);
    });
    test("Tests blank and comments inside disabled if", async ({page}) => {
        await testSpecific(page, [[], [], [
            {frameType: "if", slotContent: ["foo"], disabled: true, joint: [], body: [
                {frameType: "comment", disabled: true, slotContent: ["Inside if"]},
                {frameType: "blank", disabled: true, slotContent: []},
                {frameType: "raise", disabled: true, slotContent: ["foo"]},
                {frameType: "comment", disabled: true, slotContent: ["Inside if at end"]},
            ]},
            {frameType: "raise", slotContent: ["bar"]},
        ]]);
    });
    test("Tests disabled elif at end of body", async ({page}) => {
        await testSpecific(page, [[], [], [
            {
                "frameType": "for",
                "slotContent": [
                    "a_B\\@",
                    "",
                ],
                "body": [
                    {
                        "frameType": "raise",
                        "slotContent": [
                            "@$B_",
                        ],
                    },
                    {
                        "frameType": "if",
                        "slotContent": [
                            "ü\\ü!",
                        ],
                        "body": [
                            {
                                "frameType": "with",
                                "slotContent": [
                                    "#",
                                    "1_",
                                ],
                                "body": [],
                            },
                        ],
                        "joint": [
                            {
                                "frameType": "elif",
                                "slotContent": [
                                    "\\0aü$",
                                ],
                                "body": [],
                            },
                            {
                                "frameType": "elif",
                                "slotContent": [
                                    "a_\\@",
                                ],
                                "body": [],
                            },
                            {
                                "frameType": "elif",
                                "disabled": true,
                                "slotContent": [
                                    "#$a",
                                ],
                                "body": [],
                            },
                        ],
                    },
                    {
                        "frameType": "blank",
                        "slotContent": [],
                    },
                ],
                "joint": [
                    {
                        "frameType": "else",
                        "slotContent": [],
                        "body": [
                            {
                                "frameType": "comment",
                                "slotContent": [
                                    "\\#0!",
                                ],
                            },
                        ],
                    },
                ],
            }]]);
    });

    test("Tests blank and comment at start of disabled try", async ({page}) => {
        await testSpecific(page, [[], [], [
            {
                "frameType": "blank",
                "slotContent": [],
            },
            {
                "frameType": "try",
                "disabled": true,
                "slotContent": [],
                "body": [
                    {
                        "frameType": "blank",
                        "slotContent": [],
                        "disabled": true,
                    },
                    {
                        "frameType": "comment",
                        "slotContent": [
                            "",
                        ],
                        "disabled": true,
                    },
                    {
                        "frameType": "with",
                        "slotContent": [
                            "$ü_",
                            "_$B",
                        ],
                        "body": [],
                        "disabled": true,
                    },
                ],
                "joint": [
                    {
                        "frameType": "finally",
                        "disabled": true,
                        "slotContent": [],
                        "body": [
                            {
                                "frameType": "try",
                                "slotContent": [],
                                "body": [],
                                "joint": [
                                    {
                                        "frameType": "except",
                                        "disabled": true,
                                        "slotContent": [
                                            "#",
                                        ],
                                        "body": [],
                                    },
                                    {
                                        "frameType": "except",
                                        "slotContent": [
                                            "\\ü_",
                                        ],
                                        "body": [
                                            {
                                                "frameType": "comment",
                                                "slotContent": [
                                                    "1",
                                                ],
                                                "disabled": true,
                                            },
                                        ],
                                        "disabled": true,
                                    },
                                    {
                                        "frameType": "finally",
                                        "slotContent": [],
                                        "body": [],
                                        "disabled": true,
                                    },
                                ],
                                "disabled": true,
                            },
                            {
                                "frameType": "try",
                                "slotContent": [],
                                "body": [
                                    {
                                        "frameType": "varassign",
                                        "slotContent": [
                                            "_BBü\\",
                                            "$1#@",
                                        ],
                                        "disabled": true,
                                    },
                                ],
                                "joint": [
                                    {
                                        "frameType": "finally",
                                        "slotContent": [],
                                        "body": [
                                            {
                                                "frameType": "blank",
                                                "slotContent": [],
                                                "disabled": true,
                                            },
                                        ],
                                        "disabled": true,
                                    },
                                ],
                                "disabled": true,
                            },
                        ],
                    },
                ],
            },
        ]]);
    });

    test("Invalid expressions", async ({page}) => {
        await testSpecific(page, [[], [], [
            {frameType: "funccall", slotContent: ["/[@01]"]},
        ]]);
    });

    test("Invalid expressions #2", async ({page}) => {
        await testSpecific(page, [[], [], [
            {frameType: "if", slotContent: ["+“”{‘’}"], body: [], joint: []},
        ]]);
    });
    test("Invalid expressions #3", async ({page}) => {
        await testSpecific(page, [[], [], [
            {frameType: "varassign", slotContent: ["1_0B", "[1‘ foo bar ’aBü0]‘a’"]},
        ]]);
    });

    test("Valid nots", async ({page}) => {
        await testSpecific(page, [[], [], [
            {frameType: "funccall", slotContent: [" not foo( not bar)"]},
        ]]);
    });
    test("Invalid not #1", async ({page}) => {
        await testSpecific(page, [[], [], [
            {frameType: "funccall", slotContent: ["bar not foo(foo not bar)"]},
        ]]);
    });
    test("Invalid not #2", async ({page}) => {
        await testSpecific(page, [[], [], [
            {frameType: "funccall", slotContent: [" not in  is not  not (ü@B\\)"]},
        ]]);
    });
    test("Invalid not #3", async ({page}) => {
        await testSpecific(page, [[], [], [
            {frameType: "funccall", slotContent: [" and  not "]},
        ]]);
    });
    test("Invalid not #4", async ({page}) => {
        await testSpecific(page, [[], [], [
            {frameType: "funccall", slotContent: ["_0üB!_1_#[(B\\üB0)@{+ not in  not }( is not ) is not ]"]},
        ]]);
    });

    test("Invalid commas", async ({page}) => {
        await testSpecific(page, [[], [], [
            {frameType: "if", slotContent: ["a,b,c==d"], body: [], joint: []},
            {frameType: "while", slotContent: ["a,b,c==d"], body: [], joint: []},
            {frameType: "with", slotContent: ["a,b,c==d", "x,y,z"], body: []},
            {frameType: "for", slotContent: ["a,b,c", "x,y,z==d"], body: [], joint: []},
            {frameType: "varassign", slotContent: ["a,b,c", "x,y,z+5"]},
        ]]);
    });

    test("Libraries with quotes", async ({page}) => {
        await testSpecific(page, [[
            {frameType: "library", slotContent: ["\"a\"+\"\""]},
            {frameType: "library", slotContent: ["(+6.7){\" and \"[]} is not \"\"1"]},
            {frameType: "library", slotContent: ["(+6.7){“ and ”[]} is not “”1"]},
            {frameType: "library", slotContent: ["(#‘+’_$\\\\) not in "]},
        ], [], []]);
    });
<<<<<<< HEAD
    
    test("Empty classes", async ({page}) => {
        await testSpecific(page, [[], [
            {frameType: "classdef", slotContent: ["Foo", ""], body: []},
        ], []]);
    });
    
    test("Comment character in description fields", async ({page}) => {
        await testSpecific(page, [[], [
            {frameType: "classdef", slotContent: ["Foo", "Class doc, this is before # this is after"], body: []},
            {frameType: "funcdef", slotContent: ["foo", "", "Func doc, this is before # this is after"], body: []},
        ], []], "Project doc, this is before # this is after");
    });

    test("Comment character in multi-line description fields", async ({page}) => {
        await testSpecific(page, [[], [
            {frameType: "classdef", slotContent: ["Foo", "Class doc, this is before # this is after\nThis is another line with # in it\nThis last one too#"], body: []},
            {frameType: "funcdef", slotContent: ["foo", "", "Func doc, this is before # this is after\nThis is another line with # in it\nThis last one too#"], body: []},
        ], []], "Project doc, this is before # this is after\nThis is another line with # in it\nThis last one too#");
    });

    test("Comment character in disabled multi-line description fields", async ({page}) => {
        await testSpecific(page, [[], [
            {frameType: "classdef", slotContent: ["Foo", "Class doc, this is before # this is after\nThis is another line with # in it\nThis last one too#"], body: [], disabled: true},
            {frameType: "funcdef", slotContent: ["foo", "", "Func doc, this is before # this is after\nThis is another line with # in it\nThis last one too#"], body: [], disabled: true},
        ], []], "Project doc, this is before # this is after\nThis is another line with # in it\nThis last one too#");
=======

    test("Format strings", async ({page}) => {
        await testSpecific(page, [[], [], [
            {frameType: "if", slotContent: ["f‘Hello’"], body: [], joint: []},
            {frameType: "funccall", slotContent: ["print(f‘{x}’)"]},
        ]]);
>>>>>>> 60d7c0b9
    });
});<|MERGE_RESOLUTION|>--- conflicted
+++ resolved
@@ -1086,7 +1086,6 @@
             {frameType: "library", slotContent: ["(#‘+’_$\\\\) not in "]},
         ], [], []]);
     });
-<<<<<<< HEAD
     
     test("Empty classes", async ({page}) => {
         await testSpecific(page, [[], [
@@ -1113,13 +1112,12 @@
             {frameType: "classdef", slotContent: ["Foo", "Class doc, this is before # this is after\nThis is another line with # in it\nThis last one too#"], body: [], disabled: true},
             {frameType: "funcdef", slotContent: ["foo", "", "Func doc, this is before # this is after\nThis is another line with # in it\nThis last one too#"], body: [], disabled: true},
         ], []], "Project doc, this is before # this is after\nThis is another line with # in it\nThis last one too#");
-=======
+    });
 
     test("Format strings", async ({page}) => {
         await testSpecific(page, [[], [], [
             {frameType: "if", slotContent: ["f‘Hello’"], body: [], joint: []},
             {frameType: "funccall", slotContent: ["print(f‘{x}’)"]},
         ]]);
->>>>>>> 60d7c0b9
     });
 });