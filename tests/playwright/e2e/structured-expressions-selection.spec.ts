<<<<<<< HEAD
import {Page, test, expect} from "@playwright/test";
import {typeIndividually} from "../support/editor";
=======
import {expect, Page, test} from "@playwright/test";
import fs from "fs";
>>>>>>> 69d5fc15

let scssVars: {[varName: string]: string};
//let strypeElIds: {[varName: string]: (...args: any[]) => string};
test.beforeEach(async ({ page, browserName }, testInfo) => {
    if (process.platform === "win32" && browserName === "webkit") {
        testInfo.skip(true, "Skipping on WebKit + Windows due to clipboard permission issues.");
    }
    
    // We must use a fake clipboard object to avoid issues with browser clipboard permissions:
    await page.addInitScript(() => {
        let mockTextContent = "<empty>";
        let mockImageContentType = "";
        let mockImageContent : Blob | null = null;
        const mockClipboard = {
            write: async (items: ClipboardItem[]) => {
                for (const item of items) {
                    for (const type of item.types) {
                        if (type.startsWith("image/")) {
                            mockImageContent = await item.getType(type);
                            mockImageContentType = type;
                        }
                    }
                }
            },
            read: async () => {
                if (!mockImageContent || !mockImageContentType) {
                    return [];
                }
                return [
                    {
                        types: [mockImageContentType],
                        getType: async (type : string) => {
                            if (type === mockImageContentType){
                                return mockImageContent;
                            }
                            throw new Error("Unsupported type");
                        },
                    },
                ];
            },
            writeText: async (text: string) => {
                mockTextContent = text;
            },
            readText: async () => mockTextContent,
        };

        // override the native clipboard API
        Object.defineProperty(window.navigator, "clipboard", {
            value: mockClipboard,
            writable: true,
            enumerable: true,
            configurable: true,
        });
    });
    await page.goto("./", {waitUntil: "domcontentloaded"});
    await page.waitForSelector("body");
    scssVars = await page.evaluate(() => (window as any)["StrypeSCSSVarsGlobals"]);
    //strypeElIds = await page.evaluate(() => (window as any)["StrypeHTMLELementsIDsGlobals"]);
    // Make browser's console.log output visible in our logs (useful for debugging):
    page.on("console", (msg) => {
        console.log("Browser log:", msg.text());
    });
});

async function getSelection(page: Page) : Promise<{ id: string, cursorPos : number }> {
    // We need a delay to make sure last DOM update has occurred:
    await page.waitForSelector("#editor");
    return page.locator("#editor").evaluate((ed) => {
        return {id : ed.getAttribute("data-slot-focus-id") || "", cursorPos : parseInt(ed.getAttribute("data-slot-cursor") || "-2")};
    });
}

async function assertState(page: Page, expectedState : string) : Promise<void> {
    const info = await getSelection(page);
    const s = await page.locator("#frameContainer_-3" + " ." + scssVars.frameHeaderClassName).first().locator("." + scssVars.labelSlotInputClassName + ", ." + scssVars.frameColouredLabelClassName).evaluateAll((parts, info: { id: string, cursorPos : number }) => {
        let s = "";
        if (!parts) {
            // Try to debug an occasional seemingly impossible failure:
            console.log("Parts is null which I'm sure shouldn't happen");
        }
        // Since we're in an if frame, we ignore the first and last part:
        for (let i = 1; i < parts.length - 1; i++) {
            const p: any = parts[i];

            let text = (p.value || p.textContent || "").replace("\u200B", "");

            // If we're the focused slot, put a dollar sign in to indicate the current cursor position:
            if (info.id === p.getAttribute("id") && info.cursorPos >= 0) {
                text = text.substring(0, info.cursorPos) + "$" + text.substring(info.cursorPos);
            }
            // Don't put curly brackets around strings, operators or brackets:
            if (!p.classList.contains((window as any)["StrypeSCSSVarsGlobals"].frameStringSlotClassName) && !p.classList.contains((window as any)["StrypeSCSSVarsGlobals"].frameOperatorSlotClassName) && !/[([)\]$]/.exec(p.textContent)) {
                text = "{" + text + "}";
            }
            s += text;
        }
        return s;
    }, info);
    // There is no correspondence for _ (indicating a null operator) in the Strype interface so just ignore that:
    expect(s).toEqual(expectedState.replaceAll("_", ""));
}

function testSelection(code : string, startIndex: number, endIndex: number, secondEntry : string | ((page: Page) => Promise<void>), expectedAfter : string, extraTitle?: string) : void {
    test("Tests selecting in " + code + " from " + startIndex + " to " + endIndex + " then " + secondEntry + " " + extraTitle, async ({page}) => {
        await page.keyboard.press("Backspace");
        await page.keyboard.press("Backspace");
        await page.keyboard.type("i");
        await page.waitForTimeout(100);
        await assertState(page, "{$}");
        await typeIndividually(page, code);
        await page.keyboard.press("Home");
        for (let i = 0; i < startIndex; i++) {
            await page.keyboard.press("ArrowRight");
            await page.waitForTimeout(75);
        }
        while (startIndex < endIndex) {
            await page.keyboard.press("Shift+ArrowRight");
            await page.waitForTimeout(75);
            startIndex += 1;
        }
        while (endIndex < startIndex) {
            await page.keyboard.press("Shift+ArrowLeft");
            await page.waitForTimeout(75);
            startIndex -= 1;
        }
        await page.waitForTimeout(100);
        if (typeof secondEntry == "string") {
            await typeIndividually(page, secondEntry);
        }
        else {
            await secondEntry(page);
        }
        await page.waitForTimeout(500);
        await assertState(page, expectedAfter);
    });
}

function testSelectionThenDelete(code : string, doSelectKeys: (page: Page) => Promise<void>, expectedAfterDeletion : string) : void {
    test("Tests selecting and deleting in " + code, async ({page}) => {
        await page.keyboard.press("Backspace");
        await page.keyboard.press("Backspace");
        await page.keyboard.type("i");
        await page.waitForTimeout(100);
        await assertState(page, "{$}");
        await typeIndividually(page, code);
        await doSelectKeys(page);
        await page.keyboard.press("Delete");
        await assertState(page, expectedAfterDeletion);
    });
}

function testSelectionBoth(code: string, startIndex: number, endIndex: number, thenType: string | ((page: Page) => Promise<void>), expectedAfter : string) : void {
    // Test selecting from start to end:
    testSelection(code, startIndex, endIndex, thenType, expectedAfter);
    // Then end to start (if it's not exactly the same):
    if (startIndex != endIndex) {
        testSelection(code, endIndex, startIndex, thenType, expectedAfter);
    }
}

function testPasteOverBoth(code: string, startIndex: number, endIndex: number, thenPaste: string, expectedAfter : string) : void {
    // Test selecting from start to end:
    testSelection(code, startIndex, endIndex, (page) => doPagePaste(page, thenPaste), expectedAfter, "paste " + thenPaste);
    // Then end to start (if it's not exactly the same):
    if (startIndex != endIndex) {
        testSelection(code, endIndex, startIndex, (page) => doPagePaste(page, thenPaste), expectedAfter, "paste " + thenPaste);
    }
}

enum CUT_COPY_TEST { CUT_ONLY, COPY_ONLY, CUT_REPASTE }

function doPagePaste(page: Page, clipboardContent: string, clipboardContentType = "text") {
    return page.evaluate(({clipboardContent, clipboardContentType}) => {
        const pasteEvent = new ClipboardEvent("paste", {
            bubbles: true,
            cancelable: true,
            clipboardData: new DataTransfer(),
        });

        // Set custom clipboard data for the paste event
        if (clipboardContentType.startsWith("text")) {
            pasteEvent.clipboardData?.setData(clipboardContentType, clipboardContent);
        }
        else {
            const byteCharacters = atob(clipboardContent);
            const byteNumbers = new Array(byteCharacters.length);
            for (let i = 0; i < byteCharacters.length; i++) {
                byteNumbers[i] = byteCharacters.charCodeAt(i);
            }
            const file = new File([new Blob([new Uint8Array(byteNumbers)], {type: clipboardContentType})], "anon", { type: clipboardContentType});
            pasteEvent.clipboardData?.items.add(file);
        }

        // Dispatch the paste event to the whole document
        document.activeElement?.dispatchEvent(pasteEvent);
    }, {clipboardContent, clipboardContentType});
}

function testCutCopy(code : string, stepsToBegin: number, stepsWhileSelecting: number, expectedClipboard : string, expectedAfter : string, kind: CUT_COPY_TEST) : void {
    test(`Tests selecting then ${CUT_COPY_TEST[kind]} in ${code} from ${stepsToBegin} + ${stepsWhileSelecting}`, async ({page, context}) => {        
        await page.keyboard.press("Backspace");
        await page.keyboard.press("Backspace");
        await page.keyboard.type("i");
        await page.waitForTimeout(100);
        await assertState(page, "{$}");
        await typeIndividually(page, code);
        await page.keyboard.press("Home");
        for (let i = 0; i < stepsToBegin; i++) {
            await page.keyboard.press("ArrowRight");
            await page.waitForTimeout(75);
        }
        while (stepsWhileSelecting > 0) {
            await page.keyboard.press("Shift+ArrowRight");
            await page.waitForTimeout(75);
            stepsWhileSelecting -= 1;
        }
        while (stepsWhileSelecting < 0) {
            await page.keyboard.press("Shift+ArrowLeft");
            await page.waitForTimeout(75);
            stepsWhileSelecting += 1;
        }
        await page.waitForTimeout(100);
        await page.keyboard.press(kind == CUT_COPY_TEST.COPY_ONLY ? "ControlOrMeta+c" : "ControlOrMeta+x");
        await page.waitForTimeout(100);
        const clipboardContent : string = await page.evaluate("navigator.clipboard.readText()");
        expect(clipboardContent).toEqual(expectedClipboard);
        if (kind == CUT_COPY_TEST.CUT_REPASTE) {
            // Can't use shortcut because it doesn't read from our mock clipboard:
            //await page.keyboard.press("ControlOrMeta+v");
            // So instead we must send our own paste event:
            await doPagePaste(page, clipboardContent);
        }
        await assertState(page, expectedAfter);
    });
}

function testCutCopyBothWays(code: string, stepsToStart: number, stepsToEnd: number, stepsBetweenWithShift: number, expectedClipboard: string, expectedAfterCut : string, expectedAfterCopy: string) : void {
    // Test cutting from start to end then end to start:
    testCutCopy(code, stepsToStart, stepsBetweenWithShift, expectedClipboard, expectedAfterCut, CUT_COPY_TEST.CUT_ONLY);
    testCutCopy(code, stepsToEnd, -stepsBetweenWithShift, expectedClipboard, expectedAfterCut, CUT_COPY_TEST.CUT_ONLY);
    // Copying is similar, but state should be unchanged:
    // Only thing is, because selection remains, cursor pos is different each way,
    // so we label with | and $ and remove/swap accordingly:
    testCutCopy(code, stepsToStart, stepsBetweenWithShift, expectedClipboard, expectedAfterCopy.replace("|", ""), CUT_COPY_TEST.COPY_ONLY);
    testCutCopy(code, stepsToEnd, -stepsBetweenWithShift, expectedClipboard, expectedAfterCopy.replace("$", "").replace("|", "$"), CUT_COPY_TEST.COPY_ONLY);
    
    // Now, test cutting followed by pasting.  Note that state after is the unmodified one,
    // so it's actually expectedAfterCopy even though we are cutting and pasting.
    // But the cursor will always be at the end, never at the beginning:
    testCutCopy(code, stepsToStart, stepsBetweenWithShift, expectedClipboard, expectedAfterCopy.replace("|", ""), CUT_COPY_TEST.CUT_REPASTE);
    testCutCopy(code, stepsToEnd, -stepsBetweenWithShift, expectedClipboard, expectedAfterCopy.replace("|", ""), CUT_COPY_TEST.CUT_REPASTE);
}

function testNavigation(code: string, navigate: (page: Page) => Promise<void>, expectedAfter: string) : void {
    test(code, async ({page}) => {
        await page.keyboard.press("Backspace");
        await page.keyboard.press("Backspace");
        await page.keyboard.type("i");
        await page.waitForTimeout(100);
        await assertState(page, "{$}");
        await typeIndividually(page, code);
        await navigate(page);
        await page.waitForTimeout(100);
        await assertState(page, expectedAfter);
    });
}

function pressN(key: string, n : number) : ((page: Page) => Promise<void>) {
    return async (page) => {
        for (let i = 0; i < n; i++) {
            await page.keyboard.press(key); 
        }
    };
}

test.describe("Home goes to start of current level", () => {
    testNavigation("123", pressN("Home", 1), "{$123}");
    // Extra presses shouldn't matter:
    testNavigation("456", pressN("Home", 2), "{$456}");
    testNavigation("123.456", pressN("Home", 1), "{$123.456}");
    // Check we end up where we expect to without home:
    testNavigation("foo(bar)", async () => {}, "{foo}_({bar})_{$}");
    testNavigation("foo(bar", async () => {}, "{foo}_({bar$})_{}");
    // Then test home:
    testNavigation("fax(neighbour1)", pressN("Home", 1), "{$fax}_({neighbour1})_{}");
    testNavigation("fax(neighbour2", pressN("Home", 1), "{fax}_({$neighbour2})_{}");
    // Multiple presses ignored:
    testNavigation("fax(neighbour2b", pressN("Home", 2), "{fax}_({$neighbour2b})_{}");
    testNavigation("fax(neighbour3", async (page) => {
        await pressN("Home", 1)(page);
        await pressN("ArrowLeft", 1)(page);
        await pressN("Home", 1)(page);
    }, "{$fax}_({neighbour3})_{}");
});

test.describe("Shift-Home selects to the beginning", () => {
    // Note: testSelectionThenDelete needs unique code to make a unique test name
    testSelectionThenDelete("a+b",async (page) => {
        await page.keyboard.press("End");
        await page.keyboard.press("Shift+Home");
    }, "{$}");
    testSelectionThenDelete("a+c",async (page) => {
        await page.keyboard.press("End");
        await page.keyboard.press("ArrowLeft");
        await page.keyboard.press("Shift+Home");
    }, "{$c}");

    testSelectionThenDelete("a+math.sin(b)",async (page) => {
        await page.keyboard.press("End");
        await page.keyboard.press("Shift+Home");
    }, "{$}");
    testSelectionThenDelete("a+max(b,c)",async (page) => {
        await page.keyboard.press("End");
        await page.keyboard.press("Shift+Home");
    }, "{$}");
});

test.describe("Shift-End selects to the end", () => {
    // Note: testSelectionThenDelete needs unique code to make a unique test name
    testSelectionThenDelete("a+b",async (page) => {
        await page.keyboard.press("Home");
        await page.keyboard.press("Shift+End");
    }, "{$}");
    testSelectionThenDelete("a+c",async (page) => {
        await page.keyboard.press("Home");
        await page.keyboard.press("ArrowRight");
        await page.keyboard.press("Shift+End");
    }, "{a$}");

    testSelectionThenDelete("abcdef",async (page) => {
        await page.keyboard.press("Home");
        await page.keyboard.press("Shift+ArrowRight");
        await page.keyboard.press("Shift+ArrowRight");
    }, "{$cdef}");

    testSelectionThenDelete("a+abs(b)",async (page) => {
        await page.keyboard.press("Home");
        await page.keyboard.press("ArrowRight");
        await page.keyboard.press("Shift+End");
    }, "{a$}");
    testSelectionThenDelete("a+math.sin(b)",async (page) => {
        await page.keyboard.press("Home");
        await page.keyboard.press("ArrowRight");
        await page.keyboard.press("Shift+End");
    }, "{a$}");
    testSelectionThenDelete("a+max(b,c)",async (page) => {
        await page.keyboard.press("Home");
        await page.keyboard.press("ArrowRight");
        await page.keyboard.press("Shift+End");
    }, "{a$}");
});

test.describe("Selecting then typing in one slot", () => {
    // Words mainly chosen to avoid having duplicate characters, to help
    // see more easily if something went wrong, and what:
    testSelectionBoth("neighbour", 2, 5, "fax", "{nefax$bour}");
    testSelectionBoth("neighbour", 2, 5, " ", "{ne $bour}");
    // Invalid entry but should still delete the selection, and replace with nothing:
    testSelectionBoth("neighbour", 2, 5, ")", "{ne$bour}");

    // Replace with operator:
    testSelectionBoth("neighbour", 2, 5, "+", "{ne}+{$bour}");
    testSelectionBoth("neighbour", 2, 5, ".", "{ne}.{$bour}");

    // Surround with brackets:
    testSelectionBoth("neighbour", 5, 9, "(", "{neigh}_({$bour})_{}");
    testSelectionBoth("neighbour(xyz)", 5, 9, "(", "{neigh}_({$bour})_{}_({xyz})_{}");
    
    // Multidim brackets by closing with selection should replace the content but otherwise do nothing:
    testSelectionBoth("fax(neighbour)", 6, 9, ")", "{fax}_({ne$bour})_{}");
    testSelectionBoth("fax(neighbour)", 1, 3, ")", "{f$}_({neighbour})_{}");
    // Not a selection but may as well test while we're here, that closing brackets do as we intended:
    testSelectionBoth("fax(neighbour)", 9, 9, ")", "{fax}_({neigh})_{}_({$bour})_{}");
    testSelectionBoth("fax(neighbour)", 3, 3, ")", "{fax}_({$})_{}_({neighbour})_{}");

    // Numbers:
    testSelectionBoth("123456", 2, 4, "+", "{12}+{$56}");
    testSelectionBoth("123456", 2, 4, "-", "{12}-{$56}");
    testSelectionBoth("123456", 2, 4, "e", "{12e$56}");
    testSelectionBoth("123456", 2, 4, ".", "{12.$56}");
    testSelectionBoth("123456", 0, 6, "(", "{}_({$123456})_{}");

    // Turn into a number slot by replacement:
    testSelectionBoth("abc123", 0, 3, "+", "{+$123}");
    testSelectionBoth("abc123", 0, 3, "-", "{-$123}");
    testSelectionBoth("abc123", 0, 3, "*", "{}*{$123}");

    testSelectionBoth("abc123", 2, 4, "\"", "{ab}_“$c1”_{23}");
    testSelectionBoth("abc123", 2, 4, "'", "{ab}_‘$c1’_{23}");
});

test.describe("Selecting then typing in multiple slots", () => {
    testSelectionBoth("123+456", 2,5, "0", "{120$56}");
    testSelectionBoth("123+456", 2,5, ".", "{12.$56}");
    testSelectionBoth("123+456", 2,5, "*", "{12}*{$56}");
    
    testSelectionBoth("123+456", 2,5, "(", "{12}_({$3}+{4})_{56}");

    testSelectionBoth("123+456", 2, 5, "\"", "{12}_“$3+4”_{56}");
    
    // Select just an operator and overtype:
    testSelectionBoth("+", 0, 1, "a", "{a$}");
    testSelectionBoth("+", 0, 1, "(", "{}_({$}+{})_{}");

    // Select string or bracket and overtype:
    testSelectionBoth("\"abc\"", 0, 5, "z", "{z$}");
    testSelectionBoth("(abc)", 0, 5, "z", "{z$}");
    
    // Select a string and attempt to wrap in a bracket:
    testSelectionBoth("\"abc\"", 0, 5, "(", "{}_({$}_“abc”_{})_{}");
    // Select a bracket and attempt to wrap in another bracket:
    testSelectionBoth("(123)", 0, 5, "(", "{}_({$}_({123})_{})_{}");

    // Select multiple strings:
    testSelectionBoth("print(\"Hello\"+\"Goodbye\")", 6, 23, "(", "{print}_({}_({$}_“Hello”_{}+{}_“Goodbye”_{})_{})_{}");
    // Select inside brackets:
    testSelectionBoth("sum([(1+2),3-4])", 11, 14, "(", "{sum}_({}_[{}_({1}+{2})_{},{}_({$3}-{4})_{}]_{})_{}");
    // String quote brackets:
    testSelectionBoth("print((1+2))", 6, 11, "\"", "{print}({}_“$(1+2)”_{})_{}");
});

test.describe("Selecting then deleting in multiple slots", () => {
    testSelectionBoth("123+456", 2,5, (page) => page.keyboard.press("Delete"), "{12$56}");
    testSelectionBoth("123+456", 2,5, (page) => page.keyboard.press("Backspace"), "{12$56}");
    
    // Prevent invalid selections (trying to select from outside brackets to within):
    testSelection("123+(456)*789", 6, 12, (page) => page.keyboard.press("Backspace"), "{123}+{}_({4$})_{}*{789}");
    testSelection("123+(456)*789", 6, 2, (page) => page.keyboard.press("Backspace"), "{123}+{}_({$56})_{}*{789}");

    testSelectionBoth("''", 0,2, (page) => page.keyboard.press("Backspace"), "{$}");
    testSelectionBoth("''", 0,2, (page) => page.keyboard.press("Delete"), "{$}");
    testSelectionBoth("\"\"", 2,0, (page) => page.keyboard.press("Backspace"), "{$}");
    testSelectionBoth("\"\"", 2,0, (page) => page.keyboard.press("Delete"), "{$}");
});

test.describe("Selecting then cutting/copying", () => {
     
    testCutCopyBothWays("123456", 2, 4, 2, "34", "{12$56}", "{12|34$56}");
    testCutCopyBothWays("123+456", 2, 5, 3, "3+4", "{12$56}", "{12|3}+{4$56}");

    // Note that to select the bracket is one, so to go from before 3 to before 0 is actually 4 steps
    testCutCopyBothWays("123+(456*789)-0", 2, 14, 4, "3+(456*789)-", "{12$0}", "{12|3}+{}_({456}*{789})_{}-{$0}");
    
    // Check we don't see zero-width spaces:
    testCutCopyBothWays("fax()", 2, 5, 2, "x()", "{fa$}", "{fa|x}_({})_{$}");
    
    // Check that strings are copied correctly:
    testCutCopyBothWays("\"\"", 0, 2, 1, "\"\"", "{$}", "{|}_“”_{$}");
    testCutCopyBothWays("''", 0, 2, 1, "''", "{$}", "{|}_‘’_{$}");
});

test.describe("Paste over selection", () => {
    testPasteOverBoth("foo", 0, 0, "to", "{to$foo}");
    testPasteOverBoth("man", 1, 2, "oo", "{moo$n}");
    testPasteOverBoth("foo.bar", 3, 4, "z", "{fooz$bar}");

    testPasteOverBoth("\"hi\"", 0, 4, "bye", "{bye$}");
    testPasteOverBoth("474+8", 0, 5, "1/2", "{1}/{2$}");
    testPasteOverBoth("474+8", 0, 5, "\"bye\"", "{}_“bye”_{$}");
    testPasteOverBoth("474+8", 0, 5, "foo", "{foo$}");

    testPasteOverBoth("(474+8)", 0, 7, "1/2", "{1}/{2$}");
    testPasteOverBoth("(474+8)", 0, 7, "\"bye\"", "{}_“bye”_{$}");
    testPasteOverBoth("(474+8)", 0, 7, "foo", "{foo$}");
    
    testPasteOverBoth("(474+8)", 3, 5, "foo", "{}_({47foo$8})_{}");
    testPasteOverBoth("(474+8)", 3, 5, "2.", "{}_({472.$8})_{}");
    testPasteOverBoth("(474+8)", 3, 5, "1/", "{}_({471}/{$8})_{}");

    testPasteOverBoth("11+(22*33)/44", 4, 9, "55", "{11}+{}_({55$})_{}/{44}");
    testPasteOverBoth("11+(22*33)/44", 5, 8, "55", "{11}+{}_({255$3})_{}/{44}");
    testPasteOverBoth("11+(22*33)/44", 4, 9, "55*(66-77)", "{11}+{}_({55}*{}_({66}-{77})_{$})_{}/{44}");
});

test.describe("Media literal copying", () => {
    test("Test copying text with a media literal", async ({page}) => {
        await page.keyboard.press("Backspace");
        await page.keyboard.press("Backspace");
        await page.keyboard.type("i");
        await page.waitForTimeout(100);
        await assertState(page, "{$}");
        await typeIndividually(page, "set_background(");
        const image = fs.readFileSync("public/graphics_images/cat-test.jpg").toString("base64");
        await doPagePaste(page, image, "image/jpeg");
        await typeIndividually(page, ")");
        let startIndex = 0;
        const endIndex = "set_background(X)".length;
        await page.keyboard.press("Home");
        for (let i = 0; i < startIndex; i++) {
            await page.keyboard.press("ArrowRight");
            await page.waitForTimeout(75);
        }
        while (startIndex < endIndex) {
            await page.keyboard.press("Shift+ArrowRight");
            await page.waitForTimeout(75);
            startIndex += 1;
        }
        await page.waitForTimeout(100);
        await page.keyboard.press("ControlOrMeta+c");
        await page.waitForTimeout(100);
        const clipboardContent : string = await page.evaluate("navigator.clipboard.readText()");
        expect(clipboardContent).toEqual("set_background(load_image(\"data:image/jpeg;base64," + image + "\"))");
    });
});<|MERGE_RESOLUTION|>--- conflicted
+++ resolved
@@ -1,10 +1,6 @@
-<<<<<<< HEAD
 import {Page, test, expect} from "@playwright/test";
 import {typeIndividually} from "../support/editor";
-=======
-import {expect, Page, test} from "@playwright/test";
 import fs from "fs";
->>>>>>> 69d5fc15
 
 let scssVars: {[varName: string]: string};
 //let strypeElIds: {[varName: string]: (...args: any[]) => string};
