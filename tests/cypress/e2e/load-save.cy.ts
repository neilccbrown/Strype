// This file tests loading and saving, especially the new .spy file format (basically, .py + annotations)
// but also loading old files, which we want to support for a while.

// We have two kinds of things to test.  One is loading .spy files, which we then check can be saved again to get
// the same result.  The other is that if we enter some code (especially code with metadata-required things like disabled frames)
// it should save correctly.

// eslint-disable-next-line @typescript-eslint/no-var-requires
require("cypress-terminal-report/src/installLogsCollector")();
import failOnConsoleError from "cypress-fail-on-console-error";
failOnConsoleError();

import path from "path";
import i18n from "@/i18n";
import "../support/expression-test-support";
import { WINDOW_STRYPE_HTMLIDS_PROPNAME, WINDOW_STRYPE_SCSSVARS_PROPNAME } from "../../../src/helpers/sharedIdCssWithTests";


// Must clear all local storage between tests to reset the state,
// and also retrieve the shared CSS and HTML elements IDs exposed
// by Strype via the Window object of the app.
let scssVars: {[varName: string]: string};
let strypeElIds: {[varName: string]: (...args: any[]) => string};
beforeEach(() => {
    cy.clearLocalStorage();
    cy.visit("/",  {onBeforeLoad: (win) => {
        win.localStorage.clear();
        win.sessionStorage.clear();
    }}).then(() => {
        // Only need to get the global variables if we haven't done so
        if(scssVars == undefined){
            cy.window().then((win) => {
                scssVars = (win as any)[WINDOW_STRYPE_SCSSVARS_PROPNAME];
                strypeElIds = (win as any)[WINDOW_STRYPE_HTMLIDS_PROPNAME];
            });
        }
        // The Strype IDs and CSS class names aren't directly used in the test
        // but they are used in the support file, so we make them available.
        cy.initialiseSupportStrypeGlobals();

        // Wait for code initialisation
        cy.wait(2000);
    });
});

function focusEditorPasteAndClear(): void {
    // Not totally sure why this hack is necessary, I think it's to give focus into the webpage via an initial click:
    // (on the main code container frame -- would be better to retrieve it properly but the file won't compile if we use Apps.ts and/or the store)
    cy.get("#" + strypeElIds.getFrameUID(-3), {timeout: 15 * 1000}).focus();
    // Delete existing content (bit of a hack):
    cy.get("body").type("{uparrow}{uparrow}{uparrow}{del}{downarrow}{downarrow}{downarrow}{downarrow}{backspace}{backspace}");
}

function checkDownloadedFileEquals(fullContent: string, filename: string, firstSave?: boolean) : void {
    const downloadsFolder = Cypress.config("downloadsFolder");
    const destFile = path.join(downloadsFolder, filename);
    cy.task("deleteFile", destFile);
    // Save is located in the menu, so we need to open it first, then find the link and click on it
    // Force these because sometimes cypress gives false alarm about webpack overlay being on top:
    cy.get("button#" + strypeElIds.getEditorMenuUID()).click({force: true});
    cy.contains(i18n.t("appMenu.saveProject") as string).click({force: true});
    if (firstSave) {
        // For testing, we always want to save to this device:
        cy.contains(i18n.t("appMessage.targetFS") as string).click({force: true});
        cy.contains(i18n.t("OK") as string).click({force: true});
    }

    cy.readFile(destFile).then((p : string) => {
        // Print out full version in message (without escaped \n), to make it easier to diff:
        expect(p, "Actual unescaped:\n" + p).to.equal(fullContent.replaceAll("\r\n", "\n"));
    });
}

function adjustIfMicrobit(filepath: string) {
    if (Cypress.env("mode") === "microbit") {
        const dest = "cypress/downloads/temp.spy";
        cy.readFile(filepath).then((content : string) => {
            const lines = content.split(/\r?\n/);
            // Replace std with mb on the top line:
            lines[0] = lines[0].replace(/std/g, "mb");
            // Microbit doesn't store any PythonExecutionArea layout info (which is prefixed pea) because it doesn't have it:
            const updated = lines.filter((line : string) => !line.includes("#(=> pea")).join("\n");
            cy.writeFile(dest, updated);
        });
        filepath = dest;
    }
    return filepath;
}

function testRoundTripImportAndDownload(filepath: string) {
    filepath = adjustIfMicrobit(filepath);

    // The filename is a path, fixture just needs the filename:
    cy.readFile(filepath).then((spy) => {
        // Delete existing:
        focusEditorPasteAndClear();

        cy.get("#" + strypeElIds.getEditorMenuUID()).click();
        cy.get("#" + strypeElIds.getLoadProjectLinkId()).click();
        // If the current state of the project is modified,
        // we first need to discard the changes (we check the button is available)
        cy.get("button").contains(i18n.t("buttonLabel.discardChanges") as string).should("exist").click();
        cy.wait(2000);
        // The "button" for the target selection is now a div element.
        cy.get("#" + strypeElIds.getLoadFromFSStrypeButtonId()).click();
        // Must force because the <input> is hidden:
        cy.get("#" + strypeElIds.getImportFileInputId()).selectFile(filepath, {force : true});
        cy.wait(2000);
        
        // We must make sure there are no comment frames starting "(=>" because that would indicate
        // our special comments have become comment frames, rather than being processed:
        // Making sure there's zero items is awkward in Cypress so we drop to doing it manually:
        cy.document().then((doc) => {
            const spans = Array.from(doc.querySelectorAll("span.comment-slot"));
            const matching = spans.filter((el) => el.textContent?.trim().startsWith("(=>"));
            expect(matching.length).to.eq(0);
        });
        
        // We make sure there are no slots containing ___strype_ because they should have been processed:
        cy.document().then((doc) => {
            const spans = Array.from(doc.querySelectorAll("span"));
            const matching = spans.filter((el) => el.textContent?.includes("___strype_"));
            expect(matching.length).to.eq(0);
        });

        checkDownloadedFileEquals(spy.replaceAll("\r\n", "\n"), filepath.split("/").pop() ?? "My project.spy");
    });
}

function testEntryDisableAndSave(commands: string, disableFrames: string[], filepath: string) {
    filepath = adjustIfMicrobit(filepath);
    
    cy.readFile(filepath).then((spy) => {
        // Delete existing:
        focusEditorPasteAndClear();
        
        cy.get("body").type(commands);
        
        disableFrames.forEach((txt) => {
            cy.contains("span." + scssVars.labelSlotInputClassName, txt).rightclick();
            cy.contains("*", i18n.t("contextMenu.disable") as string).click();
        });

        checkDownloadedFileEquals(spy.replaceAll("\r\n", "\n"), "My project.spy", true);
    });
} 

describe("Loads and re-saves fixture files", () => {
    it("Loads a basic project", () => {
        testRoundTripImportAndDownload("tests/cypress/fixtures/project-basic.spy");
    });
    it("Loads a basic trisection project", () => {
        testRoundTripImportAndDownload("tests/cypress/fixtures/project-basic-trisection.spy");
    });
    it("Outputs a dummy for solo try", () => {
        // Make an empty try, which should save with a placeholder:
        testEntryDisableAndSave("tpmsg{enter}{downarrow}{backspace}", [], "tests/cypress/fixtures/project-try-solo.spy");
    });
    it("Loads and saves a solo try", () => {
        // Make an empty try, which should save with a placeholder:
        testRoundTripImportAndDownload("tests/cypress/fixtures/project-try-solo.spy");
    });
});

describe("Tests disabling frames", () => {
    it("Outputs a dummy for try with disabled except", () => {
        // Make an empty try, which should save with a placeholder:
        testEntryDisableAndSave("tpmsg{enter}{rightarrow}extype{rightarrow}pword", ["extype"], "tests/cypress/fixtures/project-try-disabled-except.spy");
    });
    it("Loads and saves a try with disabled except", () => {
        // Make an empty try, which should save with a placeholder:
        testRoundTripImportAndDownload("tests/cypress/fixtures/project-try-disabled-except.spy");
    });
    
    it("Save a basic disable project", () => {
        testEntryDisableAndSave("=msg=\"Hello\"{enter} print(msg)", ["print"], "tests/cypress/fixtures/project-basic-disable.spy");
    });
    it("Loads and saves a basic disable project", () => {
        testRoundTripImportAndDownload("tests/cypress/fixtures/project-basic-disable.spy");
    });

    
    it("Loads and saves a complex disable project", () => {
        testRoundTripImportAndDownload("tests/cypress/fixtures/project-complex-disable.spy");
    });
});

describe("Tests collapsing frames", () => {
    it("Loads and saves a simple collapsed project", () => {
        testRoundTripImportAndDownload("tests/cypress/fixtures/project-basic-trisection-collapse.spy");
    });
    it("Loads and saves a complex disable project", () => {
        testRoundTripImportAndDownload("tests/cypress/fixtures/project-complex-disable-collapse.spy");
    });
});

describe("Tests blanks", () => {
    it("Outputs a file with lots of blanks", () => {
        // import x as ___strype_blank
        // from ___strype_blank import ___strype_blank
        // def ___strype_blank ( ) :
        //     if ___strype_blank  :
        //         ( )
        //     return
        // raise ___strype_blank
        // ___strype_blank = 1 + ___strype_blank * ___strype_blank / () - __strype_blank
        testEntryDisableAndSave("{uparrow}{uparrow}" +
            "ix {rightarrow}f{downarrow}{downarrow}" +
            "f{downarrow}i{rightarrow} {downarrow}{downarrow}r{rightarrow}{downarrow}{downarrow}" +
            "a{rightarrow}={rightarrow}1+*/()-", [], "tests/cypress/fixtures/project-blanks.spy");
    });
    it("Loads and saves with lots of blanks", () => {
        testRoundTripImportAndDownload("tests/cypress/fixtures/project-blanks.spy");
    });
    
});

describe("Tests invalid characters", () => {
    it("Outputs a file with invalid chars", () => {
        testEntryDisableAndSave("{uparrow}{uparrow}" +
            "i100{rightarrow}ffoo{rightarrow}£1000{downarrow}i50{downarrow}ifoo（）{downarrow}{downarrow}" +
            "f#include{rightarrow}100,abc,#35{downarrow}r$50{downarrow}{downarrow}{downarrow}" +
            " 100($50, 24.24a)", [], "tests/cypress/fixtures/project-invalid-chars.spy");
    });
    it("Loads and saves a file with invalid chars", () => {
        testRoundTripImportAndDownload("tests/cypress/fixtures/project-invalid-chars.spy");
    });
});

describe("Tests saving layout metadata", () => {
    if (Cypress.env("mode") === "microbit") {
        return;
    }
    it("Saves changed layout to tabsExpanded", () => {
        focusEditorPasteAndClear();
        cy.get("#" + strypeElIds.getPEATabContentContainerDivId()).trigger("mouseenter");
        cy.get("div[title='" + i18n.t("PEA.PEA-layout-tabs-expanded") + "']").click();

        cy.readFile("tests/cypress/fixtures/project-layout-tabs-expanded.spy").then((f) => checkDownloadedFileEquals(f, "My project.spy", true));
    });
    it("Saves changed layout to tabsExpanded and back", () => {
        focusEditorPasteAndClear();
        cy.get("#" + strypeElIds.getPEATabContentContainerDivId()).trigger("mouseenter");
        cy.get("div[title='" + i18n.t("PEA.PEA-layout-tabs-expanded") + "']").click();
        cy.get("div[title='" + i18n.t("PEA.PEA-layout-tabs-collapsed") + "']").click();

        cy.readFile("tests/cypress/fixtures/project-layout-tabs-expanded-collapsed.spy").then((f) => checkDownloadedFileEquals(f, "My project.spy", true));
    });
    it("Loads and saves a file with tabsExpanded layout", () => {
        testRoundTripImportAndDownload("tests/cypress/fixtures/project-layout-tabs-expanded.spy");
    });
    //it("Loads and saves a file with tabsExpanded layout and collapsed", () => {
    //    testRoundTripImportAndDownload("tests/cypress/fixtures/project-layout-tabs-expanded-collapsed.spy");
    //});
});


describe("Tests loading/saving library frames", () => {
    it("Saves libraries", () => {
        // Doesn't really disable, but easy comparison to next item:
        testEntryDisableAndSave("{uparrow}{uparrow}lfoo{rightarrow}ibar{rightarrow}lhttps://www.google.com/{rightarrow}", [], "tests/cypress/fixtures/project-libraries.spy");
    });
    it("Saves disabled libraries", () => {
        // Disable the foo library:
        testEntryDisableAndSave("{uparrow}{uparrow}lfoo{rightarrow}ibar{rightarrow}lhttps://www.google.com/{rightarrow}", ["foo"], "tests/cypress/fixtures/project-libraries-disable.spy");
    });
    it ("Saves and loads libraries", () => {
        testRoundTripImportAndDownload("tests/cypress/fixtures/project-libraries.spy");
    });
    it ("Saves and loads disabled libraries", () => {
        testRoundTripImportAndDownload("tests/cypress/fixtures/project-libraries-disable.spy");
    });
});

describe("Tests loading project descriptions", () => {
    it("Loads a project with docs", () => {
        testRoundTripImportAndDownload("tests/cypress/fixtures/project-documented.spy");
    });
    it("Loads a project with docs when there is already a project description", () => {
        focusEditorPasteAndClear();
        cy.get("body").type("{uparrow}{uparrow}{leftarrow}Temporary description.");
        testRoundTripImportAndDownload("tests/cypress/fixtures/project-documented.spy");
    });
    it("Loads a project description over the top of another", () => {
        testRoundTripImportAndDownload("tests/cypress/fixtures/project-documented.spy");
        testRoundTripImportAndDownload("tests/cypress/fixtures/project-documented-2.spy");
    });
    it("Loads a project without description over the top of another with description", () => {
        testRoundTripImportAndDownload("tests/cypress/fixtures/project-documented.spy");
        testRoundTripImportAndDownload("tests/cypress/fixtures/project-basic-trisection.spy");
    });
    it("Loads a project without docs when there is already a project description", () => {
        focusEditorPasteAndClear();
        cy.get("body").type("{uparrow}{uparrow}{leftarrow}Temporary description.");
        testRoundTripImportAndDownload("tests/cypress/fixtures/project-basic.spy");
    });
});

<<<<<<< HEAD
describe("Tests loading/saving classes", () => {
    it("Loads/saves classes", () => {
        testRoundTripImportAndDownload("tests/cypress/fixtures/oop-crab-no-images.spy");
    });
    it("Loads/saves classes", () => {
        if (Cypress.env("mode") == "microbit") {
            // No image literals in microbit mode:
            return;
        }
        testRoundTripImportAndDownload("tests/cypress/fixtures/oop-crab.spy");
=======
describe("Tests loading/saving format strings", () => {
    it("Loads/saves format strings", () => {
        testRoundTripImportAndDownload("tests/cypress/fixtures/format-strings.spy");
>>>>>>> 60d7c0b9
    });
});<|MERGE_RESOLUTION|>--- conflicted
+++ resolved
@@ -296,7 +296,6 @@
     });
 });
 
-<<<<<<< HEAD
 describe("Tests loading/saving classes", () => {
     it("Loads/saves classes", () => {
         testRoundTripImportAndDownload("tests/cypress/fixtures/oop-crab-no-images.spy");
@@ -307,10 +306,11 @@
             return;
         }
         testRoundTripImportAndDownload("tests/cypress/fixtures/oop-crab.spy");
-=======
+    });
+});
+
 describe("Tests loading/saving format strings", () => {
     it("Loads/saves format strings", () => {
         testRoundTripImportAndDownload("tests/cypress/fixtures/format-strings.spy");
->>>>>>> 60d7c0b9
     });
 });