// This file tests loading and saving, especially the new .spy file format (basically, .py + annotations)
// but also loading old files, which we want to support for a while.

// We have two kinds of things to test.  One is loading .spy files, which we then check can be saved again to get
// the same result.  The other is that if we enter some code (especially code with metadata-required things like disabled frames)
// it should save correctly.

// eslint-disable-next-line @typescript-eslint/no-var-requires
require("cypress-terminal-report/src/installLogsCollector")();
import failOnConsoleError from "cypress-fail-on-console-error";
failOnConsoleError();

import i18n from "@/i18n";
import "../support/expression-test-support";
import {checkDownloadedFileEquals} from "../support/load-save-support";
import { WINDOW_STRYPE_HTMLIDS_PROPNAME, WINDOW_STRYPE_SCSSVARS_PROPNAME } from "../../../src/helpers/sharedIdCssWithTests";
import { getDefaultStrypeProjectDocumentationFullLine } from "../support/test-support";



// Must clear all local storage between tests to reset the state,
// and also retrieve the shared CSS and HTML elements IDs exposed
// by Strype via the Window object of the app.
let scssVars: {[varName: string]: string};
let strypeElIds: {[varName: string]: (...args: any[]) => string};
beforeEach(() => {
    cy.clearLocalStorage();
    cy.visit("/",  {onBeforeLoad: (win) => {
        win.localStorage.clear();
        win.sessionStorage.clear();
    }}).then(() => {
        // Only need to get the global variables if we haven't done so
        if(scssVars == undefined){
            cy.window().then((win) => {
                scssVars = (win as any)[WINDOW_STRYPE_SCSSVARS_PROPNAME];
                strypeElIds = (win as any)[WINDOW_STRYPE_HTMLIDS_PROPNAME];
            });
        }
        // The Strype IDs and CSS class names aren't directly used in the test
        // but they are used in the support file, so we make them available.
        cy.initialiseSupportStrypeGlobals();

        // Wait for code initialisation
        cy.wait(2000);
    });
});

const defaultProjectDocFullLine = getDefaultStrypeProjectDocumentationFullLine(Cypress.env("mode"));

function focusEditorPasteAndClear(): void {
    // Not totally sure why this hack is necessary, I think it's to give focus into the webpage via an initial click:
    // (on the main code container frame -- would be better to retrieve it properly but the file won't compile if we use Apps.ts and/or the store)
    cy.get("#" + strypeElIds.getFrameUID(-3), {timeout: 15 * 1000}).focus();
    // Delete existing content (bit of a hack):
    cy.get("body").type("{uparrow}{uparrow}{uparrow}{del}{downarrow}{downarrow}{downarrow}{downarrow}{backspace}{backspace}");
}

<<<<<<< HEAD
function checkDownloadedFileEquals(fullContent: string, filename: string, firstSave?: boolean) : void {
    const downloadsFolder = Cypress.config("downloadsFolder");
    const destFile = path.join(downloadsFolder, filename);
    cy.task("deleteFile", destFile);
    // Save is located in the menu, so we need to open it first, then find the link and click on it
    // Force these because sometimes cypress gives false alarm about webpack overlay being on top:
    cy.get("button#" + strypeElIds.getEditorMenuUID()).click({force: true});
    // Note we use the ID because cy.contains is awkward when "Save" and "Save as" begin the same.
    cy.get("#saveStrypeProjLink").click({force: true});
    if (firstSave) {
        // For testing, we always want to save to this device:
        cy.contains(i18n.t("appMessage.targetFS") as string).click({force: true});
        cy.contains(i18n.t("OK") as string).click({force: true});
    }

    cy.readFile(destFile).then((p : string) => {
        // Print out full version in message (without escaped \n), to make it easier to diff:
        expect(p, "Actual unescaped:\n" + p).to.equal(fullContent.replaceAll("\r\n", "\n"));
    });
}
=======
>>>>>>> ec5dfd47

function adjustIfMicrobit(filepath: string) {
    if (Cypress.env("mode") === "microbit") {
        const dest = "cypress/downloads/temp.spy";
        cy.readFile(filepath).then((content : string) => {
            const lines = content.split(/\r?\n/);
            // Replace std with mb on the top line:
            lines[0] = lines[0].replace(/std/g, "mb");
            // Microbit doesn't store any PythonExecutionArea layout info (which is prefixed pea) because it doesn't have it:
            const updated = lines.filter((line : string) => !line.includes("#(=> pea")).join("\n");
            cy.writeFile(dest, updated);
        });
        filepath = dest;
    }
    return filepath;
}

function testRoundTripImportAndDownload(filepath: string) {
    filepath = adjustIfMicrobit(filepath);

    // The filename is a path, fixture just needs the filename:
    cy.readFile(filepath).then((spy) => {
        // Delete existing:
        focusEditorPasteAndClear();

        cy.get("#" + strypeElIds.getEditorMenuUID()).click();
        cy.get("#" + strypeElIds.getLoadProjectLinkId()).click();
        // If the current state of the project is modified,
        // we first need to discard the changes (we check the button is available)
        cy.get("button").contains(i18n.t("buttonLabel.discardChanges") as string).should("exist").click();
        cy.wait(2000);
        // The "button" for the target selection is now a div element.
        cy.get("#" + strypeElIds.getLoadFromFSStrypeButtonId()).click();
        // Must force because the <input> is hidden:
        cy.get("#" + strypeElIds.getImportFileInputId()).selectFile(filepath, {force : true});
        cy.wait(4000);
        
        // We must make sure there are no comment frames starting "(=>" because that would indicate
        // our special comments have become comment frames, rather than being processed:
        // Making sure there's zero items is awkward in Cypress so we drop to doing it manually:
        cy.document().then((doc) => {
            const spans = Array.from(doc.querySelectorAll("span.comment-slot"));
            const matching = spans.filter((el) => el.textContent?.trim().startsWith("(=>"));
            expect(matching.length).to.eq(0);
        });
        
        // We make sure there are no slots containing ___strype_ because they should have been processed:
        cy.document().then((doc) => {
            const spans = Array.from(doc.querySelectorAll("span"));
            const matching = spans.filter((el) => el.textContent?.includes("___strype_"));
            expect(matching.length).to.eq(0);
        });

        checkDownloadedFileEquals(strypeElIds, spy.replaceAll("\r\n", "\n"), filepath.split("/").pop() ?? "My project.spy");
    });
}

function testEntryDisableAndSave(commands: string, disableFrames: string[], filepath: string) {
    filepath = adjustIfMicrobit(filepath);
    
    cy.readFile(filepath).then((spy) => {
        // Delete existing:
        focusEditorPasteAndClear();
        
        cy.get("body").type(commands);
        
        disableFrames.forEach((txt) => {
            cy.contains("span." + scssVars.labelSlotInputClassName, txt).rightclick();
            cy.contains("*", i18n.t("contextMenu.disable") as string).click();
        });

<<<<<<< HEAD
        // The files will contain the default project documentation, so we need to include it in the code
        checkDownloadedFileEquals(spy.replaceAll("\r\n", "\n").replace("\n", "\n" + defaultProjectDocFullLine), "My project.spy", true);
=======
        checkDownloadedFileEquals(strypeElIds, spy.replaceAll("\r\n", "\n"), "My project.spy", true);
>>>>>>> ec5dfd47
    });
} 

describe("Loads and re-saves fixture files", () => {
    it("Loads a basic project", () => {
        testRoundTripImportAndDownload("tests/cypress/fixtures/project-basic.spy");
    });
    it("Loads a basic trisection project", () => {
        testRoundTripImportAndDownload("tests/cypress/fixtures/project-basic-trisection.spy");
    });
    it("Outputs a dummy for solo try", () => {
        // Make an empty try, which should save with a placeholder:
        testEntryDisableAndSave("tpmsg{enter}{downarrow}{backspace}", [], "tests/cypress/fixtures/project-try-solo.spy");
    });
    it("Loads and saves a solo try", () => {
        // Make an empty try, which should save with a placeholder:
        testRoundTripImportAndDownload("tests/cypress/fixtures/project-try-solo.spy");
    });
});

describe("Tests disabling frames", () => {
    it("Outputs a dummy for try with disabled except", () => {
        // Make an empty try, which should save with a placeholder:
        testEntryDisableAndSave("tpmsg{enter}{rightarrow}extype{rightarrow}pword", ["extype"], "tests/cypress/fixtures/project-try-disabled-except.spy");
    });
    it("Loads and saves a try with disabled except", () => {
        // Make an empty try, which should save with a placeholder:
        testRoundTripImportAndDownload("tests/cypress/fixtures/project-try-disabled-except.spy");
    });
    
    it("Save a basic disable project", () => {
        testEntryDisableAndSave("=msg=\"Hello\"{enter} print(msg)", ["print"], "tests/cypress/fixtures/project-basic-disable.spy");
    });
    it("Loads and saves a basic disable project", () => {
        testRoundTripImportAndDownload("tests/cypress/fixtures/project-basic-disable.spy");
    });

    
    it("Loads and saves a complex disable project", () => {
        testRoundTripImportAndDownload("tests/cypress/fixtures/project-complex-disable.spy");
    });
});

describe("Tests collapsing frames", () => {
    it("Loads and saves a simple collapsed project", () => {
        testRoundTripImportAndDownload("tests/cypress/fixtures/project-basic-trisection-collapse.spy");
    });
    it("Loads and saves a complex disable project", () => {
        testRoundTripImportAndDownload("tests/cypress/fixtures/project-complex-disable-collapse.spy");
    });
});

describe("Tests blanks", () => {
    it("Outputs a file with lots of blanks", () => {
        // import x as ___strype_blank
        // from ___strype_blank import ___strype_blank
        // def ___strype_blank ( ) :
        //     if ___strype_blank  :
        //         ( )
        //     return
        // raise ___strype_blank
        // ___strype_blank = 1 + ___strype_blank * ___strype_blank / () - __strype_blank
        testEntryDisableAndSave("{uparrow}{uparrow}" +
            "ix {rightarrow}f{downarrow}{downarrow}" +
            "f{downarrow}i{rightarrow} {downarrow}{downarrow}r{rightarrow}{downarrow}{downarrow}" +
            "a{rightarrow}={rightarrow}1+*/()-", [], "tests/cypress/fixtures/project-blanks.spy");
    });
    it("Loads and saves with lots of blanks", () => {
        testRoundTripImportAndDownload("tests/cypress/fixtures/project-blanks.spy");
    });
    
});

describe("Tests invalid characters", () => {
    it("Outputs a file with invalid chars", () => {
        testEntryDisableAndSave("{uparrow}{uparrow}" +
            "i100{rightarrow}ffoo{rightarrow}£1000{downarrow}i50{downarrow}if#(=>oo（）{downarrow}{downarrow}" +
            "f#include{rightarrow}100,abc,#35{downarrow}r$50{downarrow}{downarrow}{downarrow}" +
            " 100($50, 24.24a)", [], "tests/cypress/fixtures/project-invalid-chars.spy");
    });
    it("Loads and saves a file with invalid chars", () => {
        testRoundTripImportAndDownload("tests/cypress/fixtures/project-invalid-chars.spy");
    });
});

describe("Tests saving layout metadata", () => {
    if (Cypress.env("mode") === "microbit") {
        return;
    }
    it("Saves changed layout to tabsExpanded", () => {
        focusEditorPasteAndClear();
        cy.get("#" + strypeElIds.getPEATabContentContainerDivId()).trigger("mouseenter");
        cy.get("div[title='" + i18n.t("PEA.PEA-layout-tabs-expanded") + "']").click();

<<<<<<< HEAD
        // Since the default code contains a project doc, we need to include it to the code
        cy.readFile("tests/cypress/fixtures/project-layout-tabs-expanded.spy").then((f) => checkDownloadedFileEquals(f.replace("#(=> Section:Imports", defaultProjectDocFullLine + "#(=> Section:Imports"), "My project.spy", true));
=======
        cy.readFile("tests/cypress/fixtures/project-layout-tabs-expanded.spy").then((f) => checkDownloadedFileEquals(strypeElIds, f, "My project.spy", true));
>>>>>>> ec5dfd47
    });
    it("Saves changed layout to tabsExpanded and back", () => {
        focusEditorPasteAndClear();
        cy.get("#" + strypeElIds.getPEATabContentContainerDivId()).trigger("mouseenter");
        cy.get("div[title='" + i18n.t("PEA.PEA-layout-tabs-expanded") + "']").click();
        cy.get("div[title='" + i18n.t("PEA.PEA-layout-tabs-collapsed") + "']").click();

<<<<<<< HEAD
        // Since the default code contains a project doc, we need to include it to the code
        cy.readFile("tests/cypress/fixtures/project-layout-tabs-expanded-collapsed.spy").then((f) => checkDownloadedFileEquals(f.replace("#(=> Section:Imports", defaultProjectDocFullLine + "#(=> Section:Imports"), "My project.spy", true));
=======
        cy.readFile("tests/cypress/fixtures/project-layout-tabs-expanded-collapsed.spy").then((f) => checkDownloadedFileEquals(strypeElIds, f, "My project.spy", true));
>>>>>>> ec5dfd47
    });
    it("Loads and saves a file with tabsExpanded layout", () => {
        testRoundTripImportAndDownload("tests/cypress/fixtures/project-layout-tabs-expanded.spy");
    });
    //it("Loads and saves a file with tabsExpanded layout and collapsed", () => {
    //    testRoundTripImportAndDownload("tests/cypress/fixtures/project-layout-tabs-expanded-collapsed.spy");
    //});
});


describe("Tests loading/saving library frames", () => {
    it("Saves libraries", () => {
        // Doesn't really disable, but easy comparison to next item:
        testEntryDisableAndSave("{uparrow}{uparrow}lfoo{rightarrow}ibar{rightarrow}lhttps://www.google.com/{rightarrow}", [], "tests/cypress/fixtures/project-libraries.spy");
    });
    it("Saves disabled libraries", () => {
        // Disable the foo library:
        testEntryDisableAndSave("{uparrow}{uparrow}lfoo{rightarrow}ibar{rightarrow}lhttps://www.google.com/{rightarrow}", ["foo"], "tests/cypress/fixtures/project-libraries-disable.spy");
    });
    it ("Saves and loads libraries", () => {
        testRoundTripImportAndDownload("tests/cypress/fixtures/project-libraries.spy");
    });
    it ("Saves and loads disabled libraries", () => {
        testRoundTripImportAndDownload("tests/cypress/fixtures/project-libraries-disable.spy");
    });
});

describe("Tests loading project descriptions", () => {
    it("Loads a project with docs", () => {
        testRoundTripImportAndDownload("tests/cypress/fixtures/project-documented.spy");
    });
    it("Loads a project with docs when there is already a project description", () => {
        focusEditorPasteAndClear();
        cy.get("body").type("{uparrow}{uparrow}{leftarrow}Temporary description.");
        testRoundTripImportAndDownload("tests/cypress/fixtures/project-documented.spy");
    });
    it("Loads a project description over the top of another", () => {
        testRoundTripImportAndDownload("tests/cypress/fixtures/project-documented.spy");
        testRoundTripImportAndDownload("tests/cypress/fixtures/project-documented-2.spy");
    });
    it("Loads a project without description over the top of another with description", () => {
        testRoundTripImportAndDownload("tests/cypress/fixtures/project-documented.spy");
        testRoundTripImportAndDownload("tests/cypress/fixtures/project-basic-trisection.spy");
    });
    it("Loads a project without docs when there is already a project description", () => {
        focusEditorPasteAndClear();
        cy.get("body").type("{uparrow}{uparrow}{leftarrow}Temporary description.");
        testRoundTripImportAndDownload("tests/cypress/fixtures/project-basic.spy");
    });
});

describe("Tests loading/saving classes", () => {
    it("Loads/saves classes without images", () => {
        testRoundTripImportAndDownload("tests/cypress/fixtures/oop-crab-no-images.spy");
    });
    it("Loads/saves classes with images", () => {
        if (Cypress.env("mode") == "microbit") {
            // No image literals in microbit mode:
            return;
        }
        testRoundTripImportAndDownload("tests/cypress/fixtures/oop-crab.spy");
    });
    it("Loads/saves classes with format strings", () => {
        testRoundTripImportAndDownload("tests/cypress/fixtures/students.spy");
    });
});

describe("Tests loading/saving format strings", () => {
    it("Loads/saves format strings", () => {
        testRoundTripImportAndDownload("tests/cypress/fixtures/format-strings.spy");
    });
});

describe("Tests loading/saving grapheme clusters (like emojis) in strings", () => {
    it("Loads/saves grapheme clusters in strings", () => {
        testRoundTripImportAndDownload("tests/cypress/fixtures/grapheme-strings.spy");
    });
});

describe("Tests loading/saving complex expressions", () => {
    it("Loads/saves expressions with images", () => {
        testRoundTripImportAndDownload("tests/cypress/fixtures/image-expressions.spy");
    });
});

describe("Tests loading/saving default parameter values", () => {
    it("Loads/saves functions with default parameters", () => {
        testRoundTripImportAndDownload("tests/cypress/fixtures/default-parameter-values.spy");
    });
});
<|MERGE_RESOLUTION|>--- conflicted
+++ resolved
@@ -54,30 +54,6 @@
     // Delete existing content (bit of a hack):
     cy.get("body").type("{uparrow}{uparrow}{uparrow}{del}{downarrow}{downarrow}{downarrow}{downarrow}{backspace}{backspace}");
 }
-
-<<<<<<< HEAD
-function checkDownloadedFileEquals(fullContent: string, filename: string, firstSave?: boolean) : void {
-    const downloadsFolder = Cypress.config("downloadsFolder");
-    const destFile = path.join(downloadsFolder, filename);
-    cy.task("deleteFile", destFile);
-    // Save is located in the menu, so we need to open it first, then find the link and click on it
-    // Force these because sometimes cypress gives false alarm about webpack overlay being on top:
-    cy.get("button#" + strypeElIds.getEditorMenuUID()).click({force: true});
-    // Note we use the ID because cy.contains is awkward when "Save" and "Save as" begin the same.
-    cy.get("#saveStrypeProjLink").click({force: true});
-    if (firstSave) {
-        // For testing, we always want to save to this device:
-        cy.contains(i18n.t("appMessage.targetFS") as string).click({force: true});
-        cy.contains(i18n.t("OK") as string).click({force: true});
-    }
-
-    cy.readFile(destFile).then((p : string) => {
-        // Print out full version in message (without escaped \n), to make it easier to diff:
-        expect(p, "Actual unescaped:\n" + p).to.equal(fullContent.replaceAll("\r\n", "\n"));
-    });
-}
-=======
->>>>>>> ec5dfd47
 
 function adjustIfMicrobit(filepath: string) {
     if (Cypress.env("mode") === "microbit") {
@@ -149,12 +125,8 @@
             cy.contains("*", i18n.t("contextMenu.disable") as string).click();
         });
 
-<<<<<<< HEAD
         // The files will contain the default project documentation, so we need to include it in the code
-        checkDownloadedFileEquals(spy.replaceAll("\r\n", "\n").replace("\n", "\n" + defaultProjectDocFullLine), "My project.spy", true);
-=======
-        checkDownloadedFileEquals(strypeElIds, spy.replaceAll("\r\n", "\n"), "My project.spy", true);
->>>>>>> ec5dfd47
+        checkDownloadedFileEquals(strypeElIds, spy.replaceAll("\r\n", "\n").replace("\n", "\n" + defaultProjectDocFullLine), "My project.spy", true);
     });
 } 
 
@@ -249,12 +221,8 @@
         cy.get("#" + strypeElIds.getPEATabContentContainerDivId()).trigger("mouseenter");
         cy.get("div[title='" + i18n.t("PEA.PEA-layout-tabs-expanded") + "']").click();
 
-<<<<<<< HEAD
         // Since the default code contains a project doc, we need to include it to the code
-        cy.readFile("tests/cypress/fixtures/project-layout-tabs-expanded.spy").then((f) => checkDownloadedFileEquals(f.replace("#(=> Section:Imports", defaultProjectDocFullLine + "#(=> Section:Imports"), "My project.spy", true));
-=======
-        cy.readFile("tests/cypress/fixtures/project-layout-tabs-expanded.spy").then((f) => checkDownloadedFileEquals(strypeElIds, f, "My project.spy", true));
->>>>>>> ec5dfd47
+        cy.readFile("tests/cypress/fixtures/project-layout-tabs-expanded.spy").then((f) => checkDownloadedFileEquals(strypeElIds, f.replace("#(=> Section:Imports", defaultProjectDocFullLine + "#(=> Section:Imports"), "My project.spy", true));
     });
     it("Saves changed layout to tabsExpanded and back", () => {
         focusEditorPasteAndClear();
@@ -262,12 +230,8 @@
         cy.get("div[title='" + i18n.t("PEA.PEA-layout-tabs-expanded") + "']").click();
         cy.get("div[title='" + i18n.t("PEA.PEA-layout-tabs-collapsed") + "']").click();
 
-<<<<<<< HEAD
         // Since the default code contains a project doc, we need to include it to the code
-        cy.readFile("tests/cypress/fixtures/project-layout-tabs-expanded-collapsed.spy").then((f) => checkDownloadedFileEquals(f.replace("#(=> Section:Imports", defaultProjectDocFullLine + "#(=> Section:Imports"), "My project.spy", true));
-=======
-        cy.readFile("tests/cypress/fixtures/project-layout-tabs-expanded-collapsed.spy").then((f) => checkDownloadedFileEquals(strypeElIds, f, "My project.spy", true));
->>>>>>> ec5dfd47
+        cy.readFile("tests/cypress/fixtures/project-layout-tabs-expanded-collapsed.spy").then((f) => checkDownloadedFileEquals(strypeElIds, f.replace("#(=> Section:Imports", defaultProjectDocFullLine + "#(=> Section:Imports"), "My project.spy", true));
     });
     it("Loads and saves a file with tabsExpanded layout", () => {
         testRoundTripImportAndDownload("tests/cypress/fixtures/project-layout-tabs-expanded.spy");
