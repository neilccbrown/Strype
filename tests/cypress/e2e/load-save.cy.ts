// This file tests loading and saving, especially the new .spy file format (basically, .py + annotations)
// but also loading old files, which we want to support for a while.

// We have two kinds of things to test.  One is loading .spy files, which we then check can be saved again to get
// the same result.  The other is that if we enter some code (especially code with metadata-required things like disabled frames)
// it should save correctly.

// eslint-disable-next-line @typescript-eslint/no-var-requires
require("cypress-terminal-report/src/installLogsCollector")();
import failOnConsoleError from "cypress-fail-on-console-error";
failOnConsoleError();

import path from "path";
import i18n from "@/i18n";
import "../support/expression-test-support";
import { WINDOW_STRYPE_HTMLIDS_PROPNAME, WINDOW_STRYPE_SCSSVARS_PROPNAME } from "../../../src/helpers/sharedIdCssWithTests";


// Must clear all local storage between tests to reset the state,
// and also retrieve the shared CSS and HTML elements IDs exposed
// by Strype via the Window object of the app.
let scssVars: {[varName: string]: string};
let strypeElIds: {[varName: string]: (...args: any[]) => string};
beforeEach(() => {
    cy.clearLocalStorage();
    cy.visit("/",  {onBeforeLoad: (win) => {
        win.localStorage.clear();
        win.sessionStorage.clear();
    }}).then(() => {
        // Only need to get the global variables if we haven't done so
        if(scssVars == undefined){
            cy.window().then((win) => {
                scssVars = (win as any)[WINDOW_STRYPE_SCSSVARS_PROPNAME];
                strypeElIds = (win as any)[WINDOW_STRYPE_HTMLIDS_PROPNAME];
            });
        }
        // The Strype IDs and CSS class names aren't directly used in the test
        // but they are used in the support file, so we make them available.
        cy.initialiseSupportStrypeGlobals();

        // Wait for code initialisation
        cy.wait(2000);
    });
});

function focusEditorPasteAndClear(): void {
    // Not totally sure why this hack is necessary, I think it's to give focus into the webpage via an initial click:
    // (on the main code container frame -- would be better to retrieve it properly but the file won't compile if we use Apps.ts and/or the store)
    cy.get("#" + strypeElIds.getFrameUID(-3), {timeout: 15 * 1000}).focus();
    // Delete existing content (bit of a hack):
    cy.get("body").type("{uparrow}{uparrow}{uparrow}{del}{downarrow}{downarrow}{downarrow}{downarrow}{backspace}{backspace}");
}

function checkDownloadedFileEquals(fullContent: string, filename: string, firstSave?: boolean) : void {
    const downloadsFolder = Cypress.config("downloadsFolder");
    const destFile = path.join(downloadsFolder, filename);
    cy.task("deleteFile", destFile);
    // Save is located in the menu, so we need to open it first, then find the link and click on it
    // Force these because sometimes cypress gives false alarm about webpack overlay being on top:
    cy.get("button#" + strypeElIds.getEditorMenuUID()).click({force: true});
    cy.contains(i18n.t("appMenu.saveProject") as string).click({force: true});
    if (firstSave) {
        // For testing, we always want to save to this device:
        cy.contains(i18n.t("appMessage.targetFS") as string).click({force: true});
        cy.contains(i18n.t("OK") as string).click({force: true});
    }

    cy.readFile(destFile).then((p : string) => {
        // Print out full version in message (without escaped \n), to make it easier to diff:
        expect(p, "Actual unescaped:\n" + p).to.equal(fullContent.replaceAll("\r\n", "\n"));
    });
}

function adjustIfMicrobit(filepath: string) {
    if (Cypress.env("mode") === "microbit") {
        const dest = "cypress/downloads/temp.spy";
        cy.readFile(filepath).then((content : string) => {
            const lines = content.split(/\r?\n/);
            // Replace std with mb on the top line:
            lines[0] = lines[0].replace(/std/g, "mb");
            // Microbit doesn't store any PythonExecutionArea layout info (which is prefixed pea) because it doesn't have it:
            const updated = lines.filter((line : string) => !line.includes("#(=> pea")).join("\n");
            cy.writeFile(dest, updated);
        });
        filepath = dest;
    }
    return filepath;
}

function testRoundTripImportAndDownload(filepath: string) {
    filepath = adjustIfMicrobit(filepath);

    // The filename is a path, fixture just needs the filename:
    cy.readFile(filepath).then((spy) => {
        // Delete existing:
        focusEditorPasteAndClear();

        cy.get("#" + strypeElIds.getEditorMenuUID()).click();
        cy.get("#" + strypeElIds.getLoadProjectLinkId()).click();
        // If the current state of the project is modified,
        // we first need to discard the changes (we check the button is available)
        cy.get("button").contains(i18n.t("buttonLabel.discardChanges") as string).should("exist").click();
        cy.wait(2000);
        // The "button" for the target selection is now a div element.
        cy.get("#" + strypeElIds.getLoadFromFSStrypeButtonId()).click();
        // Must force because the <input> is hidden:
        cy.get("#" + strypeElIds.getImportFileInputId()).selectFile(filepath, {force : true});
        cy.wait(2000);
        
        // We must make sure there are no comment frames starting "(=>" because that would indicate
        // our special comments have become comment frames, rather than being processed:
        // Making sure there's zero items is awkward in Cypress so we drop to doing it manually:
        cy.document().then((doc) => {
            const spans = Array.from(doc.querySelectorAll("span.comment-slot"));
            const matching = spans.filter((el) => el.textContent?.trim().startsWith("(=>"));
            expect(matching.length).to.eq(0);
        });
        
        // We make sure there are no slots containing ___strype_ because they should have been processed:
        cy.document().then((doc) => {
            const spans = Array.from(doc.querySelectorAll("span"));
            const matching = spans.filter((el) => el.textContent?.includes("___strype_"));
            expect(matching.length).to.eq(0);
        });

        checkDownloadedFileEquals(spy.replaceAll("\r\n", "\n"), filepath.split("/").pop() ?? "My project.spy");
    });
}

function testEntryDisableAndSave(commands: string, disableFrames: string[], filepath: string) {
    filepath = adjustIfMicrobit(filepath);
    
    cy.readFile(filepath).then((spy) => {
        // Delete existing:
        focusEditorPasteAndClear();
        
        cy.get("body").type(commands);
        
        disableFrames.forEach((txt) => {
            cy.contains("span." + scssVars.labelSlotInputClassName, txt).rightclick();
            cy.contains("*", i18n.t("contextMenu.disable") as string).click();
        });

        checkDownloadedFileEquals(spy.replaceAll("\r\n", "\n"), "My project.spy", true);
    });
} 

describe("Loads and re-saves fixture files", () => {
    it("Loads a basic project", () => {
        testRoundTripImportAndDownload("tests/cypress/fixtures/project-basic.spy");
    });
    it("Loads a basic trisection project", () => {
        testRoundTripImportAndDownload("tests/cypress/fixtures/project-basic-trisection.spy");
    });
    it("Outputs a dummy for solo try", () => {
        // Make an empty try, which should save with a placeholder:
        testEntryDisableAndSave("tpmsg{enter}{downarrow}{backspace}", [], "tests/cypress/fixtures/project-try-solo.spy");
    });
    it("Loads and saves a solo try", () => {
        // Make an empty try, which should save with a placeholder:
        testRoundTripImportAndDownload("tests/cypress/fixtures/project-try-solo.spy");
    });
});

describe("Tests disabling frames", () => {
    it("Outputs a dummy for try with disabled except", () => {
        // Make an empty try, which should save with a placeholder:
        testEntryDisableAndSave("tpmsg{enter}{rightarrow}extype{rightarrow}pword", ["extype"], "tests/cypress/fixtures/project-try-disabled-except.spy");
    });
    it("Loads and saves a try with disabled except", () => {
        // Make an empty try, which should save with a placeholder:
        testRoundTripImportAndDownload("tests/cypress/fixtures/project-try-disabled-except.spy");
    });
    
    it("Save a basic disable project", () => {
        testEntryDisableAndSave("=msg=\"Hello\"{enter} print(msg)", ["print"], "tests/cypress/fixtures/project-basic-disable.spy");
    });
    it("Loads and saves a basic disable project", () => {
        testRoundTripImportAndDownload("tests/cypress/fixtures/project-basic-disable.spy");
    });

    
    it("Loads and saves a complex disable project", () => {
        testRoundTripImportAndDownload("tests/cypress/fixtures/project-complex-disable.spy");
    });
});

describe("Tests collapsing frames", () => {
    it("Loads and saves a simple collapsed project", () => {
        testRoundTripImportAndDownload("tests/cypress/fixtures/project-basic-trisection-collapse.spy");
    });
    it("Loads and saves a complex disable project", () => {
        testRoundTripImportAndDownload("tests/cypress/fixtures/project-complex-disable-collapse.spy");
    });
});

describe("Tests blanks", () => {
    it("Outputs a file with lots of blanks", () => {
        // import x as ___strype_blank
        // from ___strype_blank import ___strype_blank
        // def ___strype_blank ( ) :
        //     if ___strype_blank  :
        //         ( )
        //     return
        // raise ___strype_blank
        // ___strype_blank = 1 + ___strype_blank * ___strype_blank / () - __strype_blank
        testEntryDisableAndSave("{uparrow}{uparrow}" +
            "ix {rightarrow}f{downarrow}{downarrow}" +
            "f{downarrow}i{rightarrow} {downarrow}{downarrow}r{rightarrow}{downarrow}{downarrow}" +
            "a{rightarrow}={rightarrow}1+*/()-", [], "tests/cypress/fixtures/project-blanks.spy");
    });
    it("Loads and saves with lots of blanks", () => {
        testRoundTripImportAndDownload("tests/cypress/fixtures/project-blanks.spy");
    });
    
});

describe("Tests invalid characters", () => {
    it("Outputs a file with invalid chars", () => {
        testEntryDisableAndSave("{uparrow}{uparrow}" +
            "i100{rightarrow}ffoo{rightarrow}£1000{downarrow}i50{downarrow}ifoo（）{downarrow}{downarrow}" +
            "f#include{rightarrow}100,abc,#35{downarrow}r$50{downarrow}{downarrow}{downarrow}" +
            " 100($50, 24.24a)", [], "tests/cypress/fixtures/project-invalid-chars.spy");
    });
    it("Loads and saves a file with invalid chars", () => {
        testRoundTripImportAndDownload("tests/cypress/fixtures/project-invalid-chars.spy");
    });
});

describe("Tests saving layout metadata", () => {
    if (Cypress.env("mode") === "microbit") {
        return;
    }
    it("Saves changed layout to tabsExpanded", () => {
        focusEditorPasteAndClear();
        cy.get("#" + strypeElIds.getPEATabContentContainerDivId()).trigger("mouseenter");
        cy.get("div[title='" + i18n.t("PEA.PEA-layout-tabs-expanded") + "']").click();

        cy.readFile("tests/cypress/fixtures/project-layout-tabs-expanded.spy").then((f) => checkDownloadedFileEquals(f, "My project.spy", true));
    });
    it("Saves changed layout to tabsExpanded and back", () => {
        focusEditorPasteAndClear();
        cy.get("#" + strypeElIds.getPEATabContentContainerDivId()).trigger("mouseenter");
        cy.get("div[title='" + i18n.t("PEA.PEA-layout-tabs-expanded") + "']").click();
        cy.get("div[title='" + i18n.t("PEA.PEA-layout-tabs-collapsed") + "']").click();

        cy.readFile("tests/cypress/fixtures/project-layout-tabs-expanded-collapsed.spy").then((f) => checkDownloadedFileEquals(f, "My project.spy", true));
    });
    it("Loads and saves a file with tabsExpanded layout", () => {
        testRoundTripImportAndDownload("tests/cypress/fixtures/project-layout-tabs-expanded.spy");
    });
    //it("Loads and saves a file with tabsExpanded layout and collapsed", () => {
    //    testRoundTripImportAndDownload("tests/cypress/fixtures/project-layout-tabs-expanded-collapsed.spy");
    //});
});


describe("Tests loading/saving library frames", () => {
    it("Saves libraries", () => {
        // Doesn't really disable, but easy comparison to next item:
        testEntryDisableAndSave("{uparrow}{uparrow}lfoo{rightarrow}ibar{rightarrow}lhttps://www.google.com/{rightarrow}", [], "tests/cypress/fixtures/project-libraries.spy");
    });
    it("Saves disabled libraries", () => {
        // Disable the foo library:
        testEntryDisableAndSave("{uparrow}{uparrow}lfoo{rightarrow}ibar{rightarrow}lhttps://www.google.com/{rightarrow}", ["foo"], "tests/cypress/fixtures/project-libraries-disable.spy");
    });
    it ("Saves and loads libraries", () => {
        testRoundTripImportAndDownload("tests/cypress/fixtures/project-libraries.spy");
    });
    it ("Saves and loads disabled libraries", () => {
        testRoundTripImportAndDownload("tests/cypress/fixtures/project-libraries-disable.spy");
    });
});

<<<<<<< HEAD
describe("Tests loading/saving classes", () => {
    it("Loads/saves classes", () => {
        testRoundTripImportAndDownload("tests/cypress/fixtures/oop-crab-no-images.spy");
    });
    it("Loads/saves classes", () => {
        if (Cypress.env("mode") == "microbit") {
            // No image literals in microbit mode:
            return;
        }
        testRoundTripImportAndDownload("tests/cypress/fixtures/oop-crab.spy");
=======
describe("Tests loading project descriptions", () => {
    it("Loads a project with docs", () => {
        testRoundTripImportAndDownload("tests/cypress/fixtures/project-documented.spy");
    });
    it("Loads a project with docs when there is already a project description", () => {
        focusEditorPasteAndClear();
        cy.get("body").type("{uparrow}{uparrow}{leftarrow}Temporary description.");
        testRoundTripImportAndDownload("tests/cypress/fixtures/project-documented.spy");
    });
    it("Loads a project description over the top of another", () => {
        testRoundTripImportAndDownload("tests/cypress/fixtures/project-documented.spy");
        testRoundTripImportAndDownload("tests/cypress/fixtures/project-documented-2.spy");
    });
    it("Loads a project without description over the top of another with description", () => {
        testRoundTripImportAndDownload("tests/cypress/fixtures/project-documented.spy");
        testRoundTripImportAndDownload("tests/cypress/fixtures/project-basic-trisection.spy");
    });
    it("Loads a project without docs when there is already a project description", () => {
        focusEditorPasteAndClear();
        cy.get("body").type("{uparrow}{uparrow}{leftarrow}Temporary description.");
        testRoundTripImportAndDownload("tests/cypress/fixtures/project-basic.spy");
>>>>>>> ddb44b02
    });
});<|MERGE_RESOLUTION|>--- conflicted
+++ resolved
@@ -272,7 +272,30 @@
     });
 });
 
-<<<<<<< HEAD
+describe("Tests loading project descriptions", () => {
+    it("Loads a project with docs", () => {
+        testRoundTripImportAndDownload("tests/cypress/fixtures/project-documented.spy");
+    });
+    it("Loads a project with docs when there is already a project description", () => {
+        focusEditorPasteAndClear();
+        cy.get("body").type("{uparrow}{uparrow}{leftarrow}Temporary description.");
+        testRoundTripImportAndDownload("tests/cypress/fixtures/project-documented.spy");
+    });
+    it("Loads a project description over the top of another", () => {
+        testRoundTripImportAndDownload("tests/cypress/fixtures/project-documented.spy");
+        testRoundTripImportAndDownload("tests/cypress/fixtures/project-documented-2.spy");
+    });
+    it("Loads a project without description over the top of another with description", () => {
+        testRoundTripImportAndDownload("tests/cypress/fixtures/project-documented.spy");
+        testRoundTripImportAndDownload("tests/cypress/fixtures/project-basic-trisection.spy");
+    });
+    it("Loads a project without docs when there is already a project description", () => {
+        focusEditorPasteAndClear();
+        cy.get("body").type("{uparrow}{uparrow}{leftarrow}Temporary description.");
+        testRoundTripImportAndDownload("tests/cypress/fixtures/project-basic.spy");
+    });
+});
+
 describe("Tests loading/saving classes", () => {
     it("Loads/saves classes", () => {
         testRoundTripImportAndDownload("tests/cypress/fixtures/oop-crab-no-images.spy");
@@ -283,28 +306,5 @@
             return;
         }
         testRoundTripImportAndDownload("tests/cypress/fixtures/oop-crab.spy");
-=======
-describe("Tests loading project descriptions", () => {
-    it("Loads a project with docs", () => {
-        testRoundTripImportAndDownload("tests/cypress/fixtures/project-documented.spy");
-    });
-    it("Loads a project with docs when there is already a project description", () => {
-        focusEditorPasteAndClear();
-        cy.get("body").type("{uparrow}{uparrow}{leftarrow}Temporary description.");
-        testRoundTripImportAndDownload("tests/cypress/fixtures/project-documented.spy");
-    });
-    it("Loads a project description over the top of another", () => {
-        testRoundTripImportAndDownload("tests/cypress/fixtures/project-documented.spy");
-        testRoundTripImportAndDownload("tests/cypress/fixtures/project-documented-2.spy");
-    });
-    it("Loads a project without description over the top of another with description", () => {
-        testRoundTripImportAndDownload("tests/cypress/fixtures/project-documented.spy");
-        testRoundTripImportAndDownload("tests/cypress/fixtures/project-basic-trisection.spy");
-    });
-    it("Loads a project without docs when there is already a project description", () => {
-        focusEditorPasteAndClear();
-        cy.get("body").type("{uparrow}{uparrow}{leftarrow}Temporary description.");
-        testRoundTripImportAndDownload("tests/cypress/fixtures/project-basic.spy");
->>>>>>> ddb44b02
     });
 });