<<<<<<< HEAD
import {cleanFromHTML} from "./test-support";
=======
// To avoid passing arguments in all the functions defined in this file, we fetch the shared IDs
// and CSS class names of Strype (we only do it if they are not already saved in this file)
import { WINDOW_STRYPE_HTMLIDS_PROPNAME, WINDOW_STRYPE_SCSSVARS_PROPNAME } from "../../../src/helpers/sharedIdCssWithTests";
let scssVars: {[varName: string]: string};
let strypeElIds: {[varName: string]: (...args: any[]) => string};
Cypress.Commands.add("initialiseSupportStrypeGlobals", () => {
    if(scssVars == undefined){
        cy.window().then((win) => {
            scssVars = (win as any)[WINDOW_STRYPE_SCSSVARS_PROPNAME];
            strypeElIds = (win as any)[WINDOW_STRYPE_HTMLIDS_PROPNAME];
        });
    }
});
>>>>>>> f6d2df11

export function assertState(expectedState : string) : void {
    withSelection((info) => {
        cy.get("#" + strypeElIds.getFrameContainerUID(-3) + " ." + scssVars.frameHeaderClassName).first().within((h) => cy.get("." + scssVars.labelSlotInputClassName + ",." + scssVars.frameColouredLabelClassName).then((parts) => {
            let s = "";
            if (!parts) {
                // Try to debug an occasional seemingly impossible failure:
                cy.task("log", "Parts is null which I'm sure shouldn't happen, came from frame: " + h);
            }
            // Since we're in an if frame, we ignore the first and last part:
            for (let i = 1; i < parts.length - 1; i++) {
                const p : any = parts[i];

                let text = cleanFromHTML(p.value || p.textContent || "");

                // If we're the focused slot, put a dollar sign in to indicate the current cursor position:
                if (info.id === p.getAttribute("id") && info.cursorPos >= 0) {
                    text = text.substring(0, info.cursorPos) + "$" + text.substring(info.cursorPos);
                }
                // Don't put curly brackets around strings, operators or brackets:
                if (!p.classList.contains(scssVars.frameStringSlotClassName) && !p.classList.contains(scssVars.frameOperatorSlotClassName) && !/[([)\]$]/.exec(p.textContent)) {
                    text = "{" + text + "}";
                }
                s += text;
            }
            // There is no correspondence for _ (indicating a null operator) in the Strype interface so just ignore that:
            expect(s).to.equal(expectedState.replaceAll("_", ""));
        }));
    });
}

function withSelection(inner : (arg0: { id: string, cursorPos : number }) => void) : void {
    // We need a delay to make sure last DOM update has occurred:
    cy.wait(200);
    cy.get("#" + strypeElIds.getEditorID()).then((eds) => {
        const ed = eds.get()[0];
        inner({id : ed.getAttribute("data-slot-focus-id") || "", cursorPos : parseInt(ed.getAttribute("data-slot-cursor") || "-2")});
    });
}

// eslint-disable-next-line @typescript-eslint/ban-ts-comment
// @ts-ignore
Cypress.Commands.add("paste",
    {prevSubject : true},
    ($element, data) => {
        const clipboardData = new DataTransfer();
        clipboardData.setData("text", data);
        const pasteEvent = new ClipboardEvent("paste", {
            bubbles: true,
            cancelable: true,
            clipboardData,
        });

        // eslint-disable-next-line @typescript-eslint/ban-ts-comment
        // @ts-ignore
        cy.get($element).then(() => {
            // eslint-disable-next-line @typescript-eslint/ban-ts-comment
            // @ts-ignore
            $element[0].dispatchEvent(pasteEvent);
        });
    });

export function testInsert(insertion : string, result : string, canBeTestedWithPaste?: boolean) : void {
    it("Tests " + insertion, () => {
        focusEditor();
        cy.get("body").type("i");
        assertState("{$}");
        cy.get("body").type(" " + insertion);
        assertState(result);

        // TODO test caret position mapping?
        // TODO test splitting the insert like in Java
    });
    // Default is true:
    if (canBeTestedWithPaste ?? true) {
        // Test that pasting the code as part of a whole if frame works:
        it("Tests pasting " + insertion, () => {
            focusEditor();
            (cy.get("body") as any).paste("if " + insertion + ":\n    pass");
            // Ignore the dollar because the cursor won't be in there at all:
            assertState(result.replace("$", ""));
        });
    }
}

// Moves until the position within the slot is the given cursor pos, then executes the given function
function moveToPositionThen(cursorPos: number, runAfterPositionReached: () => void) {
    // This is awkward, but cypress doesn't let us set or query the cursor position directly so we have to
    // use withSelection to query, then press left/right until is the one we want:
    withSelection((cur) => {
        if (cur.cursorPos == cursorPos) {
            // We've arrived:
            runAfterPositionReached();
        }
        else if (cur.cursorPos > cursorPos) {
            cy.get("body").type("{leftarrow}");
            moveToPositionThen(cursorPos, runAfterPositionReached);
        }
        else {
            cy.get("body").type("{rightarrow}");
            moveToPositionThen(cursorPos, runAfterPositionReached);
        }
    });
}

// Reaches the targeted slot *within the slots of a frame label*.
// targetSlotSpanID is the HTML ID of the slot
// goLeft indicates if we reach the slot going leftwards (i.e. left arrow); false if going rightwards
// The method returns true if we could reached the targeted slot 
//      (false indicate that lost focus on slots, meaning we activated the blue caret, or that we are not in the same frame label structure anymore)
function reachFrameLabelSlot(targetSlotSpanID: string, goLeft: boolean): boolean{
    // First we extract the parts we are interested in: the frame label structure ID (the begining of the ID before "_slot_") and the slot ID (e.g. "2,0,4")
    // (the editable slot ID is expected to be formatted as "input_frame_<frameId>_label_<labelId>_slot_<type>_<slotID>")
    const targetFrameLabelIDPart = targetSlotSpanID.substring(0, targetSlotSpanID.indexOf("_slot_"));
    const targetSlotID = targetSlotSpanID.substring(targetSlotSpanID.lastIndexOf("_") + 1);
    // Move to the start [resp. end] of the slot and then move to the previous [resp. next] editable slot if going leftwards [resp. rightwards]
    const keyArrow = (goLeft) ? "{leftarrow}" : "{rightarrow}";
    let reachedTarget = false;
    withSelection((curPos) => {
        // As commas are special tokens in HTML selectors syntax, we need to parse them so the selector matches the element id correctly (our slot IDs may have commas).
        cy.get("#"+curPos.id.replaceAll(",","\\,")).then((el) => {
            const moveToPosCursorPos = (goLeft) ? 0 :  el.text().length;
            moveToPositionThen(moveToPosCursorPos, () => {
                cy.get("body").type(keyArrow).then(() => {
                    withSelection((neighbourPos) => {
                        // If at this stage we are no longer in the same frame label structure than the target, we do not continue
                        if(!neighbourPos.id.startsWith(targetFrameLabelIDPart)) {
                            return;
                        }

                        if(neighbourPos.id.substring(neighbourPos.id.lastIndexOf("_") + 1) != targetSlotID){
                            // We are on a slot of this frame label, but not the one we wanted, we move again:
                            reachFrameLabelSlot(targetSlotSpanID, goLeft);
                        }
                        else{
                            // We reached the target
                            reachedTarget = true;
                        }
                    });
                });
            });
        });
    });
    return reachedTarget;
}

export function focusEditor(): void {
    // Not totally sure why this hack is necessary, I think it's to give focus into the webpage via an initial click:
    // (on the main code container frame -- would be better to retrieve it properly but the file won't compile if we use Apps.ts and/or the store)
    cy.get("#" + strypeElIds.getFrameUID(-3)).focus();
}

export function testMultiInsert(multiInsertion : string, firstResult : string, secondResult : string) : void {
    it("Tests " + multiInsertion, () => {
        focusEditor();

        const startNest = multiInsertion.indexOf("{");
        const endNest = multiInsertion.indexOf("}", startNest);
        expect(startNest).to.not.equal(-1);
        expect(endNest).to.not.equal(-1);
        const before = multiInsertion.substring(0, startNest);
        const nest = multiInsertion.substring(startNest + 1, endNest);
        const after = multiInsertion.substring(endNest + 1);

        cy.get("body").type("i");
        assertState("{$}");
        if (before.length > 0) {
            cy.get("body").type(before);
        }
        withSelection((posToInsertNest) => {
            if (after.length > 0) {
                cy.get("body").type(after);
            }
            // Focus doesn't work, instead let's move the caret until we are in the right slot
            withSelection((newPosToInsert) => {
                if(newPosToInsert.id != posToInsertNest.id){
                    reachFrameLabelSlot( posToInsertNest.id, true);
                }
            });

            moveToPositionThen(posToInsertNest.cursorPos, () => {
                assertState(firstResult);
                cy.get("body").type(nest);
                assertState(secondResult);
            });
        });
    });
}

export function testInsertExisting(original : string, toInsert : string, expectedResult : string) : void {
    it("Tests " + original, () => {
        focusEditor();

        const cursorIndex = original.indexOf("$");
        expect(cursorIndex).to.not.equal(-1);
        const before = original.substring(0, cursorIndex);
        const after = original.substring(cursorIndex + 1);

        cy.get("body").type("i");
        assertState("{$}");
        if (before.length > 0) {
            cy.get("body").type(before);
        }
        withSelection((posToInsert) => {
            if (after.length > 0) {
                cy.get("body").type(after);
            }
            // Focus doesn't work, instead let's move the caret until we are in the right slot
            withSelection((newPosToInsert) => {
                if(newPosToInsert.id != posToInsert.id){
                    reachFrameLabelSlot( posToInsert.id, true);
                }
            });

            moveToPositionThen(posToInsert.cursorPos, () => {
                cy.get("body").type(toInsert);
                assertState(expectedResult);
            });
        });
    });
}

export function testBackspace(originalInclBksp : string, expectedResult : string, testBackspace = true, testDelete = true) : void {
    const bkspIndex = originalInclBksp.indexOf("\b");
    if (testBackspace) {
        it("Tests Backspace " + originalInclBksp.replace("\b", "\\b"), () => {
            focusEditor();

            expect(bkspIndex).to.not.equal(-1);
            const before = originalInclBksp.substring(0, bkspIndex);
            const after = originalInclBksp.substring(bkspIndex + 1);

            cy.get("body").type("i");
            assertState("{$}");
            if (before.length > 0) {
                cy.get("body").type(before);
            }
            withSelection((posToInsert) => {
                if (after.length > 0) {
                    cy.get("body").type(after);
                }

                // Focus doesn't work, instead let's move the caret until we are in the right slot
                withSelection((newPosToInsert) => {
                    if(newPosToInsert.id != posToInsert.id){
                        reachFrameLabelSlot( posToInsert.id, true);
                    }
                });

                // We are somewhere in the slot we wanted to be, just make sure we now get to the right position
                moveToPositionThen(posToInsert.cursorPos, () => {
                    cy.get("body").type("{backspace}");
                    assertState(expectedResult);
                });
            });
        });
    }
    if (bkspIndex > 0 && testDelete) {
        it("Tests Delete " + originalInclBksp.replace("\b", "\\b"), () => {
            focusEditor();

            const before = originalInclBksp.substring(0, bkspIndex - 1);
            const after = originalInclBksp.substring(bkspIndex - 1, bkspIndex) + originalInclBksp.substring(bkspIndex + 1);

            cy.get("body").type("i");
            assertState("{$}");
            if (before.length > 0) {
                cy.get("body").type(before);
            }
            withSelection((posToInsert) => {
                if (after.length > 0) {
                    cy.get("body").type(after);
                }

                // Focus doesn't work, instead let's move the caret until we are in the right slot
                withSelection((newPosToInsert) => {
                    if(newPosToInsert.id != posToInsert.id){
                        reachFrameLabelSlot( posToInsert.id, true);
                    }
                });

                // We are now somewhere in the slot we want to be, we just make sure that's at the right position
                moveToPositionThen(posToInsert.cursorPos, () => {
                    cy.get("body").type("{del}");
                    assertState(expectedResult);
                });
            });
        });
    }
}<|MERGE_RESOLUTION|>--- conflicted
+++ resolved
@@ -1,6 +1,3 @@
-<<<<<<< HEAD
-import {cleanFromHTML} from "./test-support";
-=======
 // To avoid passing arguments in all the functions defined in this file, we fetch the shared IDs
 // and CSS class names of Strype (we only do it if they are not already saved in this file)
 import { WINDOW_STRYPE_HTMLIDS_PROPNAME, WINDOW_STRYPE_SCSSVARS_PROPNAME } from "../../../src/helpers/sharedIdCssWithTests";
@@ -14,7 +11,6 @@
         });
     }
 });
->>>>>>> f6d2df11
 
 export function assertState(expectedState : string) : void {
     withSelection((info) => {
