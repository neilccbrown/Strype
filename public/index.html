--- conflicted
+++ resolved
@@ -11,15 +11,10 @@
   <!-- Import for the fontawesome icons (v5.15.4) -->
   <link rel="stylesheet" href="<%= BASE_URL %>fontawesome/css/all.min.css">
   <link rel="stylesheet" href="<%= BASE_URL %>fontawesome/css/v4-shims.min.css">
-<<<<<<< HEAD
-  <script src="<%= BASE_URL %>js/skulpt.min.js"></script>
-  <script src="<%= BASE_URL %>js/skulpt-stdlib.js"></script>
+  <script src="<%= BASE_URL %>js/skulpt.min.js" defer></script>
+  <script src="<%= BASE_URL %>js/skulpt-stdlib.js" defer></script>
   <!-- Needed to dynamically load fonts: -->
   <script src="https://ajax.googleapis.com/ajax/libs/webfont/1.6.26/webfont.js" async integrity="sha256-gQFqxr6FC3LfXU+qDDzsjiwbC6AEVxIUSmdmrfrUC+4=" crossorigin="anonymous"></script>
-=======
-  <script src="<%= BASE_URL %>js/skulpt.min.js" defer></script>
-  <script src="<%= BASE_URL %>js/skulpt-stdlib.js" defer></script>
->>>>>>> a5d9fd04
     <!-- fonts-->
   <style>
       @font-face {
