<!DOCTYPE html>
<html lang="en">

<head>
  <meta charset="utf-8">
  <meta http-equiv="X-UA-Compatible" content="IE=edge">
  <meta name="viewport" content="width=device-width,initial-scale=1.0">
  <link rel="icon" href="<%= BASE_URL %>favicon.ico">
  <!-- Import for the fontawesome icons -->
  <link rel="stylesheet" href="https://use.fontawesome.com/releases/v5.15.1/css/all.css">
  <link rel="stylesheet" href="https://use.fontawesome.com/releases/v5.15.1/css/v4-shims.css">
  <link rel="preconnect" href="https://fonts.gstatic.com">
  <link href="https://fonts.googleapis.com/css2?family=Source+Sans+Pro:wght@400;600&display=swap" rel="stylesheet">
  <script src="<%= BASE_URL %>js/skulpt.min.js"></script>
  <script src="<%= BASE_URL %>js/skulpt-stdlib.js"></script>
  
  <!-- default title that will be updated from the Commands component-->
  <title>Strype</title>
</head>

<body>
  <noscript>
    <strong>We're sorry but Strype doesn't work without JavaScript enabled.
        Please enable it to continue.</strong>
  </noscript>
<<<<<<< HEAD
  <b id="uncompatibleBrowserSpan" style="display: block; white-space: pre; margin:auto; width: 50%;"></b>
  
  <div id="loadAC"></div>
  <script type="text/python3">
from browser import document

def loadAC(__ev):
    exec(document['userCode'].value, {'__name__':'__main__'})
      
document["loadAC"].bind("click", loadAC)
    </script>
=======
>>>>>>> 202ee948

  <div id="app"></div>
  <!-- built files will be auto injected -->

  <script>
    /**
     * Root-level scripts to test things for compatibilty. 
    */
    browserErrorMessage = "";
    // Test regex "lookbehind" is supported. Some older browsers (like Safari < 16.4) do not support it.
    try{
        const regex = new RegExp("(?<!=)=(?!=)");
    }
    catch(error){
        browserErrorMessage += "Strype is not compatible with your browser.\nUpgrade it or use another browser."
    }

    if(browserErrorMessage.length > 0){
        document.getElementById("uncompatibleBrowserSpan").textContent = browserErrorMessage;
    }
  </script>
</body>
</html><|MERGE_RESOLUTION|>--- conflicted
+++ resolved
@@ -23,21 +23,8 @@
     <strong>We're sorry but Strype doesn't work without JavaScript enabled.
         Please enable it to continue.</strong>
   </noscript>
-<<<<<<< HEAD
   <b id="uncompatibleBrowserSpan" style="display: block; white-space: pre; margin:auto; width: 50%;"></b>
   
-  <div id="loadAC"></div>
-  <script type="text/python3">
-from browser import document
-
-def loadAC(__ev):
-    exec(document['userCode'].value, {'__name__':'__main__'})
-      
-document["loadAC"].bind("click", loadAC)
-    </script>
-=======
->>>>>>> 202ee948
-
   <div id="app"></div>
   <!-- built files will be auto injected -->
 
