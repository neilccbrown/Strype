--- conflicted
+++ resolved
@@ -811,12 +811,8 @@
         else:
             self.__say = None
 
-<<<<<<< HEAD
-    def say_for(self, text, seconds, font_size = 16, max_width = 300, max_height = 200):
+    def say_for(self, text, seconds, font_size = 24, max_width = 300, max_height = 200):
         # type: (str, float, float, float, float) -> None
-=======
-    def say_for(self, text, seconds, font_size = 24, max_width = 300, max_height = 200):
->>>>>>> e7a7c0ad
         """
         `say_for` acts like the `say` function, but automatically removes the speech bubble after the given number of seconds.  
         For all other parameters, see the `say` function for an explanation.
