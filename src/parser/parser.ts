import Compiler from "@/compiler/compiler";
import {hasEditorCodeErrors, trimmedKeywordOperators} from "@/helpers/editor";
import {generateFlatSlotBases, retrieveSlotByPredicate} from "@/helpers/storeMethods";
import i18n from "@/i18n";
<<<<<<< HEAD
import {useStore} from "@/store/store";
import {AllFrameTypesIdentifier, AllowedSlotContent, BaseSlot, CollapsedState, ContainerTypesIdentifiers, FieldSlot, FlatSlotBase, FrameContainersDefinitions, FrameObject, FrozenState, getLoopFramesTypeIdentifiers, isFieldBaseSlot, isFieldBracketedSlot, isSlotBracketType, isSlotQuoteType, isSlotStringLiteralType, LabelSlotPositionsAndCode, LabelSlotsPositions, LineAndSlotPositions, MediaSlot, OptionalSlotType, ParserElements, SlotsStructure, SlotType, StringSlot} from "@/types/types";
import {ErrorInfo, TPyParser} from "tigerpython-parser";
import {AppSPYPrefix} from "@/main";
=======
import { useStore } from "@/store/store";
import {AllFrameTypesIdentifier, AllowedSlotContent, BaseSlot, ContainerTypesIdentifiers, FieldSlot, FlatSlotBase, FrameContainersDefinitions, FrameObject, getLoopFramesTypeIdentifiers, isFieldBaseSlot, isFieldBracketedSlot, isSlotBracketType, isSlotQuoteType, isSlotStringLiteralType, LabelSlotPositionsAndCode, LabelSlotsPositions, LineAndSlotPositions, MediaSlot, OptionalSlotType, ParserElements, SlotsStructure, SlotType, StringSlot} from "@/types/types";
import { ErrorInfo, TPyParser } from "tigerpython-parser";
import {AppSPYFullPrefix} from "@/main";
>>>>>>> 7dd54bea
/*IFTRUE_isPython */
import { actOnTurtleImport } from "@/helpers/editor";
/*FITRUE_isPython */
import {STRYPE_DUMMY_FIELD, STRYPE_EXPRESSION_BLANK, STRYPE_INVALID_OP, STRYPE_INVALID_OPS_WRAPPER, STRYPE_INVALID_SLOT} from "@/helpers/pythonToFrames";

const INDENT = "    ";
const DISABLEDFRAMES_FLAG =  "\"\"\""; 

// Parse the code contained in the editor, and generate a compiler for this code if no error are found.
// The method returns an object containing the output code and the compiler.
// The destination is .spy, or two types of .py.  The plain "py" omits the docstrings from methods and project
// which can upset the line numbers, for ease of processing during execution, autocomplete, etc.
// The "py-export" is for user-visible Python when we export to Python, and we should include the doc strings.
export function parseCodeAndGetParseElements(requireCompilation: boolean, destination: "spy" | "py-export" | "py"): ParserElements{
    // Errors in the code (precompiled errors and TigerPython errors) are looked up at code edition.
    // Therefore, we expect the errors to already be found out when this method is called, and we don't need
    // to retrieve them again.
    const parser = new Parser(false, destination);
    const out = parser.parse({});

    const hasErrors = hasEditorCodeErrors();
    const compiler = new Compiler();
    if(requireCompilation){
        compiler.compile(out);
    }

    return {parsedOutput: out, hasErrors: hasErrors, compiler: compiler};
}

function isValidPythonName(name: string): boolean {
    // Match Unicode identifiers: start with a Unicode letter or _, then letters/digits/underscores
    // \p{ID_Start} and \p{ID_Continue} are Unicode property escapes (ECMAScript 2018+)
    const identifierRegex = /^[\p{ID_Start}_][\p{ID_Continue}_]*$/u;

    const pythonKeywords = new Set([
        "False", "None", "True", "and", "as", "assert", "async", "await",
        "break", "class", "continue", "def", "del", "elif", "else", "except",
        "finally", "for", "from", "global", "if", "import", "in", "is", "lambda",
        "nonlocal", "not", "or", "pass", "raise", "return", "try", "while", "with", "yield",
    ]);

    return identifierRegex.test(name) && !pythonKeywords.has(name);
}

function isValidPythonNumber(str: string): boolean {
    const trimmed = str.trim();

    // Regex patterns for Python-style numbers

    const decimalInt = /^[+-]?(0|[1-9][0-9_]*)$/;
    const binaryInt = /^[+-]?0[bB][01_]+$/;
    const octalInt = /^[+-]?0[oO][0-7_]+$/;
    const hexInt = /^[+-]?0[xX][0-9a-fA-F_]+$/;

    const floatNum = /^[+-]?((\d+(_\d+)*\.\d*(_\d+)*)|(\.\d+(_\d+)*)|(\d+(_\d+)*([eE][+-]?\d+(_\d+)*)))$/;

    const complexNum = /^[+-]?((\d+(\.\d*)?)|(\.\d+))?[jJ]$/;

    return (
        decimalInt.test(trimmed) ||
        binaryInt.test(trimmed) ||
        octalInt.test(trimmed) ||
        hexInt.test(trimmed) ||
        floatNum.test(trimmed) ||
        complexNum.test(trimmed)
    ) && !trimmed.endsWith("_");
}

export function toUnicodeEscapes(input: string): string {
    return Array.from(input)
        .map((char) => {
            const code = char.codePointAt(0) ?? 0;
            return "u" + code.toString(16).padStart(4, "0");
        })
        .join("");
}

function interleave<T>(a: T[], b: T[]): T[] {
    const result: T[] = [];
    const maxLength = Math.max(a.length, b.length);

    for (let i = 0; i < maxLength; i++) {
        if (i < a.length) {
            result.push(a[i]);
        }
        if (i < b.length) {
            result.push(b[i]);
        }
    }

    return result;
}

// Checks if the level will parse as-is given the arrangement of operators and operands
// If not, it transforms it into a special call ___strype_invalid_ops([]) where each
// item in the list is an operand, or a ___strype_operator_uXXXX escaped operator.
function transformSlotLevel(slots: SlotsStructure, topLevel?: {frameType: string, slotIndex: number}): SlotsStructure {
    // Here's what prevents parsing:
    // - A unary operator (like "not", "~") with something non-blank before it.
    // - Commas at the top-level of most constructs (only assignments, return, for allow it)
    // - Anything with a blank operator between two adjacent non-blank items, except
    //     if the right-hand item is a round or square bracket (function call and list index, respectively)
    let valid = true;
    for (let i = 0; i < slots.operators.length; i++) {
        if (slots.operators[i].code.trim() === "not" || slots.operators[i].code.trim() === "~") {
            // Unary operators only valid at start of bracketed expression:
            if (i != 0) {
                valid = false;
                break;
            }
            
            const preceding = slots.fields[i];
            if (!(isFieldBaseSlot(preceding) && preceding.code.trim() === "")) {
                // Something besides a plain blank before it; not valid unary operator:
                valid = false;
                break;
            }
        }
        // A blank operator is only valid if the right-hand side is:
        // - blank itself,
        // - a round bracket (method call)
        // - a square bracket (list indexing)
        // OR the left-hand side is blank
        if (slots.operators[i].code.trim() === "") {
            const before = slots.fields[i];
            const blankBefore = isFieldBaseSlot(before) && before.code.trim() === "";
            if (!blankBefore) {
                if (i + 1 < slots.fields.length) {
                    const after = slots.fields[i + 1];
                    if (!(isFieldBaseSlot(after) && after.code == "") && !(isFieldBracketedSlot(after) && (after.openingBracketValue == "(" || after.openingBracketValue == "["))) {
                        valid = false;
                        break;
                    }
                }
            }
            else {
                // As a further case, it is not valid to have two blank operators around a blank
                // slot because that indicates that there are two adjacent brackets/quotes, unless
                // the right-hand item is a square bracket (which can be parsed as a subscript)
                if (i > 0 && slots.operators[i - 1].code.trim() === "" && i + 1 < slots.fields.length) {
                    const nextField = slots.fields[i + 1];
                    if (!(isFieldBracketedSlot(nextField) && nextField.openingBracketValue == "[")) {
                        valid = false;
                        break;
                    }
                }
            }
        }
        if (slots.operators[i].code.trim() === ",") {
            if (topLevel) {
                // We invert where commas are allowed:
                if (!([AllFrameTypesIdentifier.varassign,
                    AllFrameTypesIdentifier.for,
                    AllFrameTypesIdentifier.return].includes(topLevel.frameType)
                    || (topLevel.frameType === AllFrameTypesIdentifier.funcdef && topLevel.slotIndex == 1)
                    || (topLevel.frameType === AllFrameTypesIdentifier.fromimport && topLevel.slotIndex == 1)
                    || (topLevel.frameType === AllFrameTypesIdentifier.import && topLevel.slotIndex == 0))) {
                    valid = false;
                }
            }
        }
    }
    if (valid) {
        return slots;
    }
    else {
        return {operators: [{code: ""}, {code: ""}], fields: [
            {code: STRYPE_INVALID_OPS_WRAPPER},
            {openingBracketValue: "(",
                operators: Array.from({length: slots.operators.length + slots.fields.length -1 }, () => {
                    return {code: ","};
                }),
                fields: interleave<(BaseSlot | SlotsStructure | StringSlot | MediaSlot)>(slots.fields.map((f) => {
                    if (isFieldBaseSlot(f) && f.code.trim() === "") {
                        return {code: STRYPE_EXPRESSION_BLANK};
                    }
                    else {
                        return f;
                    }
                }), slots.operators.map((op) => {
                    return {code: STRYPE_INVALID_OP + toUnicodeEscapes(op.code)};
                })),
            },
            {code: ""},
        ]};
    }
}

const collapsedToString: Record<CollapsedState, string> = {
    [CollapsedState.FULLY_VISIBLE]: "FoldToVisible", //Note: we never save this one, but Typescript wants the full set of enum values here
    [CollapsedState.ONLY_HEADER_VISIBLE]: "FoldToHeader",
    [CollapsedState.HEADER_AND_DOC_VISIBLE]: "FoldToDocumentation",
};

// Reverse mapping:
export const stringToCollapsed: Record<string, CollapsedState> = Object.entries(collapsedToString).reduce(
    (acc, [key, value]) => {
        acc[value] = Number(key) as CollapsedState;
        return acc;
    },
    {} as Record<string, CollapsedState>
);

const frozenToString: Record<FrozenState, string> = {
    [FrozenState.UNFROZEN]: "Unfrozen", //Note: we never save this one, but Typescript wants the full set of enum values here
    [FrozenState.FROZEN]: "Frozen",
};

// Reverse mapping:
export const stringToFrozen: Record<string, FrozenState> = Object.entries(frozenToString).reduce(
    (acc, [key, value]) => {
        acc[value] = Number(key) as FrozenState;
        return acc;
    },
    {} as Record<string, FrozenState>
);

export default class Parser {
    private startAtFrameId = -100; // default value to indicate there is no start
    private stopAtFrameId = -100; // default value to indicate there is no stop
    private stopAtIncludesLastFrame = false; // what to do with stopAtFrameId; do we include it?
    private exitFlag = false; // becomes true when the stopAtFrameId is reached.
    private framePositionMap: LineAndSlotPositions = {} as LineAndSlotPositions;  // For each line holds the positions the *editable slots* start at
    private line = 0;
    private isDisabledFramesTriggered = false; //this flag is used to notify when we enter and leave the disabled frames.
    private disabledBlockIndent = "";
    private excludeLoopsAndCommentsAndCloseTry = false;
    private ignoreCheckErrors = false;
    private saveAsSPY = false;
    private outputProjectDoc = false;
    private stoppedIndentation = ""; // The indentation level when we encountered the stop frame.
    private libraries : string[] = [];
    
    constructor(ignoreCheckErrors = false, destination: "spy" | "py-export" | "py" = "py") {
        this.ignoreCheckErrors = ignoreCheckErrors;
        this.saveAsSPY = destination == "spy";
        this.outputProjectDoc = destination == "spy" || destination == "py-export";
    }
    
    public getStoppedIndentation() : string {
        return this.stoppedIndentation;
    }
    
    public getLibraries() : string[] {
        return [...this.libraries];
    }

    private parseBlock(block: FrameObject, insideAClass : boolean, indentation: string): string {
        let output = "";
        const children = useStore().getFramesForParentId(block.id);

        if(this.checkIfFrameHasError(block) && !this.saveAsSPY) {
            return "";
        }

        const passBlock = this.excludeLoopsAndCommentsAndCloseTry && getLoopFramesTypeIdentifiers().includes(block.frameType.type);
        // on `excludeLoops` the loop frames must not be added to the code and nor should their contents be indented
        const conditionalIndent = (passBlock) ? "" : INDENT;

        // We only add states if there is a non-default value to save:
        const frameStates : string[] = [];
        if (block.collapsedState != undefined && block.collapsedState != CollapsedState.FULLY_VISIBLE) {
            frameStates.push(collapsedToString[block.collapsedState]);
        }
        if (block.frozenState != undefined && block.frozenState != FrozenState.UNFROZEN) {
            frameStates.push(frozenToString[block.frozenState]);
        }
        
        output +=
            (frameStates.length > 0 ? indentation + "#" + AppSPYPrefix + " FrameState:" + frameStates.sort().join(";") + "\n" : "") +
            ((!passBlock)? this.parseStatement(block, insideAClass, indentation) : "") +
            ((this.saveAsSPY && children.length > 0 &&
                ((!block.isDisabled && children.filter((c) => !c.isDisabled && c.frameType.type != AllFrameTypesIdentifier.blank && c.frameType.type != AllFrameTypesIdentifier.comment).length == 0)
                    || (block.isDisabled && children.filter((c) => c.frameType.type != AllFrameTypesIdentifier.blank && c.frameType.type != AllFrameTypesIdentifier.comment).length == 0)))
                ? indentation + conditionalIndent +"pass" + "\n" : "") +
            // We replace an empty block frame content by "pass". We also replace the frame's content if
            // the children are ALL blank or simple comment frames, because Python will see it as a problem. 
            // Any disabled frame (and multi lines comments which are actually transformed to multiple line comments) 
            // won't make an issue when executed, so we parse them normally.
            ((block.frameType.allowChildren && children.length > 0 && 
                children.some((childFrame) => childFrame.isDisabled 
                    || (childFrame.frameType.type != AllFrameTypesIdentifier.blank && (childFrame.frameType.type != AllFrameTypesIdentifier.comment 
                        || (childFrame.frameType.type == AllFrameTypesIdentifier.comment && (childFrame.labelSlotsDict[0].slotStructures.fields[0] as BaseSlot).code.includes("\n"))))))
                ?
                this.parseFrames(
                    children,
                    insideAClass,
                    indentation + conditionalIndent
                ) :
                // When we replace empty body frames by "pass", if that's because we have only blank or comments, we need to
                // replace EACH of these frames by "pass", so we keep the match between the frames and Python code lines coherent...
                ((children.length > 0) ?
                    this.parsePseudoEmptyBlockContent(children, indentation, conditionalIndent)
                    : indentation + conditionalIndent +"pass" + "\n")
            ) 
            +
            ((block.frameType.type == AllFrameTypesIdentifier.try && (useStore().getJointFramesForFrameId(block.id)?.filter((f) => !f.isDisabled).length ?? 0) == 0)
                ? indentation + "except " + STRYPE_DUMMY_FIELD + ":\n" + indentation + "    pass\n" : "") +
            this.parseFrames(
                useStore().getJointFramesForFrameId(block.id),
                insideAClass,
                indentation
            );
        
        return output;
    }

    private parsePseudoEmptyBlockContent(children: FrameObject[], indentation: string, conditionalIndent: string): string {
        // This method is called when parsing the content of a block frame that only contains simple comments or blank frames,
        // effectively making the block content empty. However, we need to 1) allow "passing" the content for Python to 
        // compile properly, and 2) make sure we keep the slots/lines mapping for proper errors handling.
        const emptyContent = this.parseFrames(children, false, indentation + conditionalIndent);
        const passLine = indentation + conditionalIndent + "pass" + "\n";
        return this.saveAsSPY ? emptyContent : passLine.repeat(children.length);
    }
    
    private parseStatement(statement: FrameObject, insideAClass : boolean, indentation = ""): string {
        let output = indentation;
        const labelSlotsPositionLengths: {[labelSlotsIndex: number]: LabelSlotsPositions} = {};
        
        if(this.checkIfFrameHasError(statement) && !this.saveAsSPY){
            return "";
        }

        // Comments are treated separately for 2 reasons: 1) when we are parsing for a/c we don't want to parse the comments because they mess up with the try block surrounding the lines of code,
        // and 2) we need to check if the comment is multilines for setting the right comment indicator (''' instead of #). A comment is always a single slot so there is no extra logic to consider.
        if((statement.frameType.type === AllFrameTypesIdentifier.comment)
        || (statement.frameType.type === AllFrameTypesIdentifier.library)
        || (statement.frameType.type === AllFrameTypesIdentifier.projectDocumentation)
        || (!this.saveAsSPY && statement.frameType.type === AllFrameTypesIdentifier.funccall && isFieldBaseSlot(statement.labelSlotsDict[0].slotStructures.fields[0]) && (statement.labelSlotsDict[0].slotStructures.fields[0] as BaseSlot).code.startsWith("#"))){
            const commentContent = (statement.labelSlotsDict[0].slotStructures.fields[0] as BaseSlot).code;


            // The project doc is optional so if it's blank omit it, and we don't mind about line numbers for SPY:
            if (statement.frameType.type === AllFrameTypesIdentifier.projectDocumentation && (!this.outputProjectDoc || commentContent.trim().length == 0)) {
                return "";
            }
            
            // Before returning, we update the line counter used for the frame mapping in the parser:
            // +1 except if we are in a multiline comment (and not excluding them) when we then return the number of lines-1 + 2 for the multi quotes
            // (for UI purpose our multiline comments content always terminates with an extra line return so we need to discard it)
            this.line += ((this.excludeLoopsAndCommentsAndCloseTry) ? 1 : ((commentContent.includes("\n")) ? 1 + commentContent.split("\n").length : 1));

            const passLine = indentation + "pass" + "\n";
            
            if (statement.frameType.type === AllFrameTypesIdentifier.library) {
                if (!statement.isDisabled) {
                    this.libraries.push(commentContent);
                }
                if (this.saveAsSPY) {
                    return indentation + AppSPYFullPrefix + " " + (statement.isDisabled ? "LibraryDisabled" : "Library") + ":" + commentContent + "\n";
                }
                else {
                    return passLine; // Make sure we don't mess up the line numbers
                }
            }

            if (this.excludeLoopsAndCommentsAndCloseTry) {
                return passLine;
            }
            else {
                if (commentContent.includes("\n") || statement.frameType.type === AllFrameTypesIdentifier.projectDocumentation) {
                    // We escape all single quotes because for example if they are at the end of the string it can get confused
                    // (if user ends with a single quote, there will be four single quotes in a row at the end, and Python will parse it
                    // as the first three ending the string, and the fourth as left-over outside the string).
                    // We also need to escape backslashes by doubling them.
                    return indentation + "'''" + commentContent.replaceAll("\n", ("\n" + indentation)).replaceAll("\\", "\\\\").replaceAll("'", "\\'") + "'''\n";
                }
                else {
                    return indentation + "#" + commentContent + "\n";
                }
            }
        }
            
        statement.frameType.labels.forEach((label, labelSlotsIndex) => {
            let hasDocContent = false;
            if(label.showLabel??true){
                if (label.allowedSlotContent == AllowedSlotContent.FREE_TEXT_DOCUMENTATION) {
                    if (useStore().frameObjects[statement.id].labelSlotsDict[labelSlotsIndex].slotStructures.fields.length > 1 || (useStore().frameObjects[statement.id].labelSlotsDict[labelSlotsIndex].slotStructures.fields[0] as BaseSlot).code.trim().length > 0) {
                        if (label.newLine ?? false) {
                            this.line += 1;
                            // Newlines indent below, e.g. comments in funcdef frames:
                            output += "\n" + indentation + "    ";
                        }
                        output += "'''";
                        hasDocContent = true;
                    }
                }
                else {
                    // For varassign frames, the symbolic assignment on the UI should be replaced by the Python "=" symbol
                    output += ((label.label.length > 0 && statement.frameType.type === AllFrameTypesIdentifier.varassign) ? " = " : label.label);
                    if (label.appendSelfWhenInClass && insideAClass) {
                        // In Python it's okay to have a trailing comma on the params, so we don't need to check
                        // whether any actual params follow:
                        output += "self,";
                    }
                }
            }
            
            //if there are slots
            if(label.showSlots??true){
                // Record each slots' vertical positions for that label.
                const currentPosition = output.length;
                const slotStartsLengthsAndCode = this.getSlotStartsLengthsAndCodeForFrameLabel(useStore().frameObjects[statement.id].labelSlotsDict[labelSlotsIndex].slotStructures, currentPosition, label.optionalSlot ?? OptionalSlotType.REQUIRED, label.allowedSlotContent ?? AllowedSlotContent.TERMINAL_EXPRESSION, {frameType: statement.frameType.type, slotIndex: labelSlotsIndex});
                labelSlotsPositionLengths[labelSlotsIndex] = {
                    slotStarts: slotStartsLengthsAndCode.slotStarts, 
                    slotLengths: slotStartsLengthsAndCode.slotLengths,
                    slotIds: slotStartsLengthsAndCode.slotIds,
                    slotTypes: slotStartsLengthsAndCode.slotTypes,
                };
                // add their code to the output
                

                if (hasDocContent) {
                    // We escape all single quotes because for example if they are at the end of the string it can get confused
                    // (if user ends with a single quote, there will be four single quotes in a row at the end, and Python will parse it
                    // as the first three ending the string, and the fourth as left-over outside the string).
                    // We also need to escape backslashes by doubling them.
                    output += slotStartsLengthsAndCode.code.trimStart().replaceAll("\n", ("\n" + indentation + "    ")).replaceAll("\\", "\\\\").replaceAll("'", "\\'") + "'''";
                }
                else if (label.allowedSlotContent != AllowedSlotContent.FREE_TEXT_DOCUMENTATION) {
                    output += slotStartsLengthsAndCode.code.trimStart() + " ";
                }
            }            
        });
        
        output += "\n";
    
        this.framePositionMap[this.line] =  {frameId: statement.id, labelSlotStartLengths: labelSlotsPositionLengths};
        
        // We increment the line by 1 (next line) except when we are in an EMPTY block frame, as the empty "body" is replaced by "pass" in the parser,
        // that should be counted as a line (so we increment by 2)
        const incrementValue = (statement.frameType.allowChildren && statement.childrenIds.length == 0) ? 2 : 1;
        this.line += incrementValue;

        return output;
    }

    private parseFrames(codeUnits: FrameObject[], parentInsideAClass = false, indentation = ""): string {
        let output = "";
        let lineCode = "";

        //if the current frame is a container, we don't parse it as such
        //but parse directly its children (frames that it contains)
        let exitNextFrame = false;
        for (const frame of codeUnits) {
            if (exitNextFrame) {
                this.exitFlag = true;
                break;
            }
            if(frame.id === this.stopAtFrameId || this.exitFlag){
                if (frame.id === this.stopAtFrameId) {
                    this.stoppedIndentation = indentation;
                }
                if (frame.id == this.stopAtFrameId && this.stopAtIncludesLastFrame) {
                    exitNextFrame = true;
                }
                else {
                    this.exitFlag = true; // this is used in case we are inside a recursion
                    break;
                }
            }
            
            if (this.saveAsSPY && frame.frameType.type === ContainerTypesIdentifiers.framesMainContainer) {
                output += AppSPYFullPrefix + " Section:Main\n";
                this.line += 1;
            }
<<<<<<< HEAD
            else if (this.saveAsSPY && frame.frameType.type === ContainerTypesIdentifiers.defsContainer) {
                output += "#" + AppSPYPrefix + " Section:Definitions\n";
=======
            else if (this.saveAsSPY && frame.frameType.type === ContainerTypesIdentifiers.funcDefsContainer) {
                output += AppSPYFullPrefix + " Section:Definitions\n";
>>>>>>> 7dd54bea
                this.line += 1;
            }
            else if (this.saveAsSPY && frame.frameType.type === ContainerTypesIdentifiers.importsContainer) {
                output += AppSPYFullPrefix + " Section:Imports\n";
                this.line += 1;
            }
            
            //if the frame is disabled and we were not in a disabled group of frames, add the comments flag
            //(to avoid weird Python code, if that first disabled frame is a joint frame (like "else") then we align the comment with the other joint/root bodies)
            let disabledFrameBlockFlag = "";
            let thisIndentation = indentation;
            if(!this.saveAsSPY && (frame.isDisabled ? !this.isDisabledFramesTriggered : this.isDisabledFramesTriggered)) {
                this.isDisabledFramesTriggered = !this.isDisabledFramesTriggered;
                if(frame.isDisabled) {
                    this.disabledBlockIndent = (indentation + ((frame.frameType.isJointFrame) ? INDENT : ""));
                }
                disabledFrameBlockFlag = this.saveAsSPY ? "" : (this.disabledBlockIndent + DISABLEDFRAMES_FLAG + "\n");
                
                //and also increment the line number that we use for mapping frames and code lines (even if the disabled frames don't map exactly, 
                //it doesn't matter since we will not have errors to show in those anyway)
                this.line += 1;
            }
            else if (this.saveAsSPY && frame.isDisabled && frame.frameType.type != AllFrameTypesIdentifier.library) {
                // Disabled libraries are treated differently because they already aren't real code.
                disabledFrameBlockFlag = "";
                // Don't add the disabled prefix twice:
                if (!indentation.match(/^ *#/)) {
                    thisIndentation = indentation + AppSPYFullPrefix + " Disabled:";
                }
            }
            
            const insideAClass = parentInsideAClass || frame.frameType.type == AllFrameTypesIdentifier.classdef;

            lineCode = frame.frameType.allowChildren ?
                // frame with children
                (Object.values(FrameContainersDefinitions).find((e) => e.type ===frame.frameType.type))?
                    // for containers call parseFrames again on their frames
                    this.parseFrames(useStore().getFramesForParentId(frame.id), insideAClass, "") 
                    :
                    // for simple block frames (i.e. if) call parseBlock
                    this.parseBlock(frame, insideAClass, thisIndentation) 
                : 
                // single line frame
                this.parseStatement(frame, insideAClass, thisIndentation);

            output += disabledFrameBlockFlag + lineCode;
            
            if (this.exitFlag && frame.frameType.type == AllFrameTypesIdentifier.try) {
                // We need to add an extra except to finish the try frame off and make it valid:
                output += thisIndentation + "except:\n" + thisIndentation + "    pass\n"; 
            }

            if (this.saveAsSPY && frame.frameType.type === ContainerTypesIdentifiers.framesMainContainer) {
                output += AppSPYFullPrefix + " Section:End\n";
            }            
        }

        if (exitNextFrame) {
            this.exitFlag = true;
        }

        return output;
    }
    
    public parseJustImports() : string {
        return this.parse({startAtFrameId: useStore().getImportsFrameContainerId, stopAt: {frameId: useStore().getDefsFrameContainerId, includeThisFrame: false}});
    }

    public parse({startAtFrameId, stopAt, excludeLoopsAndCommentsAndCloseTry, defsLast}: {startAtFrameId?: number, stopAt?: {frameId: number, includeThisFrame: boolean}, excludeLoopsAndCommentsAndCloseTry?: boolean, defsLast?: boolean}): string {
        let output = "";
        if(startAtFrameId){
            this.startAtFrameId = startAtFrameId;
        }
        if(stopAt){
            this.stopAtFrameId = stopAt.frameId;
            this.stopAtIncludesLastFrame = stopAt.includeThisFrame;
        }

        if(excludeLoopsAndCommentsAndCloseTry){
            this.excludeLoopsAndCommentsAndCloseTry = excludeLoopsAndCommentsAndCloseTry;
        }

        /* IFTRUE_isPython */
        // We look if Turtle has been imported to notify the editor UI
        actOnTurtleImport();
        /* FITRUE_isPython */

        let parentInsideAClass = false;
        let codeUnits: FrameObject[];
        if (this.startAtFrameId > -100) {
            codeUnits = [useStore().frameObjects[this.startAtFrameId]];
            parentInsideAClass = useStore().frameObjects[codeUnits[0].parentId].frameType.type == AllFrameTypesIdentifier.classdef;
        }
        else {            
            codeUnits = useStore().getFramesForParentId(0);
            if (defsLast) {
                codeUnits = codeUnits
                    .filter((item) => item.frameType.type !== ContainerTypesIdentifiers.defsContainer)
                    .concat(codeUnits.filter((item) => item.frameType.type === ContainerTypesIdentifiers.defsContainer));
            }
        }
        output += this.parseFrames(codeUnits, parentInsideAClass, "");
        // We could have disabled frame(s) just at the end of the code. 
        // Since no further frame would be used in the parse to close the ongoing comment block we need to check
        // if there are disabled frames being rendered when reaching the end of the editor's code.
        let disabledFrameBlockFlag = "";
        if(this.isDisabledFramesTriggered && !this.saveAsSPY) {
            this.isDisabledFramesTriggered = !this.isDisabledFramesTriggered;
            disabledFrameBlockFlag = this.disabledBlockIndent + DISABLEDFRAMES_FLAG ;
        }
        //console.timeEnd();
        return output + disabledFrameBlockFlag;
    }

    public getErrors(inputCode = ""): ErrorInfo[] {
        // If TigerPython offers errors in the same locale that Strype (and their locale code matches) we use that locale,
        // otherwise, English is used. The check is done in Strype when the locale is changed so we don't always check the
        // locale again and again when parsing the code...
        TPyParser.setLanguage(useStore().tigerPythonLang??"en");
        TPyParser.warningAsErrors = false;
        let code: string = inputCode;
        if (!inputCode) {
            code = this.parse({});
        }

        try {
            return TPyParser.findAllErrors(code);
        }
        catch (e) {
            return [{line:1, offset: 0, msg: "Unknown TigerPython error", code: ""}];
        }
    }

    public getErrorsFormatted(inputCode = ""): string {
        // We don't consider an empty code as a valid code: generate an error for that and set the main frame container erroneous
        if(inputCode.trim().length == 0){
            return i18n.t("appMessage.emptyCodeError") as string;
        }

        const errors = this.getErrors(inputCode);
        let errorString = "";
        if (errors.length > 0) {
            errorString = `${errors.map((e: any) => {
                return `\n${e.line}:${e.offset} | ${e.msg}`;
            })}`;

            
            // For each error, show red wiggles below its input in the UI
            errors.forEach((error: ErrorInfo) => {
                if(this.framePositionMap[error.line] !== undefined) {
                    // We try to locate the error inside the frames' slots.
                    // If a TigerPython error is raised AND that frame does not contain any slot, then we show the error on the frame.
                    // Look up in which slot the error should be shown (where the error offset is slotStart[i]<= offset AND slotStart[i] + slotLength[i] >= offset)
                    const labelSlotStartLengthsObj = Object.entries(this.framePositionMap[error.line].labelSlotStartLengths);
                    if(labelSlotStartLengthsObj.length > 0) {
                        let labelSlotsIndex = -1;
                        let slotId: string | undefined = undefined;
                        let slotType: SlotType = SlotType.code;                    
                        labelSlotStartLengthsObj.forEach((labelSlotStartLengthsEntry, labelSlotStartLengthsEntryIndex) => 
                            labelSlotStartLengthsEntry[1].slotStarts.forEach((slotStart, slotStartIndex) => {
                            // As we add a line extra space at every end of a line, it is possible that for the last slot of the frame, the error is found to be at the very end
                            // so for that very last slot, we add an extra unit of length to solve the problem that the error offset is found at the end of the line
                                const endOfLineOffset = (labelSlotStartLengthsEntryIndex == Object.keys(this.framePositionMap[error.line].labelSlotStartLengths).length - 1 && slotStartIndex == labelSlotStartLengthsEntry[1].slotStarts.length - 1) 
                                    ? 1 : 0;
                                if(slotStart <= error.offset && (slotStart + labelSlotStartLengthsEntry[1].slotLengths[slotStartIndex] + endOfLineOffset) >= error.offset){
                                // We do not allow an error to be shown on an operator. If that happens (for example the case of the "Unexcepted end of line or input" error if line ends with operator, and next is if frame)
                                // then we show the error on the following slot (an operator is always followed by something).
                                    const isErrorOnOperator = (labelSlotStartLengthsEntry[1].slotTypes[slotStartIndex] == SlotType.operator);
                                    labelSlotsIndex = parseInt(labelSlotStartLengthsEntry[0]);
                                    const slotStartIndexToUse = (isErrorOnOperator) ? slotStartIndex + 1 : slotStartIndex;
                                    slotId = labelSlotStartLengthsEntry[1].slotIds[slotStartIndexToUse];
                                    slotType = labelSlotStartLengthsEntry[1].slotTypes[slotStartIndexToUse];
                                }
                            }));

                        // Only show error if we have found the slot (slot errors)
                        if(labelSlotsIndex > -1 && slotId !== undefined && useStore().lastAddedFrameIds != this.framePositionMap[error.line].frameId){
                            useStore().setSlotErroneous({
                                frameId: this.framePositionMap[error.line].frameId,
                                labelSlotsIndex: labelSlotsIndex,
                                slotId: slotId,
                                slotType: slotType, 
                                error: error.msg,
                                // Other properties are not used
                                code: "",
                                initCode: "",
                                isFirstChange: true,
                            });
                        }
                    }
                    else{
                        // The case of an erreonous frame.
                        useStore().setFrameErroneous(this.framePositionMap[error.line].frameId, error.msg);
                    }
                }
            });
        }

        return errorString;
    }

    public getCodeWithoutErrors(endFrameId: number, defsLast: boolean): string {
        const code = this.parse({stopAt: {frameId: endFrameId, includeThisFrame: false}, excludeLoopsAndCommentsAndCloseTry: true, defsLast});

        const errors = this.getErrors(code);

        const lines = code.split(/\r?\n/g);

        // regularExpression to check the number of indentations 
        const regExp = new RegExp(INDENT, "g");

        let filteredCode = "";
    
        // We need to count the num of indentations to remove indented lines who's parent has an error
        let previousIndents = 0;

        // A flag that tells whether an error has open in a line; Used to avoid checking indented
        // -to the erroneous- lines of code
        let errorOpen = false;
        
        // remove errors line by line
        lines.forEach( (line,index) => {

            // get all the spaces at the beginning of a line
            // ^ = start , [\s]* = all space characters , [?!\s] = until you don't see a space
            const spaces = line.match(/^([\s]*[?!\s]){1}/g)??[""];
            // now count the number or indentations at the beginning of the line
            const indentationsInLine = (spaces.shift()?.match(regExp) || []).length;

            // If there was an error detected and we are inside it then go to the next iteration.
            if(errorOpen && indentationsInLine > previousIndents) {
                return;
            }

            // if the line has an error
            if(errors.find( (error) => error.line === index)) {
                // open the error flag
                errorOpen = true;
                // do not include the line
            }
            else {
                // no error found
                errorOpen = false;
                // include the line
                filteredCode += "\n"+line;
            }

            // store the indentations of this line as we go below (sibling code) or in it (child code)
            previousIndents = indentationsInLine;

        });
        
        return filteredCode;
    }

    public getFullCode(): string {
        return this.parse({excludeLoopsAndCommentsAndCloseTry: false});
    }

    private checkIfFrameHasError(frame: FrameObject): boolean {
        return !this.ignoreCheckErrors && retrieveSlotByPredicate(Object.values(frame.labelSlotsDict).map((labelSlotDict) => labelSlotDict.slotStructures),
            (slot: FieldSlot) => ((slot as BaseSlot).error?.length??0) > 0) != undefined;
    }

    public getFramePositionMap(): LineAndSlotPositions {
        return this.framePositionMap;
    }

    public getSlotStartsLengthsAndCodeForFrameLabel(slotStructures: SlotsStructure, currentOutputPosition: number, optionalSlot: OptionalSlotType, allowed: AllowedSlotContent, topLevel?: {frameType: string, slotIndex: number}): LabelSlotPositionsAndCode {
        // To retrieve this information, we procede with the following: 
        // we get the flat map of the slots and operate a consumer at each iteration to retrieve the infos we need
        let code = "";
        const slotStarts: number[] = [];
        const slotLengths: number[] = [];
        const slotIds: string[] = [];
        const slotTypes: SlotType[] = [];
        const addSlotInPositionLengths = (length: number, id: string, appendedCode: string, type: SlotType) => {
            slotStarts.push(currentOutputPosition + code.length);
            slotLengths.push(length); // add the surounding spaces
            slotIds.push(id);
            code += appendedCode;
            slotTypes.push(type);
        };

        generateFlatSlotBases({allowedSlotContent: allowed }, slotStructures, "", (flatSlot: FlatSlotBase, besidesOp: boolean, opAfter: undefined | string) => {
            if(isSlotQuoteType(flatSlot.type) || isSlotBracketType(flatSlot.type) || flatSlot.type === SlotType.media){
                // a quote or a bracket is a 1 character token, shown in the code
                // but it's not editable so we don't include it in the slot positions
                code += flatSlot.code;
            }
            else if(flatSlot.type == SlotType.operator){
                // an operator, if not blank, is shown in the code and we keep spaces surrounding it (for keyword operators)
                // there could be an error on an operator, so we included it in the slot positions
                if(flatSlot.code.length > 0){
                    // Add extra 2 characters for the surrounding spaces
                    const operatorSpace = (trimmedKeywordOperators.includes(flatSlot.code)) ? " " : "";
                    addSlotInPositionLengths(flatSlot.code.length + 2, flatSlot.id, operatorSpace + flatSlot.code + operatorSpace, flatSlot.type);
                }
            }
            else{        
                // that's an editable (code) slot, we get the position and length for that slot
                // we trim the field's code when we are not in a string literal
                let flatSlotCode = (isSlotStringLiteralType(flatSlot.type) ? flatSlot.code : flatSlot.code.trim());
                if (flatSlot.type != SlotType.string) {
                    if (besidesOp && this.saveAsSPY && flatSlotCode === "" && allowed != AllowedSlotContent.FREE_TEXT_DOCUMENTATION) {
                        flatSlotCode = STRYPE_EXPRESSION_BLANK;
                    }
                    if (this.saveAsSPY && flatSlotCode != "") {
                        let valid = true;
                        switch (allowed) {
                        case AllowedSlotContent.ONLY_NAMES:
                            valid = isValidPythonName(flatSlotCode);
                            break;
                        case AllowedSlotContent.ONLY_NAMES_OR_STAR:
                            valid = flatSlotCode.trim() == "*" || isValidPythonName(flatSlotCode);
                            break;
                        case AllowedSlotContent.TERMINAL_EXPRESSION:
                            valid = ["False", "None", "True"].includes(flatSlotCode.trim()) ||
                                isValidPythonName(flatSlotCode) ||
                                isValidPythonNumber(flatSlotCode);
                            // There is one very specific case that confuses the Python parser
                            // If there is a valid number followed by dot operator followed by something
                            // else (which won't be a valid number; if it was, we would have already made it one slot).
                            // So if we are a number followed by dot operator, we are considered invalid:
                            if (opAfter === "." && isValidPythonNumber(flatSlotCode)) {
                                valid = false;
                            }
                            break;
                        }
                        if (!valid) {
                            flatSlotCode = STRYPE_INVALID_SLOT + toUnicodeEscapes(flatSlotCode);
                        }
                    }
                }
                addSlotInPositionLengths(flatSlotCode.length, flatSlot.id, flatSlotCode, flatSlot.type);
            }
        }, this.saveAsSPY && allowed != AllowedSlotContent.FREE_TEXT_DOCUMENTATION ? transformSlotLevel : ((s) => s), topLevel);

        // There are a few fields which are permitted to be blank:
        if (this.saveAsSPY && code == "" && optionalSlot == OptionalSlotType.REQUIRED && allowed != AllowedSlotContent.FREE_TEXT_DOCUMENTATION) {
            code = STRYPE_EXPRESSION_BLANK;
        }
        
        return {code: code, slotLengths: slotLengths, slotStarts: slotStarts, slotIds: slotIds, slotTypes: slotTypes}; 
    }
}<|MERGE_RESOLUTION|>--- conflicted
+++ resolved
@@ -2,17 +2,10 @@
 import {hasEditorCodeErrors, trimmedKeywordOperators} from "@/helpers/editor";
 import {generateFlatSlotBases, retrieveSlotByPredicate} from "@/helpers/storeMethods";
 import i18n from "@/i18n";
-<<<<<<< HEAD
-import {useStore} from "@/store/store";
+import { useStore } from "@/store/store";
 import {AllFrameTypesIdentifier, AllowedSlotContent, BaseSlot, CollapsedState, ContainerTypesIdentifiers, FieldSlot, FlatSlotBase, FrameContainersDefinitions, FrameObject, FrozenState, getLoopFramesTypeIdentifiers, isFieldBaseSlot, isFieldBracketedSlot, isSlotBracketType, isSlotQuoteType, isSlotStringLiteralType, LabelSlotPositionsAndCode, LabelSlotsPositions, LineAndSlotPositions, MediaSlot, OptionalSlotType, ParserElements, SlotsStructure, SlotType, StringSlot} from "@/types/types";
-import {ErrorInfo, TPyParser} from "tigerpython-parser";
-import {AppSPYPrefix} from "@/main";
-=======
-import { useStore } from "@/store/store";
-import {AllFrameTypesIdentifier, AllowedSlotContent, BaseSlot, ContainerTypesIdentifiers, FieldSlot, FlatSlotBase, FrameContainersDefinitions, FrameObject, getLoopFramesTypeIdentifiers, isFieldBaseSlot, isFieldBracketedSlot, isSlotBracketType, isSlotQuoteType, isSlotStringLiteralType, LabelSlotPositionsAndCode, LabelSlotsPositions, LineAndSlotPositions, MediaSlot, OptionalSlotType, ParserElements, SlotsStructure, SlotType, StringSlot} from "@/types/types";
 import { ErrorInfo, TPyParser } from "tigerpython-parser";
 import {AppSPYFullPrefix} from "@/main";
->>>>>>> 7dd54bea
 /*IFTRUE_isPython */
 import { actOnTurtleImport } from "@/helpers/editor";
 /*FITRUE_isPython */
@@ -282,7 +275,7 @@
         }
         
         output +=
-            (frameStates.length > 0 ? indentation + "#" + AppSPYPrefix + " FrameState:" + frameStates.sort().join(";") + "\n" : "") +
+            (frameStates.length > 0 ? indentation + AppSPYFullPrefix + " FrameState:" + frameStates.sort().join(";") + "\n" : "") +
             ((!passBlock)? this.parseStatement(block, insideAClass, indentation) : "") +
             ((this.saveAsSPY && children.length > 0 &&
                 ((!block.isDisabled && children.filter((c) => !c.isDisabled && c.frameType.type != AllFrameTypesIdentifier.blank && c.frameType.type != AllFrameTypesIdentifier.comment).length == 0)
@@ -480,13 +473,8 @@
                 output += AppSPYFullPrefix + " Section:Main\n";
                 this.line += 1;
             }
-<<<<<<< HEAD
             else if (this.saveAsSPY && frame.frameType.type === ContainerTypesIdentifiers.defsContainer) {
-                output += "#" + AppSPYPrefix + " Section:Definitions\n";
-=======
-            else if (this.saveAsSPY && frame.frameType.type === ContainerTypesIdentifiers.funcDefsContainer) {
                 output += AppSPYFullPrefix + " Section:Definitions\n";
->>>>>>> 7dd54bea
                 this.line += 1;
             }
             else if (this.saveAsSPY && frame.frameType.type === ContainerTypesIdentifiers.importsContainer) {
