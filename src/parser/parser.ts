--- conflicted
+++ resolved
@@ -234,7 +234,21 @@
         return errorString;
     }
 
-<<<<<<< HEAD
+    private isErrorIfInSlotBounds(errorLine: number, errorOffset: number) {
+
+        for (let index = 0; index < this.framePositionMap[errorLine].slotLengths.length; index++) {
+            const slot = this.framePositionMap[errorLine];
+            // if the error's offset is within the bounds of any slot, return true
+            if(errorOffset >= slot.slotStarts[index] && errorOffset <= (slot.slotStarts[index] + slot.slotLengths[index]-1)) {
+                return true;
+            }
+        }
+        // If the offset was inside none of the slots, then return false
+        return false;
+    
+    }
+
+
 }
 
 const operators = ["+","-","/","*","%","//","**","&","|","~","^",">>","<<",
@@ -343,21 +357,7 @@
     }
     */
 
-    return  {token: token , contextPath: contextPath, showAC: true};
-=======
-    private isErrorIfInSlotBounds(errorLine: number, errorOffset: number) {
-
-        for (let index = 0; index < this.framePositionMap[errorLine].slotLengths.length; index++) {
-            const slot = this.framePositionMap[errorLine];
-            // if the error's offset is within the bounds of any slot, return true
-            if(errorOffset >= slot.slotStarts[index] && errorOffset <= (slot.slotStarts[index] + slot.slotLengths[index]-1)) {
-                return true;
-            }
-        }
-        // If the offset was inside none of the slots, then return false
-        return false;
-        
-    }
-
->>>>>>> 9bc03b81
-}+    return {token: token , contextPath: contextPath, showAC: true};
+}
+
+   