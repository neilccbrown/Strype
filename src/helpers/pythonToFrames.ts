<<<<<<< HEAD
import {CaretPosition, AllFrameTypesIdentifier, FrameObject, LabelSlotsContent, getFrameDefType, SlotsStructure, StringSlot, BaseSlot, ContainerTypesIdentifiers, EditorFrameObjects} from "@/types/types";
=======
import {CaretPosition, AllFrameTypesIdentifier, FrameObject, LabelSlotsContent, getFrameDefType, SlotsStructure, StringSlot, BaseSlot, ContainerTypesIdentifiers, isFieldBaseSlot, isFieldBracketedSlot, isFieldStringSlot} from "@/types/types";
>>>>>>> 25e5a523
import {useStore} from "@/store/store";
import {operators, trimmedKeywordOperators} from "@/helpers/editor";
import i18n from "@/i18n";
import {escapeRegExp} from "lodash";
import {AppName, AppSPYPrefix} from "@/main";

const TOP_LEVEL_TEMP_ID = -999;

// Type for the things we get from the Skulpt parser:
export interface ParsedConcreteTree {
    type: number;
    value: null | string;
    lineno? : number;
    //col_offset?: number;  -- Don't use this as it seems to have surprising values
    children: null | ParsedConcreteTree[];
}
// One of three possible things:
//  - A comment (content is non-null single string, disabledBlock is false)
//  - A blank line (content is null)
//  - A block of disabled comments (content is non-null string array, one entry per line with the "Disabled:" prefix stripped)
//  Plus a line number location in the original Python:
interface LocatedCommentOrBlankLine {
    lineNumber: number;
    indentation: string;
    content: string | string[] | null; // If null, it's a blank line (not a blank comment!)
}
// The state passed around while copying from Python code into frames
interface CopyState {
    nextId: number; // The next ID to use for a new frame
    lastLineProcessed: number | undefined; // The number of the last line we processed
    addToJoint: number[] | undefined; // List to add frames to
    addToNonJoint: number[]; // List to add frames to
    loadedFrames: EditorFrameObjects; // Map to put all loaded frames into
    parent: FrameObject | null; // The parent, if any, for borrowing the parent ID
    jointParent: FrameObject | null; // The joint parent, if any, for borrowing the parent ID
    pendingComments: LocatedCommentOrBlankLine[]; // Modified in-place
    disableFrames: boolean; // Whether to set loaded frames to disabled
    lineNumberToIndentation: Map<number, string>; // Maps a line number to a string of indentation
}

// Declare Skulpt:
declare const Sk: any;

// The different "locations" in Strype 
export enum STRYPE_LOCATION {
    UNKNOWN,
    MAIN_CODE_SECTION,
    IN_FUNCDEF,
    FUNCDEF_SECTION,
    IMPORTS_SECTION
}

// Copies nextId and lastLineProcessed from src to dest
function updateFrom(dest : CopyState, src : CopyState) {
    dest.nextId = src.nextId;
    dest.lastLineProcessed = src.lastLineProcessed;
}

// Simplifies a tree (by collapsing all single-child nodes into the child) in order to make
// it easier to read while debugging error messages
function debugToString(p : ParsedConcreteTree, curIndent: string) : string {
    let s = curIndent + (Sk.ParseTables.number2symbol[p.type] || ("#" + p.type));
    if (p.value) {
        s += " {{" + p.value + "}}";
    }
    if (p.children != null && p.children.length > 0) {
        s += ":\n";
        for (const child of p.children) {
            s += debugToString(child, curIndent + "  ");
        }
        return s;
    }
    else {
        return s + "\n";
    }
}

// Given a frame, assigns it a new ID and adds it to the list specified in the CopyState
// If it is not a joint frame, set its parent.
function addFrame(frame: FrameObject, lineno: number | undefined, s: CopyState) : CopyState {
    const id = s.nextId;
    frame.id = id;
    s.loadedFrames[id] = frame;
    frame.isDisabled = s.disableFrames;
    if (!frame.frameType.isJointFrame) {
        s.addToNonJoint?.push(id);
        if (s.parent != null) {
            frame.parentId = s.parent.id;
            // Don't need to add to children because that will already be the addTo array
        }
        else {
            // The pasting code relies on parent being set to non-zero for non-joint frames,
            // so we just set it to an invalid integer:
            frame.parentId = TOP_LEVEL_TEMP_ID;
        }
    }
    else {
        s.addToJoint?.push(id);
        if (s.jointParent) {
            frame.jointParentId = s.jointParent.id;
        }
    }
    return {...s, nextId: s.nextId + 1, lastLineProcessed: lineno};
}

// Makes a basic frame object with the given type and slots, and dummy/default values for all other fields
function makeFrame(type: string, slots: { [index: number]: LabelSlotsContent}) : FrameObject {
    return {
        frameType : getFrameDefType(type),
        caretVisibility: CaretPosition.none,
        childrenIds: [],
        id: -100, // Will be set during addFrame
        isCollapsed: false,
        isDisabled: false,
        isSelected: false,
        isVisible: true,
        jointFrameIds: [],
        jointParentId: 0,
        labelSlotsDict: slots,
        parentId: 0,
        runTimeError: "",
    };
}

function parseWithSkulpt(codeLines: string[], mapLineno : (lineno : number) => number) : string | { parseTree: any, addedFakeJoinParent: number } {
    // Special case: things beginning with joint frames (else, elif, except, finally) are
    // not parsed by Skulpt as-is (because they lack the main construct before), but we
    // would like to support parsing them.  So we look for them and try gluing on
    // the mandatory first part (if, try) then if the only parsed thing is the single compound
    // frame (because we don't want to allow else, then some other arbitrary frames)
    // then we take off the head and keep the rest.

    // 0 if we added none, 1 if we added only a parent, 2 if we add a parent and an initial join:
    let addedFakeJoinParent = 0;
    // So, find first word of first non-blank line:
    const firstNonBlank = codeLines.find((l) => l.trim() != "");
    if (firstNonBlank) {
        const leadingIndent = firstNonBlank.replace(/[^ ].*/, "");
        const firstWord = firstNonBlank.replace(/[^a-z].*/, "").trim();
        switch(firstWord) {
        case "elif":
            // We glue an if on:
            codeLines.unshift(leadingIndent + "if True:\n", leadingIndent + "    pass\n");
            addedFakeJoinParent = 1;
            break;
        // So else can actually be with "if" or "try".  We take advantage of the fact that if it's with
        // "if", nothing valid can follow an else.  So it will always be the last item.  With "try"
        // that's not the case.  But if we always glue a "try" on the front, it will work for the solitary-else
        // case for "if", and it will work with "try".  So we do that:
        case "else":
        case "except":
        case "finally":
            // We glue a try on.  We must also glue on an except, because actually "else" is only valid if it follows an "except",
            // and all three are valid to follow a try/except.
            codeLines.unshift(leadingIndent + "try:\n", leadingIndent + "    pass\n", leadingIndent + "except:\n", leadingIndent + "    pass\n");
            addedFakeJoinParent = 2;
            break;
        }
    }
        
    // Have to configure Skulpt even though we're only using it for parsing:
    Sk.configure({});
    let parsed;
    try {
        parsed = Sk.parse("pasted_content.py", codeLines.join("\n"));
    }
    catch (e) {
        return ((e as any).$offset?.v?.[2]?.$mangled ?? (e as any).$msg?.$mangled) + " line: " + mapLineno((e as any).traceback?.[0].lineno);
    }
    return {parseTree: parsed["cst"], addedFakeJoinParent: addedFakeJoinParent};
}

// Gets the leading indent of a string
function getIndent(codeLine: string) {
    return (codeLine.match(/^\s*/) as RegExpMatchArray)[0];
}


// The main entry point to this module.  Given a string of Python code that the user
// has pasted in, copy it to the store's copiedFrames/copiedSelectionFrameIds fields,
// ready to be pasted immediately afterwards.
// If successful, returns a map with key-value Strype directives.  If unsuccessful, returns a string with some info about
// where the Python parse failed.
export function copyFramesFromParsedPython(code: string, currentStrypeLocation: STRYPE_LOCATION, linenoMapping?: Record<number, number>) : string | null | Map<string, string> {
    const mapLineno = (lineno : number) : number => linenoMapping ? linenoMapping[lineno] : lineno;
    const strypeDirectives = new Map<string, string>();
    const indents = new Map<number, string>();
    
    // Preprocess; first take off trailing whitespace:
    code = code.trimEnd();

    const codeLines = code.split(/\r?\n/);
    // Then find the common amount of indentation on non-blank lines and remove it:
    // This way if the user parses in something like this from the middle of some Python:
    // "    if x > 8:"
    // "      x = 10"
    // "    else:"
    // "      x = 12"
    // (which is invalid in Python because you can't have a leading indent on the first line),
    // we interpret it as :
    // "if x > 8:"
    // "  x = 10"
    // "else:"
    // "  x = 12"
    // (note that just removing indent on first line wouldn't make the else line up correctly)
    let lowestIndent = 999999;
    for (const codeLine of codeLines) {
        if (codeLine.trim() != "") {
            // Is bound to match because even the empty line matches:
            const indent = getIndent(codeLine).length;
            if (indent < lowestIndent) {
                lowestIndent = indent;
            }
        }
    }
    // Now remove that indent if it exists, and record remaining indent:
    for (let i = 0; i < codeLines.length; i++) {
        codeLines[i] = codeLines[i].slice(lowestIndent);
        indents.set(i + 1, getIndent(codeLines[i]));
    }

    const parsedBySkulpt = parseWithSkulpt(codeLines, mapLineno);
    if (typeof parsedBySkulpt === "string") {
        return parsedBySkulpt;
    }
    const addedFakeJoinParent = parsedBySkulpt.addedFakeJoinParent;
    
    // Skulpt doesn't preserve blanks or comments so we must find them then later reinsert them
    // ourselves at the right points:
    // Find all comments.  This isn't quite perfect (with respect to # in strings) but it will do:
    const comments : LocatedCommentOrBlankLine[] = [];
    for (let i = 0; i < codeLines.length; i++) {
        // Look for # with only space before them, or a # with no quote after:
        const match = /^( +)#(.*)$/.exec(codeLines[i]) ?? /()#([^"]+)$/.exec(codeLines[i]);
        if (match) {
            const directiveMatch = new RegExp("^ *#" + escapeRegExp(AppSPYPrefix) + "([^:]+):(.*)$").exec(codeLines[i]);
            if (directiveMatch) {
                // By default, directives are just added to the map:
                // Note we trim() keys but not values; space may well be important in values:
                const key = directiveMatch[1].trim();
                const value = directiveMatch[2];
                if (key == "Disabled") {
                    comments.push({lineNumber: i + 1, indentation: match[1], content: [value]});
                }
                else {
                    strypeDirectives.set(key, value);
                }
            }
            else {
                comments.push({lineNumber: i + 1, indentation: match[1], content: match[2]});
            }
        }
        else if (codeLines[i].trim() === "") {
            // Blank line:
            comments.push({lineNumber: i + 1, indentation: "", content: null});
        }
    }
    // We then do a second pass to tag and concatenate any disabled blocks with the same indent.
    // We manipulate the array so we go backwards to minimise index change consideration.
    // And we don't need to process i = 0 because it can't combine with i-1.
    for (let i = comments.length - 1; i > 0; i--) {
        const prevContent = comments[i-1].content;
        const ourContent = comments[i].content;
        if (comments[i-1].lineNumber == comments[i].lineNumber - 1 
            && comments[i-1].indentation == comments[i].indentation
            && prevContent != null && typeof prevContent != "string"
            && ourContent != null && typeof ourContent != "string") {
            // Past line is directly before, and is disabled and we are disabled, so we can combine:
            prevContent.push(...ourContent);
            // Then delete us:
            comments.splice(i, 1);
        }
    }
    
    useStore().copiedFrames = {};
    useStore().copiedSelectionFrameIds = [];
    try {
        // Use the next available ID to avoid clashing with any existing IDs:
        copyFramesFromPython(parsedBySkulpt.parseTree, {nextId: useStore().nextAvailableId, addToNonJoint: useStore().copiedSelectionFrameIds, addToJoint: undefined, loadedFrames: useStore().copiedFrames, pendingComments: comments, parent: null, jointParent: null, disableFrames: false, lastLineProcessed: 0, lineNumberToIndentation: indents});
        // At this stage, we can make a sanity check that we can copy the given Python code in the current position in Strype (for example, no "import" in a function definition section)
        if(!canPastePythonAtStrypeLocation(currentStrypeLocation)){
            useStore().copiedFrames = {};
            useStore().copiedSelectionFrameIds = [];
            return i18n.t("messageBannerMessage.incompatiblePythonStrypeSection") as string;
        }

        if (addedFakeJoinParent > 0) {
            // Now have to detach that parent again.  If it was joint frames only, there should be one parent on the list:
            if (useStore().copiedSelectionFrameIds.length == 1) {
                // Clone the list to avoid modification issues:
                useStore().copiedSelectionFrameIds = [...useStore().copiedFrames[useStore().copiedSelectionFrameIds[0]].jointFrameIds.slice(addedFakeJoinParent - 1)];
            }
            else {
                // Uh-oh, they had other things after the else, etc.  We can't handle that, so abandon:
                useStore().copiedFrames = {};
                useStore().copiedSelectionFrameIds = [];
                return i18n.t("messageBannerMessage.wrongPythonStructCopied") as string;
            }
        }
        return null;
    }
    catch (e) {
        console.log(e); // + "On:\n" + debugToString(parsedBySkulpt, "  "));
        // Don't leave partial content:
        useStore().copiedFrames = {};
        useStore().copiedSelectionFrameIds = [];
        return ((e as any).$offset?.v?.[2]?.$mangled ?? (e as any).$msg?.$mangled) + " line: " + mapLineno((e as any).traceback?.[0].lineno);
    }
}

// Concatenates two slot structures with the given operator.
// Eliminates any redundant blank operators.
function concatSlots(lhs: SlotsStructure, operator: string, rhs: SlotsStructure) : SlotsStructure {
    const joined = {fields: [...lhs.fields, ...rhs.fields], operators: [...lhs.operators, {code: operator}, ...rhs.operators]};
    // Eliminate any redundant blank operators (i.e. those where the RHS or RHS is a non-bracketed blank:
    for (let i = 0; i < joined.operators.length; i++) {
        if (joined.operators[i].code === "") {
            // Check LHS and RHS:
            if (isFieldBaseSlot(joined.fields[i])  && isFieldBaseSlot(joined.fields[i+1])) {
                // We can join the two:
                joined.fields[i] = {code: (joined.fields[i] as BaseSlot).code + (joined.fields[i+1] as BaseSlot).code};
                joined.fields.splice(i + 1, 1);
                joined.operators.splice(i, 1);
                // Make us re-examine operator i:
                i -= 1;
                continue;
            }
        }
    }
    return joined;
}

// Dig down the tree and find the actual value.  Skips down through
// all parents with a single child.  If there is no value or no children,
// an error will be thrown.  This shouldn't happen for the items we are
// calling it on (operators, numeric literals).
function digValue(p : ParsedConcreteTree) : string {
    if (p.value) {
        return p.value;
    }
    else if (p.children == null) {
        throw new Error("Node with no value and no children");
    }
    else if (p.children.length == 1) {
        return digValue(p.children[0]);
    }
    else if (p.type == Sk.ParseTables.sym.comp_op && p.children.length == 2) {
        // "is not" and "not in" show up as this type, with two children:
        return digValue(p.children[0]) + " " + digValue(p.children[1]);
    }
    else {
        throw new Error("Can't find single value in:\n" + debugToString(p, "  "));
    }
}

// The state while parsing a long expression with multiple operands and operators:
interface ParseState {
    seq: ParsedConcreteTree[];
    nextIndex: number;
}

// The index of ParseState will be modified in the given item:
function parseNextTerm(ps : ParseState) : SlotsStructure {
    // Check for unary operator:
    const nextVal = ps.seq[ps.nextIndex].value;
    if (nextVal === "-" || nextVal === "+") {
        // Unary numbers just go in their own field:
        try {
            const valAfterThat = digValue(ps.seq[ps.nextIndex + 1]);
            if (/^\d+(\.\d+)?([eE][+-]?\d+)?$/.test(valAfterThat)) {
                ps.nextIndex += 2;
                return {fields: [{code: nextVal + valAfterThat}], operators: []};
            }
        }
        catch (e) {
            // Not an integer then...
        }
        
        ps.nextIndex += 1;
        return concatSlots({fields: [{code: ""}], operators: []}, nextVal, parseNextTerm(ps));
    }
    if (nextVal === "not" || nextVal === ":") {
        ps.nextIndex += 1;
        return concatSlots({fields: [{code: ""}], operators: []}, nextVal, parseNextTerm(ps));
    }
    const term = ps.seq[ps.nextIndex];
    ps.nextIndex += 1;
    return toSlots(term);
}

<<<<<<< HEAD
function fromUnicodeEscapes(input: string): string {
    const regex = /u([0-9a-fA-F]{4})/g;
    return input.replace(regex, (_, hex) => String.fromCharCode(parseInt(hex, 16)));
=======
function replaceMediaLiterals(s : SlotsStructure) : SlotsStructure {
    // We descend the tree, looking for the pattern:
    // <ident>(<string>)
    // and then check the ident and string
    
    // Note: we don't bother with last field because it can't be followed by brackets
    for (let i = 0; i < s.fields.length - 1; i++) {
        if (isFieldBaseSlot(s.fields[i])
            && ["load_image", "load_sound"].includes((s.fields[i] as BaseSlot).code)
            && s.operators[i].code === ""
            && isFieldBracketedSlot(s.fields[i + 1])) {
            // Check the bracket is just a string literal, which will have two blanks either side:
            const sub = s.fields[i+1] as SlotsStructure;
            const funcCall = (s.fields[i] as BaseSlot).code;
            if (sub.fields.length == 3
                && sub.openingBracketValue == "("
                && isFieldBaseSlot(sub.fields[0]) && !(sub.fields[0] as BaseSlot).code
                && !sub.operators[0].code
                && isFieldStringSlot(sub.fields[1])
                && !sub.operators[1].code
                && isFieldBaseSlot(sub.fields[2]) && !(sub.fields[2] as BaseSlot).code) {
                
                // Need to check ident and content of the bracket:
                const stringArg = (sub.fields[1] as StringSlot).code;
                let replaced = false;
                if (funcCall == "load_image"
                    && stringArg.startsWith("data:image/")) {
                    s.fields[i] = {code: "load_image(\"" + stringArg + "\")", mediaType: /data:([^;]+)/.exec(stringArg)?.[1] ?? "image"};
                    replaced = true;
                }
                else if (funcCall == "load_sound"
                    && stringArg.startsWith("data:audio/")) {
                    s.fields[i] = {code: "load_sound(\"" + stringArg + "\")", mediaType: /data:([^;]+)/.exec(stringArg)?.[1] ?? "audio"};
                    replaced = true;
                }
                // Otherwise don't substitute
                // But if we did, tidy up surrounding slots:
                if (replaced) {
                    // First delete the bracketed arg that we don't need:
                    s.fields.splice(i+1, 1);
                    s.operators.splice(i, 1);
                    // Then check we have blank operators either side:
                    if (s.operators[i].code) {
                        // Check RHS first so we don't need to adjust index:
                        s.operators.splice(i, 0, {code: ""});
                        s.fields.splice(i+1,0, {code: ""});
                    }
                    if (i == 0 || s.operators[i-1].code) {
                        s.operators.splice(i-1, 0, {code: ""});
                        s.fields.splice(i,0, {code: ""});
                    }
                }
                
            }
        }
        // We don't descend because toSlots already calls us on any compound slot
    }
    return s;
>>>>>>> 25e5a523
}

function toSlots(p: ParsedConcreteTree) : SlotsStructure {
    // Handle terminal nodes by just plonking them into a single-field slot:
    if (p.children == null || p.children.length == 0) {
        let val = p.value ?? "";
        if (val.startsWith("\"") || val.startsWith("'")) {
            const str : StringSlot = {code: val.slice(1, val.length - 1), quote: val.slice(0, 1)};
            return {fields: [{code: ""}, str, {code: ""}], operators: [{code: ""}, {code: ""}]};
        }
        else {
            if (val == "___strype_blank") {
                val = "";
            }
            else if (val.startsWith("___strype_invalid_")) {
                val = fromUnicodeEscapes(val.slice("___strype_invalid_".length));
            }
            return {fields: [{code: val}], operators: []};
        }
    }
    
    // Skulpt's parser seems to output a huge amount of dummy nodes with one child,
    // e.g. an OR inside an AND.  We have a catch-all that just descends if there's only one child:
    if (p.children.length == 1) {
        return toSlots(p.children[0]);
    }

    // Check for brackets:
    if (p.children[0].value === "(" || p.children[0].value === "[" || p.children[0].value === "{") {
        const bracketed =  toSlots({...p, children: p.children.slice(1, p.children.length - 1)});
        // For parameters, we drop the brackets and keep the content:
        if (p.type == Sk.ParseTables.sym.parameters) {
            return bracketed;
        }
        // Bracketed items must be surrounded by empty slot and empty operator each side:
        return {fields: [{code: ""},{...bracketed, openingBracketValue: p.children[0].value}, {code: ""}], operators: [{code: ""}, {code: ""}]};
    }

    const ps = {seq: p.children, nextIndex: 0};
    let latest = parseNextTerm(ps);
    while (ps.nextIndex < p.children.length) {
        const child = p.children[ps.nextIndex];
        if (child.type === Sk.ParseTables.sym.trailer) {
            // A suffix, like an array index lookup.  Join it and move forward only by one:
            const grandchildren = child.children;
            if (grandchildren != null && grandchildren[0].value === ".") {
                latest = concatSlots(latest, ".", toSlots(grandchildren[1]));
            }
            else {
                // Something bracketed:
                latest = concatSlots(latest, "", toSlots(child));
            }
            ps.nextIndex += 1;
            continue;
        }
        // Now we expect a binary operator:        
        let op;
        try {
            op = digValue(child);
            ps.nextIndex += 1;
        }
        catch (err) {
            throw new Error("Cannot find operator " + ps.nextIndex + " in:\n" + debugToString(p, ""), {cause: err});
        }
        if (op != null && (operators.includes(op) || trimmedKeywordOperators.includes(op))) {
            if (op == ":" && ps.nextIndex == ps.seq.length) {
                // Can be blank on RHS of colon
                latest = concatSlots(latest, op, {fields: [{code: ""}], operators: []});
            }
            else {
                latest = concatSlots(latest, op, parseNextTerm(ps));
            }
        }
        else {
            throw new Sk.builtin.SyntaxError("Unknown operator: " + child.type + " \"" + op + "\"", null, p.lineno);
        }
    }
    return replaceMediaLiterals(latest);
}

// Get the children of the node, and throw an error if they are null.  This
// should never happen, but if we use p.children then Typescript complains everywhere
// that it could be null, whereas children(p) satisfies Typescript and gives a useful
// error if it does turn out to be null.
function children(p : ParsedConcreteTree) : ParsedConcreteTree[] {
    if (p.children == null) {
        throw new Error("Null children on node " + JSON.stringify(p));
    }
    return p.children;
}

// Given an index into the children (or a sequence of indexes), apply that and get the appropriate child.
function applyIndex(p : ParsedConcreteTree, index: number | number[]) : ParsedConcreteTree {
    if (typeof(index) === "number") {
        return children(p)[index];
    }
    else {
        const initial = index[0];
        const rest = index.slice(1);
        return applyIndex(children(p)[initial], rest.length == 1 ? rest[0] : rest);
    }
}

// Make a frame using the given frame type, the given index/indices of p's children for the slots,
function getRealLineNo(p: ParsedConcreteTree) : number | undefined {
    if (p.type == Sk.ParseTables.sym.suite) {
        // I don't really understand what this item is (it seems to have the raw content as extra children),
        // but it seems if we ignore these extra children we can proceed and it will all work:
        for (const child of children(p)) {
            if (child.type > 250) { // Only count the non-expression nodes
                return child.lineno;
            }
        }
    }
    return p.lineno;
}

// the given index for the body, and call addFrame on it.
function makeAndAddFrameWithBody(p: ParsedConcreteTree, frameType: string, childrenIndicesForSlots: (number | number[])[], childIndexForBody: number, s : CopyState) : {s: CopyState, frame: FrameObject} {
    const slots : { [index: number]: LabelSlotsContent} = {};
    for (let slotIndex = 0; slotIndex < childrenIndicesForSlots.length; slotIndex++) {
        slots[slotIndex] = {slotStructures : toSlots(applyIndex(p, childrenIndicesForSlots[slotIndex]))};
    }
    const frame = makeFrame(frameType, slots);
    s = addFrame(frame, p.lineno, s);
    const frameChildren = children(p);
    const afterChild = copyFramesFromPython(frameChildren[childIndexForBody], {...s, addToNonJoint: frame.childrenIds, addToJoint: undefined, parent: frame});
    s = {...s, nextId: afterChild.nextId, lastLineProcessed: afterChild.lastLineProcessed};
    if (s.lastLineProcessed != undefined) {
        updateFrom(s, flushComments(s.lastLineProcessed + 1, {...s, addToNonJoint: frame.childrenIds, addToJoint: undefined, parent: frame}, s.lineNumberToIndentation.get(getRealLineNo(frameChildren[childIndexForBody]) ?? 0) ?? ""));
    }
    return {s: s, frame: frame};
}

// Check if there any comments/blanks in s.pendingComments that appear at or before the given line number,
// and insert them as blanks/comment frames at the given point 
function flushComments(lineno: number, s: CopyState, requiredIndentation: string, ...filterKeywords: string[]) : CopyState {
    while (s.pendingComments.length > 0 && s.pendingComments[0].lineNumber <= lineno) {
        const content = s.pendingComments[0].content;
        const indentation = s.pendingComments[0].indentation;
        // Remove first item:
        const considering = s.pendingComments.splice(0, 1);
        
        if (content === null) {
            s = addFrame(makeFrame(AllFrameTypesIdentifier.blank, {}), lineno, s);
        }
        else if (typeof content == "string" && indentation == requiredIndentation) {
            s = addFrame(makeFrame(AllFrameTypesIdentifier.comment, {0: {slotStructures: {fields: [{code: content}], operators: []}}}), lineno, s);
        }
        else if (typeof content != "string" && indentation == requiredIndentation && (filterKeywords.length == 0 || (content.length > 0 && filterKeywords.some((k) => content[0].startsWith(k))))) {
            // Parse and insert disabled frame(s):
            const parsed = parseWithSkulpt(content, (n) => n + lineno);
            if (typeof parsed == "string") {
                // Error; add it as comment so it's not lost:
                s = addFrame(makeFrame(AllFrameTypesIdentifier.comment, {0: {slotStructures: {fields: [{code: content.join("\n")}], operators: []}}}), lineno, s);
            }
            else {
                // Add CopyState flag for disabling them
                const beforeAdd = s.addToNonJoint.length;
                // We don't want to try processing more comments while processing a comment, so hide them:
                const beforeComments = s.pendingComments;
                s = copyFramesFromPython(parsed.parseTree, {...s, pendingComments: [], disableFrames: true});
                s.disableFrames = false;
                s.pendingComments = beforeComments;
                s.lastLineProcessed = lineno + content.length - 1;
                // Now check if we need to remove some added fake join parents:
                if (parsed.addedFakeJoinParent > 0) {
                    if (s.addToNonJoint.length > beforeAdd) {
                        s.loadedFrames[s.addToNonJoint[beforeAdd]].jointFrameIds.slice(0, parsed.addedFakeJoinParent - 1).forEach((id) => {
                            delete s.loadedFrames[id];
                        });
                        const joints = s.loadedFrames[s.addToNonJoint[beforeAdd]].jointFrameIds.slice(parsed.addedFakeJoinParent - 1);
                        joints.forEach((j) => {
                            if (s.jointParent) {
                                s.loadedFrames[j].jointParentId = s.jointParent.id;
                            }
                        });
                        s.addToJoint?.push(...joints);
                        const deleted = s.addToNonJoint.splice(beforeAdd, 1);
                        deleted.forEach((id) => {
                            delete s.loadedFrames[id];
                        });
                    }
                }
            }
        }
        else {
            s.pendingComments.unshift(...considering);
            break;
        }
    }
    return s;
}

// Process the given node in the tree at the current point designed by CopyState 
// Returns a copy state, including the frame ID of the next insertion point for any following statements
function copyFramesFromPython(p: ParsedConcreteTree, s : CopyState) : CopyState {
    //console.log("Processing type: " + (Sk.ParseTables.number2symbol[p.type] || ("#" + p.type)));
    if (p.lineno) {
        s = flushComments(p.lineno, s, s.lineNumberToIndentation.get(p.lineno ?? 0) ?? "");
    }
    
    switch (p.type) {
    case Sk.ParseTables.sym.file_input:
        // The outer wrapper for the whole file, just dig in:
        for (const child of children(p)) {
            s = copyFramesFromPython(child, s);
        }
        break;
    case Sk.ParseTables.sym.stmt:
    case Sk.ParseTables.sym.simple_stmt:
    case Sk.ParseTables.sym.small_stmt:
    case Sk.ParseTables.sym.flow_stmt:
    case Sk.ParseTables.sym.compound_stmt:
    case Sk.ParseTables.sym.import_stmt: 
        // Wrappers where we just skip to the children:
        for (const child of children(p)) {
            s = copyFramesFromPython(child, s);
        }
        break;
    case Sk.ParseTables.sym.expr_stmt:
        if (p.children) {
            const index = p.children.findIndex((x) => x.value === "=");
            if (index >= 0) {
                // An assignment
                const lhs = toSlots({...p, children: p.children.slice(0, index)});
                const rhs = toSlots({...p, children: p.children.slice(index + 1)});
                s = addFrame(makeFrame(AllFrameTypesIdentifier.varassign, {0: {slotStructures: lhs}, 1: {slotStructures: rhs}}), p.lineno, s);
            }
            else {
                // Everything else goes in method call:
                s = addFrame(makeFrame(AllFrameTypesIdentifier.funccall, {0: {slotStructures: toSlots(p)}}), p.lineno, s);
            }
        }
        break;
    case Sk.ParseTables.sym.pass_stmt:
        // We do not insert pass frames.  But we do record the line number
        // because it may matter for processing following comments:
        s = {...s, lastLineProcessed: p.lineno};
        break;
    case Sk.ParseTables.sym.break_stmt:
        s = addFrame(makeFrame(AllFrameTypesIdentifier.break, {}), p.lineno, s);
        break;
    case Sk.ParseTables.sym.continue_stmt:
        s = addFrame(makeFrame(AllFrameTypesIdentifier.continue, {}), p.lineno, s);
        break;
    case Sk.ParseTables.sym.global_stmt:
        s = addFrame(makeFrame(AllFrameTypesIdentifier.global, {0: {slotStructures: toSlots(children(p)[1])}}), p.lineno, s);
        break;
    case Sk.ParseTables.sym.import_name:
        s = addFrame(makeFrame(AllFrameTypesIdentifier.import, {0: {slotStructures: toSlots(children(p)[1])}}), p.lineno, s);
        break;
    case Sk.ParseTables.sym.import_from:
        s = addFrame(makeFrame(AllFrameTypesIdentifier.fromimport, {0: {slotStructures: toSlots(children(p)[1])}, 1: {slotStructures: toSlots(children(p)[3])}}), p.lineno, s);
        break;
    case Sk.ParseTables.sym.raise_stmt:
        // Raise may or may not have an expression child after it:
        if (children(p).length >= 2) {
            s = addFrame(makeFrame(AllFrameTypesIdentifier.raise, {0: {slotStructures: toSlots(children(p)[1])}}), p.lineno, s);
        }
        else {
            s = addFrame(makeFrame(AllFrameTypesIdentifier.raise, {0: {slotStructures: {fields: [{code: ""}], operators: []}}}), p.lineno, s);
        }
        break;
    case Sk.ParseTables.sym.return_stmt:
        // Return may or may not have an expression child after it:
        if (children(p).length >= 2) {
            s = addFrame(makeFrame(AllFrameTypesIdentifier.return, {0: {slotStructures: toSlots(children(p)[1])}}), p.lineno, s);
        }
        else {
            s = addFrame(makeFrame(AllFrameTypesIdentifier.return, {0: {slotStructures: {fields: [{code: ""}], operators: []}}}), p.lineno, s);
        }
        break;
    case Sk.ParseTables.sym.if_stmt: {
        // First child is keyword, second is the condition, third is colon, fourth is body
        const r = makeAndAddFrameWithBody(p, AllFrameTypesIdentifier.if, [1], 3, s);
        s = r.s;
        const ifFrame = r.frame;
        // Could be disabled item between if and non-disabled items:
        if (s.lastLineProcessed) {
            const indent = s.lineNumberToIndentation.get(getRealLineNo(p) ?? 0) ?? "";
            updateFrom(s, flushComments(s.lastLineProcessed + 1, {...s, addToJoint: ifFrame.jointFrameIds, jointParent: ifFrame}, indent,  "else", "elif"));
        }
        
        // If can have elif, else, so keep going to check for that:
        for (let i = 4; i < children(p).length; i++) {
            if (children(p)[i].value === "else") {
                // Skip the else and the colon, which are separate tokens:
                i += 2;
                updateFrom(s, makeAndAddFrameWithBody(p, AllFrameTypesIdentifier.else, [], i, {...s, addToJoint: ifFrame.jointFrameIds, jointParent: ifFrame}).s);
            }
            else if (children(p)[i].value === "elif") {
                // Skip the elif:
                i += 1;
                updateFrom(s, makeAndAddFrameWithBody(p, AllFrameTypesIdentifier.elif, [i], i + 2, {...s, addToJoint: ifFrame.jointFrameIds, jointParent: ifFrame}).s);
                // Skip the condition and the colon:
                i += 2;
            }
            if (s.lastLineProcessed) {
                const indent = s.lineNumberToIndentation.get(getRealLineNo(children(p)[i]) ?? 0) ?? "";
                updateFrom(s, flushComments(s.lastLineProcessed + 1, {...s, addToJoint: ifFrame.jointFrameIds, jointParent: ifFrame}, indent,  "else", "elif"));
            }
        }
        break;
    }
    case Sk.ParseTables.sym.while_stmt:
        // First child is keyword, second is the condition, third is colon, fourth is body
        s = makeAndAddFrameWithBody(p, AllFrameTypesIdentifier.while, [1], 3, s).s;
        break;
    case Sk.ParseTables.sym.for_stmt:
        // First child is keyword, second is the loop var, third is keyword, fourth is collection, fifth is colon, sixth is body
        s = makeAndAddFrameWithBody(p, AllFrameTypesIdentifier.for, [1, 3], 5, s).s;
        break;
    case Sk.ParseTables.sym.try_stmt: {
        // First is keyword, second is colon, third is body
        const r = makeAndAddFrameWithBody(p, AllFrameTypesIdentifier.try, [], 2, s);
        const tryFrame = r.frame;
        s = r.s;
        // Could be a disabled frame between try and non-disabled items:
        if (s.lastLineProcessed) {
            const indent = s.lineNumberToIndentation.get(getRealLineNo(p) ?? 0) ?? "";
            updateFrom(s, flushComments(s.lastLineProcessed + 1, {...s, addToJoint: tryFrame.jointFrameIds, jointParent: tryFrame}, indent, "else", "except", "finally"));
        }
        
        // The except clauses are descendants of the try block, so we must iterate through later children:
        for (let i = 3; i < children(p).length; i++) {
            const child = children(p)[i];
            if (child.type === Sk.ParseTables.sym.except_clause) {
                // The first child is except keyword.  Everything else is optional, so we have three options:
                // - Blank except
                // - Except with single argument
                // - Except with "x as y" (which we shove into one slot)
                const grandchildren = children(child);
                let exceptFrame;
                if (grandchildren.length == 4 && grandchildren[2].value === "as") {
                    // except ErrorType as varName:
                    exceptFrame = makeFrame(AllFrameTypesIdentifier.except, {0: {slotStructures:
                                concatSlots(toSlots(grandchildren[1]), "as", toSlots(grandchildren[3])),
                    }});
                }
                else if (grandchildren.length == 2) {
                    // except varName:
                    const asSlots = toSlots(grandchildren[1]);
                    if (asSlots.fields.length == 1 && (asSlots.fields[0] as BaseSlot)?.code == "___strype_dummy") {
                        exceptFrame = null;
                    }
                    else {
                        exceptFrame = makeFrame(AllFrameTypesIdentifier.except, {0: {slotStructures: asSlots}});
                    }
                }
                else if (grandchildren.length == 1) {
                    // Just the except keyword, i.e. blank except:
                    exceptFrame = makeFrame(AllFrameTypesIdentifier.except, {0: {slotStructures: {fields: [{code: ""}], operators: []}}});
                }
                else {
                    // Shouldn't happen, but skip if so:
                    continue;
                }
                if (exceptFrame) {
                    updateFrom(s, addFrame(exceptFrame, getRealLineNo(child), {...s, addToJoint: tryFrame.jointFrameIds, jointParent: tryFrame}));
                    // The children of the except actually follow as a sibling of the clause, after the colon (hence i + 2):
                    if (s.lastLineProcessed != undefined) {
                        updateFrom(s, copyFramesFromPython(children(p)[i + 2], {...s, addToNonJoint: exceptFrame.childrenIds, parent: exceptFrame}));
                        updateFrom(s, flushComments(s.lastLineProcessed + 1, {...s, parent: exceptFrame, addToNonJoint: exceptFrame.childrenIds}, s.lineNumberToIndentation.get(getRealLineNo(children(p)[i + 2]) ?? 0) ?? ""));
                    }
                }
                else if (s.lastLineProcessed) {
                    // We know it's dummy header + pass body, so just add two:
                    s.lastLineProcessed += 2;
                }
            }
            else if (child.value === "finally") {
                // Weirdly, finally doesn't seem to have a proper node type, it's just a normal child
                // followed by a colon followed by a body
                updateFrom(s, makeAndAddFrameWithBody(p, AllFrameTypesIdentifier.finally, [], i + 2, {...s, addToJoint: tryFrame.jointFrameIds, jointParent: tryFrame}).s);
            }
            else if (child.value === "else") {
                // else is the same as finally, a normal child then colon then body:
                updateFrom(s, makeAndAddFrameWithBody(p, AllFrameTypesIdentifier.else, [], i + 2, {...s, addToJoint: tryFrame.jointFrameIds, jointParent: tryFrame}).s);
            }
            
            if (s.lastLineProcessed) {
                const indent = s.lineNumberToIndentation.get(getRealLineNo(p) ?? 0) ?? "";
                updateFrom(s, flushComments(s.lastLineProcessed + 1, {...s, addToJoint: tryFrame.jointFrameIds, jointParent: tryFrame}, indent, "else", "except", "finally"));
            }
        }
        break;
    }
    case Sk.ParseTables.sym.with_stmt:
        // First child is keyword, second is with_item that has [LHS, "as", RHS] as children, third is colon, fourth is body
        s = makeAndAddFrameWithBody(p, AllFrameTypesIdentifier.with, [[1, 0], [1, 2]], 3, s).s;
        break;
    case Sk.ParseTables.sym.suite:
        // I don't really understand what this item is (it seems to have the raw content as extra children),
        // but it seems if we ignore these extra children we can proceed and it will all work:
        for (const child of children(p)) {
            if (child.type > 250) { // Only count the non-expression nodes
                s = copyFramesFromPython(child, s);
            }
        }
        break;
    case Sk.ParseTables.sym.funcdef:
        // First child is keyword, second is the name, third is params, fourth is colon, fifth is body
        s = makeAndAddFrameWithBody(p, AllFrameTypesIdentifier.funcdef, [1, 2], 4, s).s;
        break;
    }
    return s;
}

// Function to check the current position in Strype 
export function findCurrentStrypeLocation(): STRYPE_LOCATION {
    // We detect the location by nativagating to the parents of the current Strype location (blue cursor) until we reach a significant parent type (see enum STRYPE_LOCATION)
    // If are below a frame, we look for its parent right away, otheriwse we can use that fraome
    let navigFrameId = useStore().currentFrame.id;
    do{
        const frameType = useStore().frameObjects[navigFrameId].frameType;
        switch(frameType.type){
        case ContainerTypesIdentifiers.framesMainContainer:
            return STRYPE_LOCATION.MAIN_CODE_SECTION;
        case AllFrameTypesIdentifier.funcdef:
            return STRYPE_LOCATION.IN_FUNCDEF;
        case ContainerTypesIdentifiers.funcDefsContainer:
            return STRYPE_LOCATION.FUNCDEF_SECTION;
        case ContainerTypesIdentifiers.importsContainer:
            return STRYPE_LOCATION.IMPORTS_SECTION;
        default:
            if (useStore().frameObjects[navigFrameId].jointParentId > 0) {
                navigFrameId = useStore().frameObjects[navigFrameId].jointParentId;
            }
            else {
                navigFrameId = useStore().frameObjects[navigFrameId].parentId;
            }
            break;
        }
    }while(navigFrameId != 0);
    return STRYPE_LOCATION.UNKNOWN;
}

// This function makes a simple sanity check on the copied Python code (as frames then): we make sure that it "fits" the current Strype location
function canPastePythonAtStrypeLocation(currentStrypeLocation : STRYPE_LOCATION): boolean {
    // In more details, we check the same-leve (top level) frames in the copy:
    // - in the "import" section, only imports can be copied,
    // - in the "function definition" section, only function definitions can be copied
    // - in the "main code" section or inside a function definition frame, only code that doesn't contain imports or function definitions can be copied (and "global" for main code)
    // Comments can also be imported in all sections. 
    // We remove any blank frames that could exist for an imports or function definitions section top frames: they are not required in the editor.
    // Nevertheless, for this test method to complete, we still need to accept blanks to be inside imports and function definitions for validation.
    
    const copiedPythonToFrames = Object.values(useStore().copiedFrames);
    const topLevelCopiedFrames = copiedPythonToFrames.filter((frame) => frame.parentId == TOP_LEVEL_TEMP_ID);
    const topLevelCopiedFrameIds = topLevelCopiedFrames.flatMap((frame) => frame.id);
    // Check if the match between the current Strype location and the copied Python code frames is possible
    switch(currentStrypeLocation){
    case STRYPE_LOCATION.MAIN_CODE_SECTION:
        return !copiedPythonToFrames.some((frame) => [AllFrameTypesIdentifier.import, AllFrameTypesIdentifier.fromimport, AllFrameTypesIdentifier.funcdef, AllFrameTypesIdentifier.global].includes(frame.frameType.type));
    case  STRYPE_LOCATION.IN_FUNCDEF:
        return !copiedPythonToFrames.some((frame) => [AllFrameTypesIdentifier.import, AllFrameTypesIdentifier.fromimport, AllFrameTypesIdentifier.funcdef].includes(frame.frameType.type));
    case  STRYPE_LOCATION.FUNCDEF_SECTION:
        removeTopLevelBlankFrames();
        return !(topLevelCopiedFrames.some((frame) => ![AllFrameTypesIdentifier.funcdef, AllFrameTypesIdentifier.comment, AllFrameTypesIdentifier.blank].includes(frame.frameType.type))
            || copiedPythonToFrames.some((frame) => !topLevelCopiedFrameIds.includes(frame.id) && [AllFrameTypesIdentifier.import, AllFrameTypesIdentifier.fromimport, AllFrameTypesIdentifier.funcdef].includes(frame.frameType.type)));
    case  STRYPE_LOCATION.IMPORTS_SECTION:
        removeTopLevelBlankFrames();
        return !topLevelCopiedFrames.some((frame) => ![AllFrameTypesIdentifier.import, AllFrameTypesIdentifier.fromimport, AllFrameTypesIdentifier.comment, AllFrameTypesIdentifier.blank].includes(frame.frameType.type));
    default:
        // We shouldn't reach this but for safety we return false
        return false;
    }
}

function removeTopLevelBlankFrames(): void {
    // Remove blank frames in the first level of the copied frames. T
    // This is useful when copying Python code that had line breaks between the function defs or the imports:
    // our editor do not allow adding blank frames, so they shouldn't be kept when pasted.
    const copiedPythonToFrames = Object.values(useStore().copiedFrames);
    const topLevelCopiedFrames = copiedPythonToFrames.filter((frame) => frame.parentId == TOP_LEVEL_TEMP_ID);
    const topLevelBlankFramesIds = topLevelCopiedFrames.filter((frame) => frame.frameType.type === AllFrameTypesIdentifier.blank)
        .map((frame) => frame.id);
    topLevelBlankFramesIds.forEach((frameId) => {
        delete useStore().copiedFrames[frameId];
        useStore().copiedSelectionFrameIds.splice(useStore().copiedSelectionFrameIds.indexOf(frameId), 1);
    });
}

interface NumberedLine {
    lineno: number;
    text: string;
}

function makeMapping(section: NumberedLine[]) : Record<number, number> {
    return section.reduce((acc, item, index) => {
        acc[index + 1] = item.lineno;
        return acc;
    }, {} as Record<number, number>);
}

// Takes a list of lines of Python code and splits them into three sections: imports, function definitions, and main code.
// Each line of the original will end up in exactly one of the three parts of the return.
// With Python's indentation rules, this operation is actually easier at line level than it is post-parse.
// The mappings map line numbers in the returned sections to line numbers in the original
export function splitLinesToSections(allLines : string[]) : {imports: string[]; defs: string[]; main: string[], importsMapping: Record<number, number>, defsMapping: Record<number, number>, mainMapping: Record<number, number>, headers: Record<string, string>} {
    // There's two possibilities:
    //  - we're loading a .spy with section headings, or
    //  - we're loading a .py where we must infer it.
    // Easy way to find out: check if the first line is a .spy header:
    if (allLines[0].match(new RegExp("^#" + escapeRegExp(AppSPYPrefix) + " *" + AppName + " *:"))) {
        // It's a .spy!  Easy street, let's find the headings:
        let line = 1;
        const r = {
            imports: [] as string[],
            defs: [] as string[],
            main: [] as string[],
            importsMapping: {} as Record<number, number>,
            defsMapping: {} as Record<number, number>,
            mainMapping: {} as Record<number, number>,
            headers: {} as Record<string, string>,
        };
        while (line < allLines.length && !allLines[line].match(new RegExp("^#" + escapeRegExp(AppSPYPrefix) + " *Section *:Imports"))) {
            // Everything here should be metadata, add it to headers:
            const m = allLines[line].match(new RegExp("^#" + escapeRegExp(AppSPYPrefix) + "([^:]+):(.*)"));
            if (m) {
                // Note: we only trim left-hand side, right-hand side is as-is:
                r.headers[m[1].trim()] = m[2];
            }
            line += 1;
        }
        line += 1;
        const firstImportLine = line;
        while (line < allLines.length && !allLines[line].match(new RegExp("^#" + escapeRegExp(AppSPYPrefix) + " *Section *:Definitions"))) {
            r.imports.push(allLines[line]);
            r.importsMapping[line - firstImportLine] = line;
            line += 1;
        }
        line += 1;
        const firstDefsLine = line;
        while (line < allLines.length && !allLines[line].match(new RegExp("^#" + escapeRegExp(AppSPYPrefix) + " *Section *:Main"))) {
            r.defs.push(allLines[line]);
            r.defsMapping[line - firstDefsLine] = line;
            line += 1;
        }
        line += 1;
        const firstMainLine = line;
        while (line < allLines.length && !allLines[line].match(new RegExp("^#" + escapeRegExp(AppSPYPrefix) + " *Section *:Main"))) {
            r.main.push(allLines[line]);
            r.mainMapping[line - firstMainLine] = line;
            line += 1;
        }

        return r;
    }
    
    // We associate comments with the line immediately following them, so we keep a list of the most recent comments:
    let latestComments: NumberedLine[] = [];
    const imports: NumberedLine[] = [];
    const defs: NumberedLine[] = [];
    const main: NumberedLine[] = [];
    let addingToDef = false;
    allLines.forEach((line : string, zeroBasedLine : number) => {
        const lineWithNum : NumberedLine = {text: line, lineno: zeroBasedLine + 1};
        if (line.match(/^(import|from)\s+/)) {
            // Import:
            imports.push(...latestComments);
            latestComments = [];
            imports.push(lineWithNum);
            addingToDef = false;
        }
        else if (line.match(/^def\s+/)) {
            defs.push(...latestComments);
            latestComments = [];
            defs.push(lineWithNum);
            addingToDef = true;
        }
        else if (line.match(/^\s*#/)) {
            latestComments.push(lineWithNum);
        }
        else if (addingToDef && !line.match(/^\S/)) {
            // Keep adding to defs until we see a non-comment line with zero indent:
            defs.push(...latestComments);
            latestComments = [];
            defs.push(lineWithNum);
        }
        else {
            addingToDef = false;
            main.push(...latestComments);
            latestComments = [];
            main.push(lineWithNum);
        }
    });
    // Add any trailing comments:
    main.push(...latestComments);
    return {
        imports: imports.map((l) => l.text),
        defs: defs.map((l) => l.text),
        main: main.map((l) => l.text),
        importsMapping : makeMapping(imports),
        defsMapping : makeMapping(defs),
        mainMapping : makeMapping(main),
        headers: {} as Record<string, string>,
    };
}<|MERGE_RESOLUTION|>--- conflicted
+++ resolved
@@ -1,8 +1,4 @@
-<<<<<<< HEAD
-import {CaretPosition, AllFrameTypesIdentifier, FrameObject, LabelSlotsContent, getFrameDefType, SlotsStructure, StringSlot, BaseSlot, ContainerTypesIdentifiers, EditorFrameObjects} from "@/types/types";
-=======
-import {CaretPosition, AllFrameTypesIdentifier, FrameObject, LabelSlotsContent, getFrameDefType, SlotsStructure, StringSlot, BaseSlot, ContainerTypesIdentifiers, isFieldBaseSlot, isFieldBracketedSlot, isFieldStringSlot} from "@/types/types";
->>>>>>> 25e5a523
+import {EditorFrameObjects, CaretPosition, AllFrameTypesIdentifier, FrameObject, LabelSlotsContent, getFrameDefType, SlotsStructure, StringSlot, BaseSlot, ContainerTypesIdentifiers, isFieldBaseSlot, isFieldBracketedSlot, isFieldStringSlot} from "@/types/types";
 import {useStore} from "@/store/store";
 import {operators, trimmedKeywordOperators} from "@/helpers/editor";
 import i18n from "@/i18n";
@@ -393,11 +389,6 @@
     return toSlots(term);
 }
 
-<<<<<<< HEAD
-function fromUnicodeEscapes(input: string): string {
-    const regex = /u([0-9a-fA-F]{4})/g;
-    return input.replace(regex, (_, hex) => String.fromCharCode(parseInt(hex, 16)));
-=======
 function replaceMediaLiterals(s : SlotsStructure) : SlotsStructure {
     // We descend the tree, looking for the pattern:
     // <ident>(<string>)
@@ -456,7 +447,11 @@
         // We don't descend because toSlots already calls us on any compound slot
     }
     return s;
->>>>>>> 25e5a523
+}
+
+function fromUnicodeEscapes(input: string): string {
+    const regex = /u([0-9a-fA-F]{4})/g;
+    return input.replace(regex, (_, hex) => String.fromCharCode(parseInt(hex, 16)));
 }
 
 function toSlots(p: ParsedConcreteTree) : SlotsStructure {
