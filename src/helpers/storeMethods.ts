--- conflicted
+++ resolved
@@ -1,8 +1,4 @@
-<<<<<<< HEAD
-import { FrameObject, CaretPosition, EditorFrameObjects, ChangeFramePropInfos, CurrentFrame, APICodedItem, APIItemTextualDescription } from "@/types/types";
-=======
-import { FrameObject, CaretPosition, EditorFrameObjects, ChangeFramePropInfos, CurrentFrame, NavigationPosition} from "@/types/types";
->>>>>>> b893b72b
+import { FrameObject, CaretPosition, EditorFrameObjects, ChangeFramePropInfos, CurrentFrame, NavigationPosition, APICodedItem, APIItemTextualDescription } from "@/types/types";
 import Vue from "vue";
 import i18n from "@/i18n"
 import { getSHA1HashForObject } from "@/helpers/common";
@@ -463,8 +459,24 @@
     }
 
     return isAncestorTypeFound;
-<<<<<<< HEAD
-}
+};
+
+// Instead of calculating the available caret positions through the store (where the frameObjects object is hard to use for this)
+// We get the available caret positions through the DOM, where they are all present.
+export const getAvailableNavigationPositions = function(): NavigationPosition[] {
+    // We start by getting from the DOM all the available caret and editable slot positions
+    const allCaretDOMpositions = document.getElementsByClassName("navigationPosition");
+    // We create a list that hold objects of {id,caretPosition,slotNumber) for each available navigation positions
+    return Object.values(allCaretDOMpositions).map((e)=> {
+        return {
+            id: (parseInt(e.id.replace("caret_","").replace("caretBelow_","").replace("caretBody_",""))
+            ||
+            parseInt(e.id.replace("input_frameId_","").replace("_slot"+/_*-*\d+/g,"").replace("caretBody_",""))), 
+            caretPosition: (e.id.startsWith("caret"))? e.id.replace("caret_","").replace(/_*-*\d/g,"") : false,
+            slotNumber: (e.id.startsWith("input"))? parseInt(e.id.replace("input_frameId_","").replace(/\d+/,"").replace("_slot_","")) : false,
+        }
+    })
+};
 
 // Compiles a flat API textual description. The API hierarchy structure is saved independently from the textual associated content,
 // so that locale changes updates the API textual description easily
@@ -484,24 +496,4 @@
         apiDocumentedItems.push(...compileTextualAPI(apiItemChildren, (level) ? (level + 1) : 2, apiItem.name));
     }) 
     return apiDocumentedItems;
-}
-=======
-};
-
-// Instead of calculating the available caret positions through the store (where the frameObjects object is hard to use for this)
-// We get the available caret positions through the DOM, where they are all present.
-export const getAvailableNavigationPositions = function(): NavigationPosition[] {
-    // We start by getting from the DOM all the available caret and editable slot positions
-    const allCaretDOMpositions = document.getElementsByClassName("navigationPosition");
-    // We create a list that hold objects of {id,caretPosition,slotNumber) for each available navigation positions
-    return Object.values(allCaretDOMpositions).map((e)=> {
-        return {
-            id: (parseInt(e.id.replace("caret_","").replace("caretBelow_","").replace("caretBody_",""))
-            ||
-            parseInt(e.id.replace("input_frameId_","").replace("_slot"+/_*-*\d+/g,"").replace("caretBody_",""))), 
-            caretPosition: (e.id.startsWith("caret"))? e.id.replace("caret_","").replace(/_*-*\d/g,"") : false,
-            slotNumber: (e.id.startsWith("input"))? parseInt(e.id.replace("input_frameId_","").replace(/\d+/,"").replace("_slot_","")) : false,
-        }
-    })
-};
->>>>>>> b893b72b
+};