import i18n from "@/i18n";
import { useStore } from "@/store/store";
import { AddFrameCommandDef, AddShorthandFrameCommandDef, AllFrameTypesIdentifier, areSlotCoreInfosEqual, BaseSlot, CaretPosition, FrameContextMenuActionName, FrameContextMenuShortcut, FramesDefinitions, getFrameDefType, isFieldBracketedSlot, isSlotBracketType, isSlotQuoteType, isSlotStringLiteralType, ModifierKeyCode, NavigationPosition, Position, SelectAllFramesFuncDefScope, SlotCoreInfos, SlotCursorInfos, SlotsStructure, SlotType, StringSlot } from "@/types/types";
import { getAboveFrameCaretPosition, getAllChildrenAndJointFramesIds, getAvailableNavigationPositions, getFrameBelowCaretPosition, getFrameSectionIdFromFrameId } from "./storeMethods";
import { strypeFileExtension } from "./common";
import {getContentForACPrefix} from "@/autocompletion/acManager";
import scssVars  from "@/assets/style/_export.module.scss";
import html2canvas, { Options } from "html2canvas";
import CaretContainer from "@/components/CaretContainer.vue";
import { vm } from "@/main";
import Vue from "vue";

export const undoMaxSteps = 200;
export const autoSaveFreqMins = 2; // The number of minutes between each autosave action.

export enum CustomEventTypes {
    contextMenuHovered = "contextMenuHovered",
    requestCaretContextMenuClose="requestCaretContextMenuClose",
    requestAppNotOnTop="requestAppNotOnTop",
    editorAddFrameCommandsUpdated = "frameCommandsUpdated",
    frameContentEdited = "frameContentEdited",
    editableSlotGotCaret= "slotGotCaret",
    editableSlotLostCaret = "slotLostCaret",
    editorContentPastedInSlot = "contentPastedInSlot",
    addFunctionToEditorAutoSave = "addToAutoSaveFunction",
    removeFunctionToEditorAutoSave = "rmToAutoSaveFunction",
    requestEditorAutoSaveNow = "requestAutoSaveNow",
    saveStrypeProjectDoneForLoad = "saveProjDoneForLoad",
    noneStrypeFilePicked = "nonStrypeFilePicked",
    acItemHovered="acItemHovered",
    /* IFTRUE_isPython */
    pythonExecAreaExpandCollapseChanged = "peaExpandCollapsChanged",
    pythonConsoleRequestFocus = "pythonConsoleReqFocus",
    pythonConsoleAfterInput = "pythonConsoleAfterInput",
    notifyTurtleUsage = "turtleUsage",
    pythonExecAreaSizeChanged = "peaSizeChanged",
    skulptMouseEventListenerOff = "skMouseEventsOff",
    skulptTimerEventListenerOff = "skTimerEventsOff",
    /* FITRUE_isPython */
}

export const frameContextMenuShortcuts: FrameContextMenuShortcut[] = [
    {actionName: FrameContextMenuActionName.copy, firstModifierKey: [ModifierKeyCode.ctrl, ModifierKeyCode.meta], mainKey: "c"},
    {actionName: FrameContextMenuActionName.cut, firstModifierKey: [ModifierKeyCode.ctrl, ModifierKeyCode.meta], mainKey: "x"},
    {actionName: FrameContextMenuActionName.paste, firstModifierKey: [ModifierKeyCode.ctrl, ModifierKeyCode.meta], mainKey: "v"},
    {actionName: FrameContextMenuActionName.delete, mainKey: "delete"},
];

export function getFrameContainerUID(frameId: number): string {
    return "FrameContainer_" + frameId;
}

export function getFrameBodyUID(frameId: number): string {
    return "frameBodyId_" + frameId;
}

export function getFrameBodyRef(): string {
    return "frameBody";
}

export function getJointFramesRef(): string {
    return "jointFrames";
}

export function getFrameUID(frameId: number): string{
    return "frame_id_" + frameId;
}

export function getFrameHeaderUID(frameId: number): string{
    // Change parseFrameHeaderUID and isElementUIDFrameHeaderDiv if this changes
    return "frameHeader_" + frameId;
}

export function parseFrameHeaderUID(frameHeaderUID: string): number{
    // Cf. getFrameHeaderUID for the ID template
    return parseInt(frameHeaderUID.substring(frameHeaderUID.indexOf("_") + 1));
}

export function isElementUIDFrameHeader(frameHeaderUID: string): boolean {
    return frameHeaderUID.match(/^frameHeader_(-?\d+)$/) != null;
}

export function getAppSimpleMsgDlgId(): string {
    return "appSimpleMsgModalDlg";
}

export function getImportDiffVersionModalDlgId(): string {
    return "importDiffVersionModalDlg";
}

const frameUIDRegex = /^frame_id_(\d+)$/;
export function isIdAFrameId(id: string): boolean {
    return id.match(frameUIDRegex) !== null;
}

// Parse a frameUID to retrieve the frame ID. 
// As finding the match against the regex may fail, we need a fallout value: -100;
export function parseFrameUID(frameUID: string): number {
    const frameUIDMatch = frameUID.match(frameUIDRegex);
    return (frameUIDMatch) ? parseInt(frameUIDMatch[1]) : -100;
}

const labelSlotUIDRegex = /^input_frame_(\d+)_label_(\d+)_slot_([0-7]{4})_(\d+(,\d+)*)$/;
export function getLabelSlotUID(slotCoreInfos: SlotCoreInfos): string {
    // If a change is done in this method, also update isElementLabelSlotInput() and parseLabelSlotUID()
    // For explanation about the slotID format, see generateFlatSlotBases() in storeMethods.ts
    // note: slotype is an enum value, which is rendered as an octal 4 digits value (eg "0010")
    const intermediateFormattedType = "000" + slotCoreInfos.slotType.toString(8);
    const formattedTypeValue = intermediateFormattedType.substring(intermediateFormattedType.length - 4, intermediateFormattedType.length);
    return "input_frame_" + slotCoreInfos.frameId + "_label_" + slotCoreInfos.labelSlotsIndex + "_slot_" + formattedTypeValue + "_" + slotCoreInfos.slotId;
}


export function parseLabelSlotUID(UID: string): SlotCoreInfos {
    // Cf. getLabelSlotUID() for the format
    const res: SlotCoreInfos = {frameId: -100, labelSlotsIndex: -1, slotId: "", slotType: SlotType.code };
    const UIDMatch = UID.match(labelSlotUIDRegex);
    if(UIDMatch){
        res.frameId = parseInt(UIDMatch[1]);
        res.labelSlotsIndex = parseInt(UIDMatch[2]);
        res.slotId = UIDMatch[4];
        res.slotType = parseInt(UIDMatch[3], 8);
    }
    return res;
}

export function isElementLabelSlotInput(element: EventTarget | null): boolean{
    if(!(element instanceof HTMLSpanElement)){
        return false;
    }
    // Cf. getLabelSlotUID() for the format
    return (element as HTMLSpanElement).id.match(labelSlotUIDRegex) != null;
}

export function isElementEditableLabelSlotInput(element: EventTarget | null): boolean{
    if(!(element instanceof HTMLSpanElement)){
        return false;
    }
    // Cf. getLabelSlotUID() for the format
    const regexMatch = (element as HTMLSpanElement).id.match("^input_frame_\\d+_label_\\d+_slot_000(\\d)_\\d+(,\\d+)*$");
    return regexMatch != null && parseInt(regexMatch[1]) < 8;
}

export function isLabelSlotEditable(type: SlotType): boolean {
    return !isSlotBracketType(type) && !isSlotQuoteType(type) && type != SlotType.operator;
}

export function getACLabelSlotUID(slotCoreInfos: SlotCoreInfos): string {
    return getLabelSlotUID(slotCoreInfos) + "_AutoCompletion";
}

export function getAddFrameCmdElementUID(commandType: string): string {
    return "addFrameCmd_" + commandType;
}

export function getTextStartCursorPositionOfHTMLElement(htmlElement: HTMLSpanElement): number {
    // For (editable) spans, it is not straight forward to retrieve the text cursor position, we do it via the selection API
    // if the text in the element is selected, we show the start of the selection.
    let caretPos = 0;
    const sel = document.getSelection();
    if (sel && sel.rangeCount) {
        const range = sel.getRangeAt(0);
        if (range.commonAncestorContainer.parentNode == htmlElement) {
            caretPos = range.startOffset;
        }
    }
    return caretPos;
}

export function getFocusedEditableSlotTextSelectionStartEnd(labelSlotUID: string): {selectionStart: number, selectionEnd: number} {
    // A helper function to get the selection relative to a *focused* slot: if the selection spans across several slots, we get the right boudary values for the given slot
    const focusCursorInfos = useStore().focusSlotCursorInfos;
    const anchorCursorInfos = useStore().anchorSlotCursorInfos;
    if(anchorCursorInfos != null && focusCursorInfos != null ){
        if(areSlotCoreInfosEqual(anchorCursorInfos.slotInfos, focusCursorInfos.slotInfos)){
            // The selection is within a slot, so we just return the positions
            return {selectionStart: Math.min(focusCursorInfos.cursorPos, anchorCursorInfos.cursorPos), selectionEnd: Math.max(focusCursorInfos.cursorPos, anchorCursorInfos.cursorPos)};
        }
        else{
            // The selection spans across slots (but we cannot be across frames): we check whether this slot is part of the selection,
            // we only need to check where is the anchor cursor: before or after the focus cursor
            const cursorComp = getSelectionCursorsComparisonValue() as number;
            if(cursorComp < 0){
                // the anchor is somewhere before the focus cursor: the selection start is 0 for this slot
                return {selectionStart: 0, selectionEnd: focusCursorInfos.cursorPos};
            }
            else{
                // the anchor is somewhere after the focus cursor: the selection end is at the end of the slot
                return {selectionStart: focusCursorInfos.cursorPos, selectionEnd: (document.getElementById(labelSlotUID) as HTMLSpanElement).textContent?.length??0};
            }
        }
    }

    // If no selection we return negative values
    return {selectionStart: -1, selectionEnd: -1};
}

export function setDocumentSelection(anchorCursorInfos: SlotCursorInfos, focusCursorInfos: SlotCursorInfos): void{
    const anchorElement = document.getElementById(getLabelSlotUID(anchorCursorInfos.slotInfos));
    const focusElement = document.getElementById(getLabelSlotUID(focusCursorInfos.slotInfos));
    if(anchorElement && focusElement){
        // Before doing the selection, we make sure that we can use the given slot cursor infos:
        // when a slot is empty, the span element doesn't have a firstChild attribute. In this case,
        // the node for the selection that we use is the span itself relative its parent.
        // (a span isn't directly contained in the contenteditable div )
        const anchorNode = ((anchorElement.textContent??"").length > 0)
            ? anchorElement.firstChild as Node
            : anchorElement.parentElement as Node;

        const anchorOffset = ((anchorElement.textContent??"").length > 0) 
            ? anchorCursorInfos.cursorPos
            : Object.values(anchorNode.childNodes).findIndex((node: any) => node.id === anchorElement.id);

        const focusNode = ((focusElement.textContent??"").length > 0)
            ? focusElement.firstChild as Node
            : focusElement.parentElement as Node;
            
        const focusOffset = ((focusElement.textContent??"").length > 0) 
            ? focusCursorInfos.cursorPos
            : Object.values(focusNode.childNodes).findIndex((node: any) => node.id === focusElement.id);

        document.getSelection()?.setBaseAndExtent(anchorNode, anchorOffset, focusNode, focusOffset);
    }    
}

export function getFrameLabelSlotsStructureUID(frameId: number, labelIndex: number): string{
    return "labelSlotsStruct" + frameId + "_"  + labelIndex;
}

// Helper method to retrieve the literal python code from a frame label structure UI
// frameLabelStruct: the HTML element representing the current frame label structure
// currentSlotUID: the HTML id for the current editable slot we are in
// delimiters: optional object to indicate from and to which slots parsing the code, requires the slots UID and stop is exclusive
export function getFrameLabelSlotLiteralCodeAndFocus(frameLabelStruct: HTMLElement, currentSlotUID: string, delimiters?: {startSlotUID: string, stopSlotUID: string}): {uiLiteralCode: string, focusSpanPos: number, hasStringSlots: boolean}{
    let focusSpanPos = 0;
    let uiLiteralCode = "";
    let foundFocusSpan = false;
    let ignoreSpan = !!delimiters;
    let hasStringSlots = false;
    frameLabelStruct.querySelectorAll(".labelSlot-input").forEach((spanElement) => {
        if(delimiters && (delimiters.startSlotUID == spanElement.id || delimiters.stopSlotUID == spanElement.id)){
            ignoreSpan = !ignoreSpan ;
        } 
        if(!ignoreSpan) {
            // The code is extracted from the span; if requested, we only transform the string quotes to have a clear context to refer to in the parser, regardless the content of the strings
            // (so for example, if in the string slot a used typed "test\" (without double quotes!), the parsing would not be disturbed by the non terminating escaping "\" at the end)
            const labelSlotCoreInfos = parseLabelSlotUID(spanElement.id);
            if(isSlotQuoteType(labelSlotCoreInfos.slotType)){
                hasStringSlots = true;
                switch(spanElement.textContent){
                case UIDoubleQuotesCharacters[0]:
                case UIDoubleQuotesCharacters[1]:
                    uiLiteralCode += STRING_DOUBLEQUOTE_PLACERHOLDER;
                    break;
                case UISingleQuotesCharacters[0]:
                case UISingleQuotesCharacters[1]:
                    uiLiteralCode += STRING_SINGLEQUOTE_PLACERHOLDER;
                    break;            
                }
            }
            else{
                // We use the content of the slot as is
                if((spanElement.textContent?.includes(STRING_DOUBLEQUOTE_PLACERHOLDER) || spanElement.textContent?.includes(STRING_SINGLEQUOTE_PLACERHOLDER)) as boolean){
                    hasStringSlots = true;
                }
                uiLiteralCode += (spanElement.textContent);
            }
        
            if(spanElement.id === currentSlotUID){
                focusSpanPos += (useStore().focusSlotCursorInfos?.cursorPos??0);     
                foundFocusSpan = true;
            }
            else{
                // In most cases, we just increment the length by the span content length,
                // BUT there are 2 exceptions: textual operators require surrounding spaces to be inserted, and those spaces do not appear on the UI
                // therefore we need to account for them when dealing with such operators;
                // and if we parse the string quotes, we need to set the position value as if the quotes were still here (because they are in the UI)
                let spacesOffset = 0;
                const spanElementContentLength = (spanElement.textContent?.length??0);
                const ignoreAsKW = (spanElement.textContent == "as" && useStore().frameObjects[parseLabelSlotUID(spanElement.id).frameId].frameType.type != AllFrameTypesIdentifier.import);
                if(!ignoreAsKW && !isSlotStringLiteralType(labelSlotCoreInfos.slotType) && (trimmedKeywordOperators.includes(spanElement.textContent??""))){
                    spacesOffset = 2;
                    // Reinsert the spaces in the literal code
                    uiLiteralCode = uiLiteralCode.substring(0, uiLiteralCode.length - spanElementContentLength) 
                    + " " + uiLiteralCode.substring(uiLiteralCode.length - spanElementContentLength) 
                    + " ";
                }
                let stringPlaceHoldersCursorOffset = 0; // The offset induced by the difference of length between the string quotes and their placeholder representation
                const stringPlaceholderMatcher = (spanElement.textContent as string).match(new RegExp("("+STRING_SINGLEQUOTE_PLACERHOLDER.replaceAll("$","\\$")+"|"+STRING_DOUBLEQUOTE_PLACERHOLDER.replaceAll("$","\\$")+")", "g"));
                if(stringPlaceholderMatcher != null){
                    // The difference is 1 character per found placeholders 
                    stringPlaceHoldersCursorOffset = stringPlaceholderMatcher.length * (STRING_DOUBLEQUOTE_PLACERHOLDER.length - 1);
                }

                if(!foundFocusSpan) {
                    focusSpanPos += (spanElementContentLength + spacesOffset - stringPlaceHoldersCursorOffset);
                }
            }
        }
    });    
    return {uiLiteralCode: uiLiteralCode, focusSpanPos: focusSpanPos, hasStringSlots: hasStringSlots};
}


// We want to know if the cursor position in a comment frame will still allow for moving that cursor up/down within the frame or need to be interpreted as an "exit" out the frame.
// A naive way of approaching this would be to check the line returns (\n) before/after the cursor, but this is not reliable because the text content associated with the span
// element will not necessarily be represented exactly in the same way on the browser (because of text wrapping) -- and there is no easy way to retrieve the text AS IT IS PRESENTED.
// However, we can check the bounds of the current selection to help us find where we are in the span, and therefore know if we're in the top/last VISUALLY SHOWING line of the text
// Based on https://www.bennadel.com/blog/4310-detecting-rendered-line-breaks-in-a-text-node-in-javascript.htm
export function checkCanReachAnotherCommentLine(isCommentFrame: boolean, isArrowUp: boolean, commentSpanElement: HTMLSpanElement): boolean{
    // If we're not in a comment, just don't check
    const currentDocSelection = document.getSelection();
    if(isCommentFrame && currentDocSelection){
        const commentSpanRect = commentSpanElement.getClientRects()[0];
        const commentSelectionRects = currentDocSelection.getRangeAt(0).getClientRects();
        // When there is nothing in the comment, the range may have no rectangles, then we clearly can return false
        if(commentSelectionRects[0]){
            const lineheight = commentSelectionRects[0].height;
            // The weird case when we are below an empty line
            const firstRect = (commentSelectionRects.length == 2 && currentDocSelection.getRangeAt(0).collapsed) ? commentSelectionRects[1] : commentSelectionRects[0];
            const isInFirstVisualLine = (firstRect.top - commentSpanRect.top) < lineheight;
            const isInLastVisualLine = (commentSpanRect.bottom - commentSelectionRects[commentSelectionRects.length - 1].bottom) < lineheight;
            return ((isArrowUp) ? !isInFirstVisualLine : !isInLastVisualLine);
        }
    }
    return false;
}

export function getFrameContextMenuUID(frameUID: string): string {
    return frameUID + "_frameContextMenu";
}

export function getCodeEditorUID(): string {
    return getFrameContainerUID(useStore().getMainCodeFrameContainerId);
}

export function getCaretUID(caretAssignedPosition: string, frameId: number): string {
    return "caret_"+caretAssignedPosition+"_"+frameId;
}

export function getCaretContainerRef(): string {
    return "caretContainer";
}

export function getCommandsContainerUID(): string {
    return "editorCommands";
}

export function getEditorMenuUID(): string {
    return "showHideMenu";
} 

export function getMenuLeftPaneUID(): string {
    return "menu-bar";
}

export function getGoogleDriveComponentRefId(): string {
    return "googleDriveComponent";
}

export function getStrypeCommandComponentRefId(): string {
    return "strypeCommands";
}

export function getStrypePEAComponentRefId(): string {
    return "strypePEA";
}

export function getSaveAsProjectModalDlg():string {
    return "save-strype-project-modal-dlg";
}

export function getEditorMiddleUID(): string {
    return "editorCodeDiv";
}

export function getCommandsRightPaneContainerId(): string {
    return "commandsContainerDiv";
}

export function getActiveContextMenu(): HTMLElement | null {
    // Helper method to get the currently active context menu. 
    // Explanation: menus have a "v-context" class, and role "menu" (for the root menu in submenus),
    // we want the menus that are not closed or hidden nor empty
    const foundNoneHiddenContextMenu = document.querySelector(".v-context[role='menu']:not([style*='display: none;']):not([hidden])");
    if(foundNoneHiddenContextMenu && foundNoneHiddenContextMenu.childElementCount == 0){
        return null;
    }
    return foundNoneHiddenContextMenu as HTMLElement | null;    
}

export function isContextMenuItemSelected(): boolean {
    // Helper menu to know if a context menu has an option selected (in other words, the menu is having the focus).
    // We first look if a menu is active, then if it is, we 
    const aShowingContextMenu = getActiveContextMenu();
    if(aShowingContextMenu != null){
        return (aShowingContextMenu.querySelector("a:focus") != null);
    }
    else {
        return false;
    }
}

export function setContextMenuEventClientXY(event: MouseEvent, positionForMenu?: Position): void {
    Object.defineProperty(event, "clientX", {
        value: (positionForMenu?.left != undefined) ? positionForMenu.left: event.pageX,
        writable: true,
    });

    Object.defineProperty(event, "clientY", {
        value: (positionForMenu?.top != undefined) ? positionForMenu.top : ((positionForMenu?.bottom != undefined) ? positionForMenu.bottom : event.pageY),
        writable: true,
    });

}

export function adjustContextMenuPosition(event: MouseEvent, contextMenu: HTMLElement, positionForMenu?: Position): void {
    // These situations can happen:
    // - we didn't provide any positioning request (case of click): we check the bottom of temporary (invisible) menu is in view
    //   if not, we slide the menu so that the bottom position is at the click
    // - we provided a positioning request (case of KB shortcut) AND we passed the "top" property in our position: keep as is
    // - we provided a positioning request (case of KB shortcut) AND we passed the "bottom" property in our position: 
    //   we slide the menu so that the actual height of the menu is deducted from the "bottom" property value 
    //   (so the bottom of the menu and the bottom of the target (last selected frame or context menu container) are aligned)
    if(positionForMenu){
        if(positionForMenu.bottom != undefined){
            const newMenuTopPosition = positionForMenu.bottom - contextMenu.getBoundingClientRect().height;
            contextMenu.style.top = newMenuTopPosition+"px";
        }
    }
    else if(event.pageY + contextMenu.getBoundingClientRect().height > (document.getElementById(getEditorMiddleUID())?.getBoundingClientRect().height??0)){
        const newMenuTopPosition = event.pageY - contextMenu.getBoundingClientRect().height;
        contextMenu.style.top = newMenuTopPosition+"px";
    }
}

export function handleContextMenuKBInteraction(keyDownStr: string): void {
    // This helper method handles the keyboard interaction with the frames/caret context menu.
    // Vue-context only handles escape and up/down interaction, we need to work out the rest...
    // Note that the CSS styling for this menu is both using custom classes and overwriting exisitng classes of the component (cf Frame.vue)
    const contextMenuElement = getActiveContextMenu();
    if(contextMenuElement){
        if (keyDownStr.toLowerCase() == "enter"){
            useStore().ignoreKeyEvent = true; // So the enter key up event won't be picked up by Commands.vue
            (document.activeElement as HTMLElement)?.click();
            // A submenu parent item would typically not do anything special at click, but we want to get the submenu open
            if(document.activeElement?.parentElement?.classList.contains("v-context__sub")){
                // We simulate a right arrow hit which would open the submenu and get into it (we need to do this on the root menu)
                document.activeElement.dispatchEvent(
                    new KeyboardEvent("keydown", {
                        bubbles: true,
                        keyCode: 39, // yes, that's deprecated, but the library uses that...
                    })
                );
            }
        }   
    }
}

export const fileImportSupportedFormats: string[] = [strypeFileExtension, "py"];

// Check if the code contains errors: precompiled errors & TigerPyton errors are all indicated in the editor
// by an error class on a frame header ("frameHearder_<frameId> + "error") or an editable slot ("labelSlot-input" + "errorSlot").
let errorHTMLElements: HTMLElement[]  | null = null;

export function checkEditorCodeErrors(): void{
    // Clear or construcct the current list first
    if(errorHTMLElements == null){
        errorHTMLElements = [];
    }
    else{
        (errorHTMLElements as HTMLElement[]).splice(0, (errorHTMLElements as HTMLElement[]).length);
    }

    // Then look up errors based on CSS
    const erroneousHTMLElements = [...document.getElementsByClassName("error"), ...document.getElementsByClassName("errorSlot")];
    if(erroneousHTMLElements.length > 0){
        for(const erroneousHTMLElement of erroneousHTMLElements) {
            if(erroneousHTMLElement.classList.contains("labelSlot-input") || erroneousHTMLElement.classList.contains("frame-header") || erroneousHTMLElement.classList.contains("frameDiv")){
                errorHTMLElements.push(erroneousHTMLElement as HTMLElement);
            }
        }

        // The elements NEED to be in order so we can navigate through them.
        // In other words, we sort out the elements based on their vertical position first, then horizontal position.
        errorHTMLElements.sort((el1, el2) => {
            if(el1.getBoundingClientRect().y != el2.getBoundingClientRect().y){
                return el1.getBoundingClientRect().y - el2.getBoundingClientRect().y;
            }
            else{
                return el1.getBoundingClientRect().x - el2.getBoundingClientRect().x;
            }
        });
    }
}

export function getEditorCodeErrorsHTMLElements(): HTMLElement[] {
    if(errorHTMLElements == null){
        // If we never checked errors, we do it at this stage
        checkEditorCodeErrors();
    }

    return (errorHTMLElements as HTMLElement[]);
}

export function countEditorCodeErrors(): number {
    if(errorHTMLElements == null){
        // If we never checked errors, we do it at this stage
        checkEditorCodeErrors();
    }
    return (errorHTMLElements as HTMLElement[]).length;
}

export function hasEditorCodeErrors(): boolean {
    return countEditorCodeErrors() > 0;
}

export function hasPrecompiledCodeError(): boolean {
    return hasEditorCodeErrors() && !errorHTMLElements?.some((element) => isElementUIDFrameHeader(element.id));                                                                    
}

// This methods checks for the relative positions of the current position (which can be a focused slot or a blue caret) towards the positions of the errors (slots or 1st slot in frame header or a frame)
// We return the "full" index (of the error list) if the current position is ON an error, otherwise "semi" indexes that will allow navigating the errors properly:
// for example if the current position is before the first error, the index is -0.5 so we can still go down and reach error indexed 0
export function getNearestErrorIndex(): number {
    if(errorHTMLElements == null){
        // If we never checked errors, we do it at this stage
        checkEditorCodeErrors();
    }
    
    const errorsElmtIds = (errorHTMLElements as HTMLElement[]).flatMap((elmt) => elmt.id);
    const isEditing = useStore().isEditing;

    // Three situations can happen: we have an error in a slot (the most common case) or we have an error for the whole frame
    // (this is rare but can happen, for example in the situation of a wrongly constructed "try" structure (TP error)).

    // Get the slot currently being edited OR the current caret position : we check first if that's one of the error so it would be a "real" index of the error array
    // if it's not, then we'll find in between which 2 errors we're in and use a "semi" index
    const currentFrame = useStore().currentFrame;
    const currentFocusedElementId = (isEditing && useStore().focusSlotCursorInfos != undefined) 
        ? getLabelSlotUID(useStore().focusSlotCursorInfos?.slotInfos as SlotCoreInfos) 
        : getCaretUID(currentFrame.caretPosition, currentFrame.id);
    const belowCurrentCaretFrameId = (!isEditing) ? getFrameBelowCaretPosition({frameId: currentFrame.id, caretPosition: currentFrame.caretPosition, isSlotNavigationPosition: false}) : null;
    // Case 1: we are in a slot that is erroneous, or in a slot of an erroneous frame
    if(errorsElmtIds.includes(currentFocusedElementId) || (isEditing && errorsElmtIds.includes(getFrameHeaderUID(useStore().focusSlotCursorInfos?.slotInfos.frameId as number)))){
        return errorsElmtIds.indexOf((errorsElmtIds.includes(currentFocusedElementId)) ? currentFocusedElementId : getFrameHeaderUID(useStore().focusSlotCursorInfos?.slotInfos.frameId as number));
    }
    // Case 2: we are not editing and the caret position is above an erroneous frame (by convention)
    else if(!isEditing && belowCurrentCaretFrameId && errorsElmtIds.includes(getFrameUID(belowCurrentCaretFrameId))) {
        return errorsElmtIds.indexOf(getFrameUID(belowCurrentCaretFrameId));
    }
    else{
        // Case 2: not in an error, we find out our relative position to the list of errors
        const allCaretPositions = getAvailableNavigationPositions();
        // Get all position indexes (we use one single array for simplication, the current slot or frame caret is put AT THE END of the array)
        const allPosIndexes:number[] = [];
        [...errorsElmtIds, currentFocusedElementId].forEach((elementId) => {
            const isElementEditableSlot = isElementEditableLabelSlotInput(document.getElementById(elementId));
            const isElementFrameHeader = isElementUIDFrameHeader(elementId);
            const isElementWholeFrame = isIdAFrameId(elementId);
            // Look the position of a slot (an error or the currently focused slot, or the first slot of an erroneous frame)
            if(isElementEditableSlot || isElementFrameHeader){
                const slotInfos: SlotCoreInfos = (isElementEditableSlot) 
                    ? parseLabelSlotUID(elementId)
                    : {frameId: parseFrameHeaderUID(elementId), slotId: "0", labelSlotsIndex: 0, slotType: SlotType.code};
                allPosIndexes.push(allCaretPositions.findIndex((navPos) => navPos.isSlotNavigationPosition && navPos.frameId == slotInfos.frameId 
                    && navPos.labelSlotsIndex == slotInfos.labelSlotsIndex && navPos.slotId == slotInfos.slotId 
                    && navPos.slotType == slotInfos.slotType));
            }
            else if(isElementWholeFrame){
                // Get the caret position above the frame - if that frame still exists !
                // (when deleting it from the body, the frame may be gone but the errors still not updated)
                const frameId = parseFrameUID(elementId);
                const caretPosAbove = getAboveFrameCaretPosition(frameId);
                if(caretPosAbove) {
                    allPosIndexes.push(allCaretPositions.findIndex((navPos) => !navPos.isSlotNavigationPosition && navPos.frameId == caretPosAbove.frameId && navPos.caretPosition == caretPosAbove.caretPosition));
                }
            }
            // Look for the position of the current focused blue caret (because if we have an element that is the caret it can only be the current blue caret, there is no errors on a blue caret...)
            else{
                allPosIndexes.push(allCaretPositions.findIndex((navPos) => !navPos.isSlotNavigationPosition && navPos.frameId == currentFrame.id && navPos.caretPosition == currentFrame.caretPosition));
            }
        });
        
        // Now we can find the relative position of the current position with regards to the errors' positions
        const currentFocusedPosIndex = allPosIndexes.pop() as number;
        if(currentFocusedPosIndex < allPosIndexes[0]){
            return -0.5;
        }
        else if (currentFocusedPosIndex > allPosIndexes[allPosIndexes.length - 1]){
            return allPosIndexes.length;
        }
        else{
            const nextErrorPosIndex = allPosIndexes.findIndex((posIndex) => posIndex > currentFocusedPosIndex) as number;
            return nextErrorPosIndex - 0.5;
        }            
    }
}

// Helper function to generate the frame commands on demand. 
// Calls will happen when the frames are created the first time, and whenever the language is changed
// IMPORTANT : make sure that the shortcut assigned to a frame IS NOT assigned to a shorthand frame (see hiddenShorthandFrames) 
// unless conflicts are clearly impossible.
export function generateAllFrameCommandsDefs():void {
    allFrameCommandsDefs = {
        " ": [{
            type: getFrameDefType(AllFrameTypesIdentifier.funccall),
            description: i18n.t("frame.funccall_desc") as string,
            shortcuts: [" "],
            symbol: i18n.t("buttonLabel.spaceBar") as string,
        }],
        "=": [{
            type: getFrameDefType(AllFrameTypesIdentifier.varassign),
            description: i18n.t("frame.varassign_desc") as string,
            shortcuts: ["="],
        }],
        "g": [{
            type: getFrameDefType(AllFrameTypesIdentifier.global),
            description: "global",
            shortcuts: ["g"],
        }],
        "i": [
            {
                type: getFrameDefType(AllFrameTypesIdentifier.if),
                description: "if",
                shortcuts: ["i"],
                index: 0,
            },
            {
                type: getFrameDefType(AllFrameTypesIdentifier.import),
                description: "import",
                shortcuts: ["i"],
                index:1,
            },
        ],
<<<<<<< HEAD
        "l": [
            {
                type: getFrameDefType(AllFrameTypesIdentifier.elif),
                description: "elif",
                tooltip:i18n.t("frame.elif_detail") as string,
                shortcuts: ["l"],
            },
        ],
=======
        "l": [{
            type: getFrameDefType(AllFrameTypesIdentifier.elif),
            description: "elif",
            shortcuts: ["l"],
        }],
>>>>>>> 292d857f
        "e": [{
            type: getFrameDefType(AllFrameTypesIdentifier.else),
            description: "else",
            shortcuts: ["e"],
        }],
        "f": [
            {
                type: getFrameDefType(AllFrameTypesIdentifier.for),
                description: "for",
                shortcuts: ["f"],
                index: 0,
            },
            {
                type: getFrameDefType(AllFrameTypesIdentifier.funcdef),
                description: i18n.t("frame.funcdef_desc") as string,
                shortcuts: ["f"],
                index: 1,
            },
            {
                type: getFrameDefType(AllFrameTypesIdentifier.fromimport),
                description: "from...import",
                shortcuts: ["f"],
                index:2,
            },
        ],
        "c": [{
            type: getFrameDefType(AllFrameTypesIdentifier.classdef),
            description: i18n.t("frame.classdef_desc") as string,
            shortcuts: ["c"],
            tooltip:i18n.t("frame.classdef_detail") as string,
        }],
        "w": [{
            type: getFrameDefType(AllFrameTypesIdentifier.while),
            description: "while",
            shortcuts: ["w"],
        }],
        "r": [{
            type: getFrameDefType(AllFrameTypesIdentifier.return),
            description: "return",
            shortcuts: ["r"],
        }],
        "b" : [{
            type: getFrameDefType(AllFrameTypesIdentifier.break),
            description: "break",
            shortcuts: ["b"],
        }],
        "u" : [{
            type: getFrameDefType(AllFrameTypesIdentifier.continue),
            description: "continue",
            shortcuts: ["u"],
        }],
        "#": [{
            type: getFrameDefType(AllFrameTypesIdentifier.comment),
            description: i18n.t("frame.comment_desc") as string,
            shortcuts: ["#"],
        }],
        "enter": [{
            type: getFrameDefType(AllFrameTypesIdentifier.blank),
            description: i18n.t("frame.blank_desc") as string,
            shortcuts: ["\x13"],
            symbol: "↵",
        }],
        "t": [{
            type: getFrameDefType(AllFrameTypesIdentifier.try),
            description: "try",
            shortcuts: ["t"],
        }],
        "x": [{
            type: getFrameDefType(AllFrameTypesIdentifier.except),
            description: "except",
            shortcuts: ["x"],
        }],
        "n": [{
            type: getFrameDefType(AllFrameTypesIdentifier.finally),
            description: "finally",
            shortcuts: ["n"],
        }],
        "a" : [{
            type: getFrameDefType(AllFrameTypesIdentifier.raise),
            description: "raise",
            shortcuts: ["a"],
        }],
        "h": [{
            type: getFrameDefType(AllFrameTypesIdentifier.with),
            description: "with",
            shortcuts: ["h"],
        }],
    };

    // We need to "tell" the Vue component that hosts the frame commands (Commands.vue) to refresh as there is no reactivity
    // between the frame definitions here and the component's computed property.
    // We can do it via a custom event Commands.vue will be listening to.
    document.dispatchEvent(new Event(CustomEventTypes.editorAddFrameCommandsUpdated));
}

//Commands for Frame insertion, one command can match more than 1 frame ONLY when there is a TOTAL distinct context between the two
let allFrameCommandsDefs: {[id: string]: AddFrameCommandDef[]} | undefined = undefined;

export function getAddCommandsDefs(): {[id: string]: AddFrameCommandDef[]} { 
    if(allFrameCommandsDefs === undefined){
        generateAllFrameCommandsDefs();
    }
    return allFrameCommandsDefs as {[id: string]: AddFrameCommandDef[]};
}

export function findAddCommandFrameType(shortcut: string, index?: number): FramesDefinitions | null { 
    if(allFrameCommandsDefs === undefined){
        generateAllFrameCommandsDefs();
    }
    const shortcutCommands = Object.values(allFrameCommandsDefs as {[id: string]: AddFrameCommandDef[]}).flat().filter((command) => command.shortcuts[0] == shortcut);
    if(shortcutCommands.length > 0) {
        if(index) {
            if(index < shortcutCommands.length) {
                const shortcutCommandIndexed = shortcutCommands.find((command) => command?.index == index);
                if(shortcutCommandIndexed){
                    return shortcutCommandIndexed.type;
                }
            }
        }
        else{
            return shortcutCommands[0].type;
        }
    }

    // If we are here, it means the call to this method has been misused...
    return null;
}

// This shorthand frames are enhanced frames because they contain some default code value. 
// Therefore they are treated separately in the code and in the UI. They do not show in the frame command panel.
// IMPORTANT : make sure that the shortcut assigned to a frame IS NOT assigned to a normal frame (see generateAllFrameCommandsDefs()) 
// unless conflicts are clearly impossible. Shortcut is not shown, so we don't need to define it elsewhere than in the indexes.
export const hiddenShorthandFrames: {[id: string]: AddShorthandFrameCommandDef} = {
    "p": {
        codeContent:"print", // No need for the brackets: they're already included in the function call frame by default
        goNextSlot: true,
        type: getFrameDefType(AllFrameTypesIdentifier.funccall),
    },
};

export function getFunctionCallDefaultText(frameId: number): string {
    // This method checks what default text (for the slot placeholder) to use in a function call "function name" slot.
    // Note that if we are not in a situation of an empty function name slot (i.e. some operators exist in the first slot structure other than the brackets)
    // then we do not return any placeholder text.
    // Several case may happen:
    // - we have nothing ever put in the slots (i.e. frame has just been added) OR only the name part is empty --> we show a "method name" default text placeholder
    // - we have a function call frame without any brackets or operators (just a slot) --> we show "function()".
    const frameToCheck = useStore().frameObjects[frameId];
    if(frameToCheck.labelSlotsDict[0].slotStructures.operators.length == 0){
        return i18n.t("frame.defaultText.simpleFuncCall") as string;
    }
    else if(frameToCheck.labelSlotsDict[0].slotStructures.operators[0].code == "" 
        && isFieldBracketedSlot(frameToCheck.labelSlotsDict[0].slotStructures.fields[1])){
        return frameToCheck.frameType.labels[0].defaultText;
    }
    return "\u200b";
}

export function getHTML2CanvasFramesSelectionCropOptions(targetFrameId: number): {x: number, y: number, width: number, height: number} {
    // We look for the position of the first and last selected items to crop the image of the container to the selection
    const selectionParentFrameX = (document.getElementById(getFrameUID(targetFrameId))?.getBoundingClientRect().x)??0;
    const selectionParentFrameY = (document.getElementById(getFrameUID(targetFrameId))?.getBoundingClientRect().y)??0;
    const firstSelectedFrameX = (document.getElementById(getFrameUID(useStore().selectedFrames[0]))?.getBoundingClientRect().x)??0;
    const firstSelectedFrameY = (document.getElementById(getFrameUID(useStore().selectedFrames[0]))?.getBoundingClientRect().y)??0;
    const lastSelectedFrameRight = (document.getElementById(getFrameUID(useStore().selectedFrames.at(-1) as number))?.getBoundingClientRect().right)??0;
    const lastSelectedFrameBottom = (document.getElementById(getFrameUID(useStore().selectedFrames.at(-1) as number))?.getBoundingClientRect().bottom)??0;
    return {x: (firstSelectedFrameX - selectionParentFrameX),
        y: (firstSelectedFrameY - selectionParentFrameY), 
        width: (lastSelectedFrameRight - firstSelectedFrameX),
        height: (lastSelectedFrameBottom - firstSelectedFrameY)};
}

/**
 * Used for easing handling events for drag & drop of frames
 **/

const companionCanvasId = "StrypeFrameCompanionDnDCanvas";
export function getCompanionDndCanvasId(): string {
    return companionCanvasId;
}

// This variable keeps a reference of the single frame being dragged, if any.
// When a selection of frames is being dragged, this value is undefined. 
// This is a crucial variable allowing us to distinguish which situation mentioned above
// we are in -- we can't rely on the store property "selectedFrames" because it is possible
// that a frame selection exists, but the user drags a single frame that's not IN the selection.
let currentDraggedSingleFrameId: number | undefined = undefined;

// We keep a local variable representing the available caret positions so that we don't need
// to regenerate that list every time the mouse is moved... The list won't change during a DnD!
let currentCaretPositionsForDnD: NavigationPosition[] = [];
let currentCaretDropPosId = "", currentCaretDropPosFrameId: number, currentCaretDropPosCaretPos: CaretPosition, 
    newCaretDropPosFrameId: number, newCaretDropPosCaretPos: CaretPosition;

const companionImgScalingRatio = 0.75;

const bodyMouseMoveEventHandlerForFrameDnD = (mouseEvent: MouseEvent): void => {
    if(useStore().isDraggingFrame){
        const caretHeight = Number.parseInt(scssVars.caretHeightValue);
        // Update the companion "image" (canvas) near the mouse pointer
        const companionCanvas = document.getElementById(companionCanvasId);
        if(companionCanvas){
            companionCanvas.style.left = mouseEvent.clientX + "px";
            companionCanvas.style.top = mouseEvent.clientY + "px";
        }

        // If we are outside the bounds of viewport*, we scroll the editor to make sure users can access hidden parts.
        // (*) actually a vertical distance to the edges + frame caret height
        if(mouseEvent.clientY < caretHeight){
            // Scroll up
            document.getElementById(getEditorMiddleUID())?.scrollBy(0,-20);
        }
        else if(mouseEvent.clientY >  (document.getElementsByTagName("body")[0].clientHeight - caretHeight)){
            // Scroll down
            document.getElementById(getEditorMiddleUID())?.scrollBy(0,20);
        }

        // Check which caret position is the nearest to indicate drop position
        // (which can be allowed or not) on the vertical axis only.
        let closestCaretPositionIndex = -1, minVerticalDist = Number.MAX_VALUE;
        currentCaretPositionsForDnD.every((navigationPos, index) => {
            const caretEl = document.getElementById(getCaretUID(navigationPos.caretPosition as string, navigationPos.frameId));
            const caretBox = caretEl?.getBoundingClientRect() as DOMRect;
            const caretYTopPos = (caretBox.height > 0) ? caretBox.y : caretBox.y - Number.parseInt(scssVars.caretHeightValue) / 2;
            const caretYBottompPos = (caretBox.height > 0) ? caretBox.y + caretBox.height : caretBox.y + Number.parseInt(scssVars.caretHeightValue) / 2;
            const verticalDist = (mouseEvent.y <= caretYTopPos)
                ?   caretYTopPos - mouseEvent.y
                : mouseEvent.y - caretYBottompPos;
            if(verticalDist < minVerticalDist){
                minVerticalDist = verticalDist;
                closestCaretPositionIndex = index;
                newCaretDropPosFrameId = navigationPos.frameId;
                newCaretDropPosCaretPos = navigationPos.caretPosition as CaretPosition;
            }
            if(verticalDist > minVerticalDist){
                // We've passed the closest caret, exit..
                return false;
            }
            return true;
        });
        if(closestCaretPositionIndex > -1 && (currentCaretDropPosFrameId != newCaretDropPosFrameId || currentCaretDropPosCaretPos != newCaretDropPosCaretPos)){
            const closestCaretEl = document.getElementById(getCaretUID(currentCaretPositionsForDnD[closestCaretPositionIndex].caretPosition as string, currentCaretPositionsForDnD[closestCaretPositionIndex].frameId));
            // First remove the drop indicator of the current drop position (if any)
            if(currentCaretDropPosId.length > 0){
                (vm.$refs[getCaretUID(currentCaretDropPosCaretPos, currentCaretDropPosFrameId)] as InstanceType<typeof CaretContainer>).areFramesDraggedOver = false;
                // Not really required but just better to reset things properly
                (vm.$refs[getCaretUID(currentCaretDropPosCaretPos, currentCaretDropPosFrameId)] as InstanceType<typeof CaretContainer>).areDropFramesAllowed = true;
                // We make sure that we remove the "drag and d&d" flag on this caret since it's no longer a candidate for dropping the frames at this position...
                removeDuplicateActionOnFramesDnD();
            }
            currentCaretDropPosId = closestCaretEl?.id??"";
            currentCaretDropPosFrameId = newCaretDropPosFrameId;
            currentCaretDropPosCaretPos = newCaretDropPosCaretPos;
            (vm.$refs[getCaretUID(newCaretDropPosCaretPos, newCaretDropPosFrameId)] as InstanceType<typeof CaretContainer>).areFramesDraggedOver = true;
            (vm.$refs[getCaretUID(newCaretDropPosCaretPos, newCaretDropPosFrameId)] as InstanceType<typeof CaretContainer>).areDropFramesAllowed = 
                isFrameDropAllowed(newCaretDropPosFrameId, newCaretDropPosCaretPos);
        }
    }
};

// Helpers for adding or removing the "duplicate" action on a drag an drop frames
export function addDuplicateActionOnFramesDnD(): void {
    // Add the "+" symbol
    if(currentCaretDropPosFrameId > 0){
        (vm.$refs[getCaretUID(currentCaretDropPosCaretPos, currentCaretDropPosFrameId)] as InstanceType<typeof CaretContainer>).isDuplicateDnDAction = true;
    }

    // Do not blur the source frame(s)
    const sourceFrameIds = (currentDraggedSingleFrameId) ?  [currentDraggedSingleFrameId] : [...useStore().selectedFrames];
    sourceFrameIds.forEach((frameId) => useStore().frameObjects[frameId].isBeingDragged = false);
}

export function removeDuplicateActionOnFramesDnD(): void {
    // Remove the "+" symbol on the destination caret
    if(currentCaretDropPosFrameId > 0){
        (vm.$refs[getCaretUID(currentCaretDropPosCaretPos, currentCaretDropPosFrameId)] as InstanceType<typeof CaretContainer>).isDuplicateDnDAction = false;
    }

    // Restore the blur on the source frame(s) only if we are still dragging 
    if(useStore().isDraggingFrame){
        const sourceFrameIds = (currentDraggedSingleFrameId) ?  [currentDraggedSingleFrameId] : [...useStore().selectedFrames];
        sourceFrameIds.forEach((frameId) => useStore().frameObjects[frameId].isBeingDragged = true);
    }
}

// We need to also look for the mouseup event during Drag and Drop as we only let the browser handling "dragstart",
// there is no "dragend" being raised by the browser consequently.
const bodyMouseUpEventHandlerForFrameDnD = (event: MouseEvent): void => {
    if(useStore().isDraggingFrame){
        const areDropFramesAllowed = (vm.$refs[getCaretUID(currentCaretDropPosCaretPos, currentCaretDropPosFrameId)] as InstanceType<typeof CaretContainer>).areDropFramesAllowed;
        // Notify the drag even is finished
        notifyDragEnded();

        // Make sure we remove the "duplicate" flag as it may have been used
        removeDuplicateActionOnFramesDnD();

        // Drop the frame at the current drop caret location only if drop is allowed
        if(areDropFramesAllowed){
            // We either reorder the frames (most commont drag and drop case) OR add a copy if the drop is made with the ctrl or option keys held.
            if(event.ctrlKey || event.altKey){
                if(currentDraggedSingleFrameId){
                    useStore().doCopyFrame(currentDraggedSingleFrameId);
                    useStore().pasteFrame({clickedFrameId: currentCaretDropPosFrameId, caretPosition: currentCaretDropPosCaretPos});
                }
                else{
                    useStore().doCopySelection();
                    useStore().pasteSelection({clickedFrameId: currentCaretDropPosFrameId, caretPosition: currentCaretDropPosCaretPos});
                }
            }
            else {
                useStore().updateDroppedFramesOrder(currentCaretDropPosFrameId, currentCaretDropPosCaretPos, currentDraggedSingleFrameId);
            }
        }

        // Reset the caret drop ID
        currentCaretDropPosId = "";
    }
};

function isFrameDropAllowed(destCaretFrameId: number, destCaretPos: CaretPosition): boolean {
    // We can drop frames at a given caret location if the frame or first level of frames being dragged are allowed at the given position:
    // if the caret is at body, that's relative to the containing frame, and if it's at below, it's relative to the parent.
    const topLevelDraggedFrameIds = (currentDraggedSingleFrameId) ? [currentDraggedSingleFrameId] : useStore().selectedFrames;
    const destinationFrameContainer = useStore().frameObjects[(destCaretPos == CaretPosition.body) ? destCaretFrameId : useStore().frameObjects[destCaretFrameId].parentId]; 
    return !topLevelDraggedFrameIds.some((topLevelDraggedFrameId) => destinationFrameContainer.frameType.forbiddenChildrenTypes.includes(useStore().frameObjects[topLevelDraggedFrameId].frameType.type));
}

export function notifyDragStarted(frameId?: number):void {
    const renderingCanvas = document.getElementById(companionCanvasId) as HTMLCanvasElement;
    let html2canvasOptions: Partial<Options> = {backgroundColor: null, canvas: renderingCanvas, scale: companionImgScalingRatio};
    // If we move a single frame, we keep a reference of it, and set undefinfed if not (see variable definition)
    currentDraggedSingleFrameId = frameId;
    if(frameId){
        const frameElRect = document.getElementById(getFrameUID(frameId))?.getBoundingClientRect();
        if(frameElRect){
            renderingCanvas.width = frameElRect.width * companionImgScalingRatio;
            renderingCanvas.height = frameElRect.height * companionImgScalingRatio;
        } 
        // Set the "being dragged flag" for this frame -- as the object property is option, we need to use 
        // Vue.set() to ensure reactivity works on frame objects where isBeingDragged is not definged
        Vue.set(useStore().frameObjects[frameId],"isBeingDragged",true);
        // If the we are dragging a single frame and that frame is a comment, there is a small issue with
        // the companion image: the background will be transparent (as the frame's) so to make it visually
        // easier to see, we retrieve the dragged frame parent's body background to set it in the companion image.
        if(useStore().frameObjects[frameId].frameType.type == AllFrameTypesIdentifier.comment){
            const parentId = useStore().frameObjects[frameId].parentId;
            const commentBackgroundColor = (parentId == useStore().getImportsFrameContainerId || parentId == useStore().getDefsFrameContainerId)
                ? scssVars.nonMainCodeContainerBackground
                : scssVars.mainCodeContainerBackground;
            html2canvasOptions.backgroundColor = commentBackgroundColor;
        }
    }
    else{
        // We move a selection, we need to generate a companion image of that selection.
        // However, there is no container in the DOM that contains the selection stricto sensu,
        // so we generate the image of the selection's containing frame cropped to the selection.
        html2canvasOptions = {...html2canvasOptions, ...getHTML2CanvasFramesSelectionCropOptions(useStore().frameObjects[useStore().selectedFrames[0]].parentId)};
        renderingCanvas.width = (html2canvasOptions.width as number) * companionImgScalingRatio;
        renderingCanvas.height = (html2canvasOptions.height as number) * companionImgScalingRatio;
        useStore().selectedFrames.forEach((selectedFrameId) => {
            Vue.set(useStore().frameObjects[selectedFrameId],"isBeingDragged", true);
        });
    }
    
    // Set the app-scoped flag that we are dragging a frame/selection of frames.
    useStore().isDraggingFrame = true;

    // Get the list of current available caret positions: all caret positions, 
    // except the positions within a selection or within inside the children of a frame that is dragged.
    // (The position below the dragged frame (or last selected frame) won't a suggested drop position, which is not needed anyway.)
    const noCaretDropFrameIds: number[] = [];
    if(frameId){
        noCaretDropFrameIds.push(...getAllChildrenAndJointFramesIds(frameId), frameId);
    }
    else{
        useStore().selectedFrames.forEach((selectedFrameId) => noCaretDropFrameIds.push(...getAllChildrenAndJointFramesIds(selectedFrameId)));
        noCaretDropFrameIds.push(...useStore().selectedFrames);
    }
    currentCaretPositionsForDnD = getAvailableNavigationPositions()
        .filter((navigationPosition) => !navigationPosition.isSlotNavigationPosition 
            && !noCaretDropFrameIds.includes(navigationPosition.frameId));
    // Change the mouse cursor for the whole app
    document.getElementsByTagName("body")[0]?.classList.add("dragging-frame");
    // And assign a mouse event event listen to allow companion "image" to follow cursor and detect when the drop is performed
    (document.getElementsByTagName("body")[0] as HTMLBodyElement).addEventListener("mousemove", bodyMouseMoveEventHandlerForFrameDnD);
    (document.getElementsByTagName("body")[0] as HTMLBodyElement).addEventListener("mouseup", bodyMouseUpEventHandlerForFrameDnD);

    // Add companion "image" (canvas) to the cursor - we use HTML2Canvas. 
    // The element to generate an image of is either the frame passed as argument
    // or the selected frame's parent which will be cropped.
    // HTML2Canvas has a few performance issues, we try to help the fluidity of the interaction during drag and drop by having a setTimeout
    // to let Javascript renderning the grey blank companion image first and force the generation of the actual companion image later.
    setTimeout(() => {
        const draggingEl = document.getElementById(getFrameUID(frameId??(useStore().frameObjects[useStore().selectedFrames[0]].parentId)));
        if(draggingEl){
            html2canvas(draggingEl, html2canvasOptions);
        }
    }, 10);
    
}

export function notifyDragEnded():void {
    // Update the dragging flag
    useStore().isDraggingFrame = false;
    // Update the "being dragged" frame flag -- as the information about which frames have been dragged 
    // is potentially already lost at this stage (see mouseup event above), we look for all frames having
    // the flag set to true and toggle it.
    Object.values(useStore().frameObjects)
        .filter((frame) => frame.isBeingDragged)
        .forEach((frame) => frame.isBeingDragged = false);

    // Remove the styling on body / companion "image" (that we needed to inferer with since we don't use the native Drag and Drop API)
    const canvas = (document.getElementById(companionCanvasId) as HTMLCanvasElement);
    (canvas.getContext("2d") as any).reset();
    (document.getElementsByTagName("body")[0] as HTMLBodyElement).removeEventListener("mousemove", bodyMouseMoveEventHandlerForFrameDnD);
    (document.getElementsByTagName("body")[0] as HTMLBodyElement).removeEventListener("mouseup", bodyMouseUpEventHandlerForFrameDnD);
    document.getElementsByTagName("body")[0]?.classList.remove("dragging-frame");
    if(currentCaretDropPosId.length > 0){
        (vm.$refs[getCaretUID(currentCaretDropPosCaretPos, currentCaretDropPosFrameId)] as InstanceType<typeof CaretContainer>).areFramesDraggedOver = false;
        // Not really required but just better to reset things properly
        (vm.$refs[getCaretUID(currentCaretDropPosCaretPos, currentCaretDropPosFrameId)] as InstanceType<typeof CaretContainer>).areDropFramesAllowed = true;
    }
    // Reset flags in the next tick to let UI update properly
    Vue.nextTick(() => {
        currentCaretDropPosId = "", currentCaretDropPosFrameId = 0, currentCaretDropPosCaretPos =  CaretPosition.none, 
        newCaretDropPosFrameId = 0, newCaretDropPosCaretPos = CaretPosition.none;
    });    
}

/**
 * Operator and brackets related content
 */
// For Strype, we ignore the following double/triple operators += -= /= *= %= //= **= &= |= ^= >>= <<= 
export const operators = [".","+","-","/","*","%",":","//","**","&","|","~","^",">>","<<",
    "==","=","!=",">=","<=","<",">",","];
// Note that for those textual operator keywords, we only have space surrounding the single words: double words don't need
// as they will always come from a combination of writing one word then the other (the first will be added as operator);
// "as" is added in the operator list for imports, but it will be discarded when not dealing with import frames.
// Important that the longer operators come before the shorter ones with the same prefix:
export const keywordOperatorsWithSurroundSpaces = [" and ", " in ", " is not ", " is ", " or ", " not in ", " not ", " as "];
export const trimmedKeywordOperators = keywordOperatorsWithSurroundSpaces.map((spacedOp) => spacedOp.trim());


// We construct the list of all operator with a specific order: first the spaced keyword operators, 
// then the double symbolic operators and lastly the unitary symbolic operators. We put double operators
// first so that they are found first in the search for operators.
interface OpDef {
    match: string; // The match to search for
    keywordOperator : boolean; // Whether the operator is a keyword operator
}
interface OpFound extends OpDef {
    pos: number; // The position of the match (0 = first character in string)
    length: number; // The length of the match in characters within the string
}

const allOperators: OpDef[] = [
    ...keywordOperatorsWithSurroundSpaces.map((opSpace) => {
        return {match: opSpace, keywordOperator: true} as OpDef;
    }),
    ...operators.sort((op1, op2) => (op2.length - op1.length)).map((o) => {
        return {match: o, keywordOperator: false} as OpDef;
    }),
];
    

// Brackets: order inside each array is important, keep matching opening and closing tokens
export const openBracketCharacters = ["(","{","["];
export const closeBracketCharacters = [")","}","]"];
export const getMatchingBracket = (bracketValue: string, isOpening: boolean): string => {
    const srcArray = (isOpening) ? openBracketCharacters : closeBracketCharacters;
    const targetArray = (isOpening) ? closeBracketCharacters : openBracketCharacters;
    const indexOfBracket = srcArray.indexOf(bracketValue);
    // Return the matching bracket or "" if we didn't find it (which should not happen, but just for safety...)
    if(indexOfBracket > -1){
        return targetArray[indexOfBracket];
    }
    return "";
};

// String quotes: Python allows both double and single quotes. We also keep an ordered list of "graphical" matching quotes
// Note: we ignore triple quotes for Python in Strype.
export const stringSingleQuoteChar = "'";
export const stringDoubleQuoteChar = "\"";
export const stringQuoteCharacters = [stringSingleQuoteChar, stringDoubleQuoteChar];
export const UIDoubleQuotesCharacters = ["\u201C", "\u201D"];
export const UISingleQuotesCharacters = ["\u2018", "\u2019"];
export const getUIQuote = (quoteValue: string, isOpening: boolean): string => {
    const UIArray = (quoteValue == stringSingleQuoteChar) ? UISingleQuotesCharacters : UIDoubleQuotesCharacters;
    // Return the matching UI quote
    return UIArray[(isOpening) ? 0 : 1];
};

export const getStringAllowedRawQuote = (stringQuote: string): string => {
    const indexOfStringQuote = stringQuoteCharacters.indexOf(stringQuote);
    // Return the quote symbol that do not need escape inside the string o "" if we didn't find it (which should not happen, but just for safety...)
    if(indexOfStringQuote > -1){
        return stringQuoteCharacters[(indexOfStringQuote + 1) % 2];
    }
    return "";
};

/* End operator and brackets related content*/

/**
 * Slot cursors infos related content
 * Note: the anchor and focus cursor infos, and associated mutator method, 
 * are held in the store to ease the reactivity. 
 */
export function getSelectionCursorsComparisonValue(): number | undefined {
    // Accesory method to check the relative position of the anchor and the focus cursors.
    // It returns usual comparison values: 0 for equality, <0 if anchor precedes focus and >0 otherwise.
    // Anchor and Focus cursors are supposed to be non null.
    // Note: we don't check if frames/labels are different since selection cannot be accross those levels
    const anchorCursorInfos = useStore().anchorSlotCursorInfos;
    const focusCursorInfos = useStore().focusSlotCursorInfos;
    
    if(anchorCursorInfos && focusCursorInfos){
        const {slotInfos: anchorSlotInfos, cursorPos: anchorCursorPos} = anchorCursorInfos;
        const {slotInfos: focusSlotInfos, cursorPos: focusCursorPos} = focusCursorInfos;
        // Check if same frame first
        if(anchorSlotInfos.frameId == focusSlotInfos.frameId){
            // Check if same label index
            if(anchorSlotInfos.labelSlotsIndex == focusSlotInfos.labelSlotsIndex){
                // check if same slot ID (we don't need to worry about the operators, brackets or quotes)
                if(anchorSlotInfos.slotId == focusSlotInfos.slotId){
                    // Check the cursors difference
                    return anchorCursorPos - focusCursorPos;
                }
                
                // Not in the same slot, we check the slots in relation to each other and their level in the hierarchy:
                // we compare the ancestor indexes of each slots until a difference in found, starting from the root.
                const anchorSlotIdIndexes = anchorCursorInfos.slotInfos.slotId.split(",");
                const focusSlotIdIndexes = focusCursorInfos.slotInfos.slotId.split(",");
                const minAncestorLevels = Math.min(anchorSlotIdIndexes.length + 1, focusSlotIdIndexes.length + 1);
                let ancestorLevelIndex = 0;
                let foundDiff = false;
                while(!foundDiff && ancestorLevelIndex < minAncestorLevels){
                    if(anchorSlotIdIndexes[ancestorLevelIndex] != focusSlotIdIndexes[ancestorLevelIndex]){
                        foundDiff = true;
                        return (parseInt(anchorSlotIdIndexes[ancestorLevelIndex]) - parseInt(focusSlotIdIndexes[ancestorLevelIndex]));
                    }
                    ancestorLevelIndex++;
                }
                if(!foundDiff){
                    // If we reach this bit, then it means we have one of the IDs totally contained at the start of the other (e.g. "1,2" and "1,2,3")
                    // So the slot that has the longest ID is by definition after the one with the shortest
                    return anchorSlotIdIndexes.length - focusSlotIdIndexes.length;
                }
            }

            // Not the same label index, we return the indexes difference
            return (anchorSlotInfos.labelSlotsIndex - focusSlotInfos.labelSlotsIndex);
        }

        // Not same frame, return the frame POSITION difference, we can't use ID as they are not indexes
        // We make it "easy" by checking the top position in the browser: frames can't be on a same level...
        const anchorElement = document.getElementById(getLabelSlotUID(anchorCursorInfos.slotInfos)) as HTMLSpanElement;
        const focusElement = document.getElementById(getLabelSlotUID(focusCursorInfos.slotInfos)) as HTMLSpanElement;
        return (anchorElement.clientTop - focusElement.clientTop);
    }
    
    // The method expects the anchor and focus cursors to be valid.
    return undefined; 
}

// Given a slot refered by slotID, this method looks up what is the slot index of the given slot's ancestor 
// at the level indicated by sameLevelThanSlotParentId. See example below. 
// The given slot is expected to be in a deeper level than the reference ancester.
export const getSameLevelAncestorIndex = (slotId: string, sameLevelThanSlotParentId: string): number => {
    // Example: the given slot ID is "0,6,2,3,7", and sameLevelThanSlotParentId is "4,1,8"
    // As sameLevelThanSlotParentId has 3 levels, the ancestor is at position 2, what we need to return is 6 because it is at the second position in the ID of the given slot.
    const ancestorLevels = sameLevelThanSlotParentId.split(",").length;
    return parseInt(slotId.split(",")[ancestorLevels -1]);
};

const FIELD_PLACERHOLDER = "$strype_field_placeholder$";
// The placeholders for the string quotes when strings are extracted FROM THE EDITOR SLOTS,
// both placeholders need to have THE SAME LENGHT so sustitution operations are done with more ease
export const STRING_SINGLEQUOTE_PLACERHOLDER = "$strype_StrSgQuote_placeholder$";
export const STRING_DOUBLEQUOTE_PLACERHOLDER = "$strype_StrDbQuote_placeholder$";
export const parseCodeLiteral = (codeLiteral: string, flags?: {isInsideString?: boolean, cursorPos?: number, skipStringEscape?: boolean, frameType?: string,}): {slots: SlotsStructure, cursorOffset: number} => {
    // This method parse a code literal to generate the equivalent slot structure.
    // For example, if the code is <"hi" + "hello"> it will generate the following slot (simmplified)
    //  {fields: {"", s1, "", "", s2, ""}, operators: ["", "", "+", "", ""] }}
    //  where s1 = {fields: ["hi"], operator: [], quote: "\""} and s2 = {fields: ["hello"], operator: [], quote: "\""}
    // We use this method when we parse the content of a string literal to generate code (i.e. deletion of a string's quotes)
    // or when we need to regenerate some code
    // Returned value: an object including the slots and the text cursor offset as we may delete/add some elements in the code literal
    const resStructSlot: SlotsStructure = {fields: [], operators:[]};
    let cursorOffset = 0;       

    // If flag for checking escaped strings as string is set, we replace them
    // (this is for example when de-stringify a string content)
    if(flags && flags.isInsideString){
        const escapedQuote = "\\" + codeLiteral.charAt(0);
        codeLiteral = codeLiteral.substring(1, codeLiteral.length - 1).replaceAll(escapedQuote, (match) => match.charAt(1));
    }

    // First we look for string literals, as their content should not generate "subslot":
    // We simply use an equivalent size placeholder so it wont interfere the parsing later.
    // Note that the regex expression will look for either a well-formed a string literal or a non terminated string literal (for example: "test)
    // and when non terminated string literal is found, we complete the quotes manually (it will necessarily be at the end of the code literal)
    // When we use the quotes placeholder, we arrange the blanked strings so that their size "include" the placeholders and still match with the codeLiteral length.
    // For example, if the code in the UI was <print("hello")>, the code literal in this method is:
    //                             <print($strype_StrDbQuote_placeholder$hello$strype_StrDbQuote_placeholder$)>
    // so we blank it like this --> print("                                                                 ")
    // in that way, everything is of the same length and we keep work character indexes properly. We only need to care about the real quotes when we create the string slots.   
    const quotesPlaceholdersRegex = "(" + STRING_SINGLEQUOTE_PLACERHOLDER.replaceAll("$","\\$") + "|" + STRING_DOUBLEQUOTE_PLACERHOLDER.replaceAll("$","\\$") + ")";
    const strRegEx = (flags?.skipStringEscape) ? new RegExp(quotesPlaceholdersRegex+"((?!\\1).)*\\1","g") : /(['"])(?:(?!(?:\\|\1)).|\\.)*\1?/g;
    let missingClosingQuote = "";
    const blankedStringCodeLiteral = codeLiteral.replace(strRegEx, (match) => {
        if(flags?.skipStringEscape){
            const codeStrQuotes = (match.startsWith(STRING_SINGLEQUOTE_PLACERHOLDER)) ? "'" : "\"";
            // The length of the blanked string is twice the length of the placeholers minus 2 (for the quotes) plus the inner content length (the actual string value)
            // in other words, the match length minus 2 (that accounts the quotes)
            return codeStrQuotes + " ".repeat(match.length - 2) + codeStrQuotes;
        }
        else {
            if(!match.endsWith(match[0]) || (match.endsWith("\\" + match[0]) && getNumPrecedingBackslashes(match, match.length - 1) % 2 == 1)){
                missingClosingQuote = match[0];
            }
            return match[0] + " ".repeat(match.length - ((missingClosingQuote.length == 1) ? 1 : 2)) + match[0];
        }
        
    });
    if(missingClosingQuote.length == 1){
        // The blanking above would have already terminate the string quote in blankedStringCodeLiteral if needed,
        // we need to update the original codeLiteral too
        codeLiteral += missingClosingQuote;
    }     

    // 1- Look for a bracket structure
    // Look up what opening bracket we have by getting the indexes of all the possible opening brackets
    const openBracketPosList = openBracketCharacters.flatMap((openBracket) => blankedStringCodeLiteral.indexOf(openBracket));
    // ... and then starting off from the first of this brackets if we found one (index > -1)
    let firstOpenedBracketPos = -1;
    openBracketPosList.forEach((pos) => {
        if(pos > -1 && (pos < firstOpenedBracketPos || firstOpenedBracketPos == -1)){
            firstOpenedBracketPos = pos;
        }
    });
    const hasBracket = (firstOpenedBracketPos > -1);
    if(hasBracket) {
        const firstOpenedBracketIndexInList = openBracketPosList.indexOf(firstOpenedBracketPos);
        const openingBracketValue = openBracketCharacters[firstOpenedBracketIndexInList];
        const closingBracketValue = closeBracketCharacters[firstOpenedBracketIndexInList];
        // Now we look for where the bracket closes -- the last closing bracket matching the opening one
        let startLookingOtherOpeningBracketsPos = firstOpenedBracketPos + 1;
        let innerOpeningBracketCount = 1; // because we first decrement when finding a closing bracket
        let closingBracketPos = -1;
        // Look for inner brackets, iteration is NOT made on "closingBracketPos" so we can keep the latest value
        do {
            closingBracketPos = blankedStringCodeLiteral.indexOf(closingBracketValue, startLookingOtherOpeningBracketsPos);
            const nextOpen = blankedStringCodeLiteral.indexOf(openingBracketValue, startLookingOtherOpeningBracketsPos);
            if (closingBracketPos > -1) {
                if (nextOpen > -1 && nextOpen < closingBracketPos) {
                    innerOpeningBracketCount ++;
                    startLookingOtherOpeningBracketsPos = nextOpen + 1;
                }
                else {
                    innerOpeningBracketCount--;
                    startLookingOtherOpeningBracketsPos = closingBracketPos + 1;
                }
            }            
        }
        while (innerOpeningBracketCount != 0 && closingBracketPos != -1);
       
        
        // Now that we have found the bracket boudary (if we didn't find a closing bracket match, we "manually" close after the whole content following opening bracket)
        // we can make a structure and parse the split code content as 
        //  - before the bracket
        //  - inside the bracket (so, we DO NOT include the bracket themselves)
        //  - after the bracket
        const beforeBracketCode = codeLiteral.substring(0, firstOpenedBracketPos);
        const innerBracketCode = codeLiteral.substring(firstOpenedBracketPos + 1, (closingBracketPos > -1) ? closingBracketPos : codeLiteral.length);
        // As a bracket structure is a field, following bits may depends on it. For example, for "(1+2)-3", the brackets is the LHS of the - following it,
        // so if we fed the parser only "-3", it would see it as an unitary sign and not an operator.
        // So for the parser to "see" the bracket part we will use a placeholder token that will be removed when aggrating the slots. 
        let afterBracketCode = (closingBracketPos > -1) ? codeLiteral.substring(closingBracketPos + 1) : "";
        if(afterBracketCode.length > 0){
            afterBracketCode = FIELD_PLACERHOLDER + afterBracketCode;
        }
        const {slots: structBeforeBracket, cursorOffset: beforeBracketCursorOffset} = parseCodeLiteral(beforeBracketCode, {isInsideString:false, cursorPos: flags?.cursorPos, skipStringEscape: flags?.skipStringEscape});
        cursorOffset += beforeBracketCursorOffset;
        const {slots: structOfBracket, cursorOffset: bracketCursorOffset} = parseCodeLiteral(innerBracketCode, {isInsideString: false, cursorPos: (flags?.cursorPos) ? flags.cursorPos - (firstOpenedBracketPos + 1) : undefined, skipStringEscape: flags?.skipStringEscape});
        if (openingBracketValue === "(") {
            // First scan and find all the comma-separated parameters that are a single field:
            let lastParamStart = -1;
            let curParam = 0;
            const singleFieldParams : Record<number, BaseSlot> = {};
            for (let i = 0; i < structOfBracket.fields.length; i++) {
                if (i == structOfBracket.operators.length || structOfBracket.operators[i].code === ",") {
                    if (i - lastParamStart == 1 && "code" in structOfBracket.fields[i] && !("quote" in structOfBracket.fields[i])) {
                        singleFieldParams[curParam] = structOfBracket.fields[i] as BaseSlot;
                    }
                    curParam += 1;
                    lastParamStart = i;
                }
            }
            (Object.entries(singleFieldParams) as unknown as [number, BaseSlot][]).forEach(([paramIndex, slot] : [number, BaseSlot]) => {
                const context = getContentForACPrefix(structBeforeBracket, true);
                slot.placeholderSource = {
                    token: (structBeforeBracket.fields.at(-1) as BaseSlot)?.code ?? "",
                    context: context,
                    paramIndex: paramIndex,
                    lastParam: paramIndex == curParam - 1,
                };
            });
        }
        const structOfBracketField = {...structOfBracket, openingBracketValue: openingBracketValue};
        cursorOffset += bracketCursorOffset;
        let actualCodeClosingBracketPos = closingBracketPos;
        const quotesPlaceholdersExp = "(" + STRING_SINGLEQUOTE_PLACERHOLDER.replaceAll("$","\\$") + "|" + STRING_DOUBLEQUOTE_PLACERHOLDER.replaceAll("$","\\$") + ")";
        codeLiteral.match(new RegExp(quotesPlaceholdersExp, "g"))?.forEach((placeholder) => {
            // If the content of the brackets contained any string, the value of the closing bracket position is for a code WITH the string quotes placeholders.
            // Therefore, if we want to use that to check what is the new cursor position in the parsing of the code after the bracket, we need to do so without
            // the string placeholders, if any. When a placeholder is found, we remove its length - 1 to the positin, as it would match 1 quote.
            actualCodeClosingBracketPos -= (placeholder.length - 1);
        });

        const {slots: structAfterBracket, cursorOffset: afterBracketCursorOffset} = parseCodeLiteral(afterBracketCode, {isInsideString: false, cursorPos: (flags && flags.cursorPos && afterBracketCode.startsWith(FIELD_PLACERHOLDER)) ? flags.cursorPos - (actualCodeClosingBracketPos + 1) + FIELD_PLACERHOLDER.length : undefined, skipStringEscape: flags?.skipStringEscape});
        cursorOffset += afterBracketCursorOffset;
        // Remove the bracket field placeholder from structAfterBracket: we trim the placeholder value from the start of the first field of the structure.
        // (the conditional test may be overdoing it, but at least we are sure we won't get fooled by the user code...)
        if((structAfterBracket.fields[0] as BaseSlot).code.startsWith(FIELD_PLACERHOLDER)){
            (structAfterBracket.fields[0] as BaseSlot).code = (structAfterBracket.fields[0] as BaseSlot).code.substring(FIELD_PLACERHOLDER.length);
        }
        resStructSlot.fields.push(...structBeforeBracket.fields, structOfBracketField, ...structAfterBracket.fields);
        resStructSlot.operators.push(...structBeforeBracket.operators, {code: ""}, {code: ""}, ...structAfterBracket.operators);
    } 
    else{
        // 2 - lookup for strings: we assume the code literal contains escaped quotes:
        const quotesMatchPattern = "[" + stringQuoteCharacters.join("") + "]";
        if(blankedStringCodeLiteral.match(quotesMatchPattern) != null){
            // Retrieve the start and end of the quotes (if no ending quote is found, we consider the termination is at the end of the code literal)
            const openingQuoteIndex = blankedStringCodeLiteral.match(quotesMatchPattern)?.index??0;
            const openingQuoteValue =  blankedStringCodeLiteral[openingQuoteIndex];
            const closingQuoteIndex = openingQuoteIndex + 1 + (blankedStringCodeLiteral.substring(openingQuoteIndex + 1).match(openingQuoteValue)?.index??blankedStringCodeLiteral.substring(openingQuoteIndex + 1).length);
            // Similar to brackets, we can now split the code by what is before the string, the string itself, and what is after
            // Note that if have known placeholders for the string quotes in the code, we need to take them into consideration at this stage
            const beforeStringCode = codeLiteral.substring(0, openingQuoteIndex);
            const quoteTokenLength = (flags?.skipStringEscape && codeLiteral.charAt(openingQuoteIndex) != openingQuoteValue) ? STRING_SINGLEQUOTE_PLACERHOLDER.length : 1;
            const parsingStringContentRes = getParsingStringContentAndFocusOffset(openingQuoteValue,codeLiteral.substring(openingQuoteIndex + quoteTokenLength, closingQuoteIndex - (quoteTokenLength - 1)));
            const stringContentCode = parsingStringContentRes.parsedContent;
            cursorOffset += parsingStringContentRes.cursorOffset;
            // same logic as brackets for subsequent code: cf. above
            let afterStringCode = codeLiteral.substring(closingQuoteIndex + 1);
            if(afterStringCode.length > 0){
                afterStringCode = FIELD_PLACERHOLDER + afterStringCode;
            }
            // When we construct the parts before and after the string, we need to internally set the cursor "fake" position, that is, the cursor offset by the bits we are evaluating
            const {slots: structBeforeString, cursorOffset: beforeStringCursortOffset} = parseCodeLiteral(beforeStringCode, {isInsideString: false, cursorPos: flags?.cursorPos, skipStringEscape: flags?.skipStringEscape});
            cursorOffset += beforeStringCursortOffset;
            const structOfString: StringSlot = {code: stringContentCode, quote: openingQuoteValue};
            const {slots: structAfterString, cursorOffset: afterStringCursorOffset} = parseCodeLiteral(afterStringCode, {isInsideString: false, cursorPos: (flags?.cursorPos??0) - closingQuoteIndex + (2*(quoteTokenLength -1)) + FIELD_PLACERHOLDER.length, skipStringEscape: flags?.skipStringEscape});
            cursorOffset += afterStringCursorOffset;
            if((structAfterString.fields[0] as BaseSlot).code.startsWith(FIELD_PLACERHOLDER)){
                (structAfterString.fields[0] as BaseSlot).code = (structAfterString.fields[0] as BaseSlot).code.substring(FIELD_PLACERHOLDER.length);
            }
            resStructSlot.fields.push(...structBeforeString.fields, structOfString, ...structAfterString.fields );
            resStructSlot.operators.push(...structBeforeString.operators, {code: ""}, {code: ""}, ...structAfterString.operators);
        }
        else{
            // 3 - break the code by operatorSlot
            const {slots: operatorSplitsStruct, cursorOffset: operatorCursorOffset} = getFirstOperatorPos(codeLiteral, blankedStringCodeLiteral, flags?.frameType??"", flags?.cursorPos);
            cursorOffset += operatorCursorOffset;
            resStructSlot.fields = operatorSplitsStruct.fields;
            resStructSlot.operators = operatorSplitsStruct.operators;
        }
    }

    return {slots: resStructSlot, cursorOffset: cursorOffset};
};

const getFirstOperatorPos = (codeLiteral: string, blankedStringCodeLiteral: string, frameType: string, cursorPos?:number): {slots: SlotsStructure, cursorOffset: number} => {
    let cursorOffset = 0;

    // Before checking the operators, we need "blank" the exception we do not consider operators:
    // number sign and a decimal separator - which we replace in the blanked code by "0"
    const blankReplacer = (paramIndex: number, tokens: string[], ...params: any): string => {
        // Helper function to replace a portion of a match, from the paramater indexed in paramIndex.
        // Returns the replacement. For details about the arguments:
        // cf https://developer.mozilla.org/en-US/docs/Web/JavaScript/Reference/Global_Objects/String/replace#specifying_a_function_as_the_replacement
        // we do not expect any groups here
        const innerSignIndex = Math.max(...tokens.flatMap((token) => params[paramIndex].indexOf(token)));
        const innerMatchIndex = params[0].indexOf(params[paramIndex]);
        const indexOfSign =  params.at(-2) + innerMatchIndex + innerSignIndex;
        return params.at(-1).substring(params.at(-2), indexOfSign) + "0" + params.at(-1).substring(indexOfSign + 1, params.at(-2) + (params[0] as string).length);
    };

    blankedStringCodeLiteral = blankedStringCodeLiteral
        // Replacing exponential sign operator first (ex "-.25e-5" --> replace "-" after "e")
        .replaceAll(/(^\s+|\b|[+\-*/%<>&|^=!,]\s*)((\d+(\.\d*)?|\.\d+)[eE][-+]\d+j?)($|(\s*[ +\-*/%<>&|^=!,]))/g,
            (...params) => blankReplacer(2, ["+", "-"], ...params))
        // Replacing a preceding sign operator
        .replaceAll(/(^\s*|[+\-*/%<>&|^=!,]\s*)([+-]((0b[01]+)|(0x[0-9A-Fa-f]+)|((\d+(\.\d*)?|\.\d+)([eE]\d+)?j?)))(?=$|(\s*[ +\-*/%<>&|^=!,]))/g,
            (...params) => blankReplacer(2, ["+", "-"], ...params))
        // Replacing the decimal separator (note: \b is a word boundary)
        .replaceAll(/(\s+|\b|[+\-*/%<>&|^=!,]\s*)(((\d+(\.\d*))([eE][0]?\d+)?j?))($|(\s*[ +\-*/%<>&|^=!,]))/g,
            (...params) => blankReplacer(3, ["."], ...params));

    const resStructSlot: SlotsStructure = {fields: [], operators:[]};
    let hasOperator = true;
    let lookOffset = 0;
    // "u" flag is necessary for unicode escapes
    const cannotPrecedeKeywordOps = /^(\p{Lu}|\p{Ll}|\p{Lt}|\p{Lm}|\p{Lo}|\p{Nl}|\p{Mn}|\p{Mc}|\p{Nd}|\p{Pc}|_)$/u;
    while(hasOperator){
        // When we look for operators, there is 2 exceptions:
        // - we discard "*" (and "**" why not) when are in a from import frame, we will treat it as text
        // - "as" is only relevant for import frames, we ignore it otherwise
        const isInFromImportFrame = (frameType == AllFrameTypesIdentifier.fromimport);
        const isInImportFrame = (frameType == AllFrameTypesIdentifier.import);
        const operatorPosList : OpFound[] = ((isInFromImportFrame) ? allOperators.filter((opDef) => !opDef.match.includes("*") && opDef.match != " as ") : allOperators.filter((opDef) => isInImportFrame || opDef.match != " as "))
            .flatMap((operator : OpDef) => {
                if (operator.keywordOperator) {
                    // "g" flag is necessary to make it obey the lastIndex item as a place to start:
                    const regex = new RegExp(operator.match.trim().replaceAll(" ", "\\s+") + " ", "g");
                    regex.lastIndex = lookOffset;
                    let result = regex.exec(blankedStringCodeLiteral);
                    while (result != null) {
                        // Only a valid result if preceded by non-text character:
                        if ((result.index == 0 || !cannotPrecedeKeywordOps.exec(blankedStringCodeLiteral.substring(result.index - 1, result.index)))) {
                            return {...operator, pos: result.index, length: result[0].length} as OpFound;
                        }
                        // Otherwise search again:
                        result = regex.exec(blankedStringCodeLiteral);
                    }
                    return {...operator, pos: -1, length: 0} as OpFound;
                }
                else {
                    return {...operator, pos: blankedStringCodeLiteral.indexOf(operator.match, lookOffset), length: operator.match.length} as OpFound;
                }
            });
        hasOperator = operatorPosList.some((operatorPos) => operatorPos.pos > -1);
        if(hasOperator){
            // Look for the first operator of the string inside the list
            let firstOperator : OpFound | null = null;
            for (const op of operatorPosList) {
                if(op.pos > -1 && (firstOperator == null || op.pos < firstOperator.pos)){
                    firstOperator = op;
                }
            }

            // Will always be true or else we wouldn't be in the outer if:
            if (firstOperator) {
                // Get the LHS as field and this operator as operator in the resulting structure
                // We perform a last step before returning the code unit: remove any remaining "dead" closing bracket
                let lhsCode = codeLiteral.substring(lookOffset, firstOperator.pos);
                closeBracketCharacters.forEach((closingBracket) => {
                    lhsCode = lhsCode.replaceAll(closingBracket, () => {
                        cursorOffset += -1;
                        return "";
                    });
                });
                const fieldContent = codeLiteral.substring(lookOffset, firstOperator.pos);
                if (cursorPos && cursorPos >= lookOffset && cursorPos < firstOperator.pos) {
                    resStructSlot.fields.push({code: fieldContent.substring(0, cursorPos - lookOffset) + fieldContent.substring(cursorPos - lookOffset).trimEnd()});
                }
                else {
                    resStructSlot.fields.push({code: fieldContent.trim()});
                    // Update the cursor position as the LHS may have been trimmed
                    // (only the cursor is passed the position)
                    if((cursorPos??0)>firstOperator.pos) {
                        cursorOffset += (fieldContent.trim().length - fieldContent.length);
                    }
                }
                resStructSlot.operators.push({code: firstOperator.match.trim()});
                // If there was some spaces between the operator and the RHS, they will be removed so we need to account for them
                // (only the cursor is passed the position)
                if((cursorPos??0)>firstOperator.pos) {
                    const operatorTrimmedStart = firstOperator.match.trimStart();
                    cursorOffset += (operatorTrimmedStart.trim().length - operatorTrimmedStart.length);
                }
                lookOffset = firstOperator.pos + firstOperator.length;
            }
        }
    }
    // As we always have at least 1 field, and operators contained between fields, we need to add the trimming field 
    // (and we also need to remove "dead" closing brackets)
    let code = codeLiteral.substring(lookOffset).trimStart();
    closeBracketCharacters.forEach((closingBracket) => {
        code = code.replaceAll(closingBracket, () => {
            cursorOffset += -1;
            return "";
        });
    });
    resStructSlot.fields.push({code: code});
    return {slots: resStructSlot, cursorOffset: cursorOffset};
};

const getParsingStringContentAndFocusOffset = (quote: string, content: string): {parsedContent: string, cursorOffset: number} => {
    // This methods parsed the content of a string literal: it detects if there are some quotes placeholders within the content,
    // and replace them according to the string quote used to delimit this literal.
    // The situation of string quotes placeholders inside a string literal content can happen when the user has selected a string and wrap it with another type of quote:
    // the outer placeholders will be turned to the appropriate quotes, but the inner ones won't, so we do it here.
    // It also parses inner potential quotes.
    // Here is an example with all these cases happening
    // Initial string was : 
    //  "this is Strype's string"
    // User wrapped and we are at the stage of parsing the literal code, we have :
    //  ‘$strype_StrDbQuote_placeholder$this is Strype's string$strype_StrDbQuote_placeholder$’
    // We need to have:
    //  ‘"this is Strype\'s string"’
    const quotesPlaceholdersExp = "(" + STRING_SINGLEQUOTE_PLACERHOLDER.replaceAll("$","\\$") + "|" + STRING_DOUBLEQUOTE_PLACERHOLDER.replaceAll("$","\\$") + ")";
    let cursorOffset = 0;
    content = content.replaceAll(new RegExp(quotesPlaceholdersExp, "g"), (placeholder) => {
        return (placeholder == STRING_DOUBLEQUOTE_PLACERHOLDER) ? "\"" : "'";
    });
    
    // We look for UNESCAPTED quotes inside the string literal
    const unescaptedQuoteExp = "(?<!\\\\)(?:\\\\{2})*" + ((quote == "'") ? "'" : "\"");
    content = content.replaceAll(new RegExp(unescaptedQuoteExp,"g"), (unescQuote) => {
        cursorOffset++;
        return "\\" + unescQuote[unescQuote.length - 1];
    });

    return {parsedContent: content, cursorOffset: cursorOffset};
};

/**
 * Gets the number of backslashes that directly precede cursorPos without any other character intervening
 */
export function getNumPrecedingBackslashes(content: string, cursorPos : number) : number {
    let count = 0;
    while (cursorPos > 0) {
        cursorPos -= 1;
        if (content.at(cursorPos) == "\\") {
            count += 1;
        }
        else {
            break;
        }
    }
    return count;
}

/**
 * Turtle  related bits for the editor
 */

// This method acts the turtle module being imported or not in the editor's frame
export function actOnTurtleImport(): void {
    let hasTurtleImported = false;
   
    Object.values(useStore().frameObjects).forEach((frame) => {
        // If the frame is disabled, or is not an import/for...import frame, it definitely do not imports turtle.
        if(frame.isDisabled || (frame.frameType.type != AllFrameTypesIdentifier.import && frame.frameType.type != AllFrameTypesIdentifier.fromimport)) {
            return;
        }

        // Whichever "import..." or "from...import...", we look for "turtle" in the first label.
        // The module must be using the same case, and we don't accept "turtle.xxx"
        const importedModules = (frame.labelSlotsDict[0].slotStructures.fields as BaseSlot[])
            .map((slot)=>slot.code)
            // We add spaces around the modules so we can also extract "as" (aliases)
            .reduce((accModules, currentSlotVal,i) => (accModules + ((i > 0) ? " " + frame.labelSlotsDict[0].slotStructures.operators[i-1].code + " " : "") + currentSlotVal), "");
        hasTurtleImported ||= importedModules.split(" , ").some((module) => module.localeCompare("turtle") == 0 || module.startsWith("turtle as "));
    });

    // We notify the Python exec area about the presence or absence of the turtle module
    document.getElementById("peaComponent")?.dispatchEvent(new CustomEvent(CustomEventTypes.notifyTurtleUsage, {detail: hasTurtleImported}));
}

// UI-related method to calculate and set the max height of the Python Execution Area tabs content.
// We need to "fix" the size of the tabs container so the elements of the Exec Area, when it's enlarged, are correctly flowing in the page
// and stay within the splitters (which are overlayed in App.vue).
let manuallyResizedEditorHeight: number | undefined; // Flag used below and by App.vue - do not store this in store, it's session-lived only.
export function setManuallyResizedEditorHeightFlag(value: number): void {
    manuallyResizedEditorHeight = value;
}
export function getManuallyResizedEditorHeightFlag(): number | undefined {
    return manuallyResizedEditorHeight;
}
export function setPythonExecutionAreaTabsContentMaxHeight(): void {
    const fullAppHeight= (document.getElementsByTagName("body")[0].clientHeight);
    // We will need to use the editor's max height in our calculation - if the user has ever manually resized the Python Exec Area, then we set flag
    // (defined above) with the correct value. If not, we use the default 50vh (50% of body) value directly.
    const editorNewMaxHeight = manuallyResizedEditorHeight ?? (fullAppHeight / 2);
    // For the tabs' height, we can't rely on the container as the tabs may stack on top of each other (small browser window)
    const pythonExecAreaTabsAreaHeight = (document.querySelector("#peaControlsDiv li") as HTMLLIElement).getBoundingClientRect().height;
    (document.querySelector("#tabContentContainerDiv") as HTMLDivElement).style.maxHeight = ((fullAppHeight - editorNewMaxHeight - pythonExecAreaTabsAreaHeight) + "px");
}

// This method set the Python Execution Area expand/collapse button position based on the presence of scrollbars
// (It is put here as we need to call at different points in the code.)
export function setPythonExecAreaExpandButtonPos(): void{
    // We need to know in which context we are : Python console, or Turtle.
    // The general idea is to override the CSS styling by directly applying style when needed (the case a scrollbar is present).
    // We find out the size of the scroll bar, add a margin of 2px, to displace the button by that size.
    // (To be sure the UI layout is correctly updated before computing, we wait a bit.)
    setTimeout(() => {
        const pythonConsoleTextArea = document.getElementById("pythonConsole");
        const pythonTurtleContainerDiv = document.getElementById("pythonTurtleContainerDiv");
        const peaExpandButton = document.getElementsByClassName("pea-toggle-size-button")[0] as HTMLDivElement;
        if(pythonConsoleTextArea && pythonTurtleContainerDiv){
            // First get the natural position offset of the button, so can compute the new position:
            const peaExpandButtonNaturalPosOffset = parseInt((scssVars.pythonExecutionAreaExpandButtonPosOffset as string).replace("px",""));
    
            // Then, look for the scrollbars
            if(pythonConsoleTextArea.style.display != "none"){
                // In the Python console, we wrap the text, only the vertical scrollbar can appear.
                const scrollDiff = pythonConsoleTextArea.getBoundingClientRect().width - pythonConsoleTextArea.clientWidth;
                peaExpandButton.style.right = (pythonConsoleTextArea.scrollHeight > pythonConsoleTextArea.clientHeight) ? (peaExpandButtonNaturalPosOffset + scrollDiff + 2) + "px" : "";
                peaExpandButton.style.bottom = "";
            }
            else{
                // In the Turtle container, any of the scrollbars can appear.
                const scrollDiffW = pythonTurtleContainerDiv.getBoundingClientRect().width - pythonTurtleContainerDiv.clientWidth,
                    scrollDiffH = pythonTurtleContainerDiv.getBoundingClientRect().height - pythonTurtleContainerDiv.clientHeight;
                peaExpandButton.style.right = (pythonTurtleContainerDiv.scrollHeight > pythonTurtleContainerDiv.clientHeight) ? (peaExpandButtonNaturalPosOffset + scrollDiffW + 2) + "px" : "";
                peaExpandButton.style.bottom = (pythonTurtleContainerDiv.scrollWidth > pythonTurtleContainerDiv.clientWidth) ? (peaExpandButtonNaturalPosOffset + scrollDiffH + 2) + "px" : "";
            }
        }
    }, 100);
}

/** 
 * These methods are used to control the height of the "Add frame" commands,
 * to allow the commands to be displayed in columns when they can't be shown as one column.
 * See Commands.vue for the HTML template logics.
 */
export function resetAddFrameCommandContainerHeight(): void{
    (document.querySelector(".frameCommands p") as HTMLParagraphElement).style.height = "";
}

export function computeAddFrameCommandContainerHeight(): void{
    // When the container div overflows, we remove the overflow extra height to the p element containing the commands
    // so that we can shorten the p height to trigger the commands to be displayed in columns.  
    const scrollContainerH = document.getElementsByClassName("no-PEA-commands")[0].scrollHeight;
    const noPEACommandsH =  Math.round(document.getElementsByClassName("no-PEA-commands")[0].getBoundingClientRect().height);
    if(noPEACommandsH < scrollContainerH){
        const addFrameCmdsPH = (document.querySelector(".frameCommands p") as HTMLParagraphElement).getBoundingClientRect().height;
        (document.querySelector(".frameCommands p") as HTMLParagraphElement).style.height = (addFrameCmdsPH - (scrollContainerH - noPEACommandsH)) + "px";
    }
}

export function getCurrentFrameSelectionScope(): SelectAllFramesFuncDefScope {
    // This method checks the current selection scope that we need to know when doing select-all (for function definitions).
    // If we are not in function definitions, for commodity, we return SelectAllFramesFuncDefScope.frame as it will the same
    // logics for the other sections (selecting all the frames in the section)
    if(getFrameSectionIdFromFrameId(useStore().currentFrame.id) != useStore().functionDefContainerId){
        return SelectAllFramesFuncDefScope.frame;
    }

    const currentFrameSelection = useStore().selectedFrames;
    // No selection *for somewhere non empty inside a function* then we are in the scope "none",
    // No selection *and inside empty function* then we are in the scope "function body",
    // No selection *for somewhere inside the function definition container, then it depends where we are (see details below),
    // (no selection *and inside empty container* doesn't need to be considered, because it won't have any effect in the selection loops)
    if(currentFrameSelection.length == 0) {
        const {id: currentFrameId, caretPosition: currentFrameCaretPos} = useStore().currentFrame;
        if(currentFrameId == useStore().functionDefContainerId){
            return SelectAllFramesFuncDefScope.functionsContainerBody;
        }
    
        if(useStore().frameObjects[currentFrameId].frameType.type == AllFrameTypesIdentifier.funcdef && currentFrameCaretPos == CaretPosition.below){
            return SelectAllFramesFuncDefScope.belowFunc;
        }

        if(useStore().frameObjects[currentFrameId].frameType.type == AllFrameTypesIdentifier.funcdef && currentFrameCaretPos == CaretPosition.body
            && useStore().frameObjects[currentFrameId].childrenIds.length == 0){
            return SelectAllFramesFuncDefScope.wholeFunctionBody;
        }

        return SelectAllFramesFuncDefScope.none;
    }
    
    // If there is a selection and the first selected frame is a function definition, then we are in the "frame" scope
    // (it doesn't matter to know if all functions are alreadys selected or not, the result is the same)
    if(useStore().frameObjects[currentFrameSelection[0]].frameType.type == AllFrameTypesIdentifier.funcdef){
        return SelectAllFramesFuncDefScope.frame;
    }

    // At this stage, there is a selection within a function definition but we need to check if that's ALL the frames of 
    // a function definition's body or just some of them, or a selection in a deeper level of the frame hierarchy. 
    const selectionParentFrame = useStore().frameObjects[useStore().frameObjects[currentFrameSelection[0]].parentId];
    if(selectionParentFrame.frameType.type != AllFrameTypesIdentifier.funcdef){
        // We are somewhere inside a function definition, but not just at the function's body level
        return SelectAllFramesFuncDefScope.none;
    }
    const functionChildren = selectionParentFrame.childrenIds;
    if(currentFrameSelection[0] == functionChildren[0] && currentFrameSelection.length == functionChildren.length){
        // All frames of a function's body are already selected
        return SelectAllFramesFuncDefScope.wholeFunctionBody;
    }
    return SelectAllFramesFuncDefScope.none;
}<|MERGE_RESOLUTION|>--- conflicted
+++ resolved
@@ -633,22 +633,11 @@
                 index:1,
             },
         ],
-<<<<<<< HEAD
-        "l": [
-            {
-                type: getFrameDefType(AllFrameTypesIdentifier.elif),
-                description: "elif",
-                tooltip:i18n.t("frame.elif_detail") as string,
-                shortcuts: ["l"],
-            },
-        ],
-=======
         "l": [{
             type: getFrameDefType(AllFrameTypesIdentifier.elif),
             description: "elif",
             shortcuts: ["l"],
         }],
->>>>>>> 292d857f
         "e": [{
             type: getFrameDefType(AllFrameTypesIdentifier.else),
             description: "else",
