import Parser from "@/parser/parser";
import store from "@/store/store";
import { FrameObject } from "@/types/types";
import moduleDescription from "@/autocompletion/microbit.json"

const operators = ["+","-","/","*","%","//","**","&","|","~","^",">>","<<",
    "+=","-+","*=","/=","%=","//=","**=","&=","|=","^=",">>=","<<=",
    "==","=","!=",">=","<=","<",">"];

const operatorWithSpace = [...operators, " "];

const INDENT = "    ";

let currentACContext= "_temp_AC_context_";

export function resetCurrentContextAC(): void {
    currentACContext = "_temp_AC_context_";
}

function runPythonCode(code: string): void {
//evaluate the Python user code 
    const userPythonCodeHTMLElt = document.getElementById("userCode");

    if(userPythonCodeHTMLElt){        
        (userPythonCodeHTMLElt as HTMLSpanElement).textContent = code;
        
        const brythonContainer = document.getElementById("brythonContainer");
        // run the code by "clicking" the brythonContainer
        brythonContainer?.click();
    }
}

// Brython does not have the documentation for the built-in method 'breakpoint'; hence, we need to hardcode it
const breakpointDocumentation = "Help on built-in function breakpoint in module builtins:\nbreakpoint(...)\nbreakpoint(*args, **kws)\n\nCall sys.breakpointhook(*args, **kws).  sys.breakpointhook() must accept\nwhatever arguments are passed.\n\nBy default, this drops you into the pdb debugger."

// Function to be used in getCandidatesForAC() and getImportCandidatesForAC() 
// This parts contains the logic used with Brython to retrieve the AC elements.
function prepareBrythonCode(regenerateAC: boolean, userCode: string, contextAC: string, acSpanId: string, documentationSpanId: string, isImportModuleAC: boolean): void{
    let inspectionCode ="";

    if(regenerateAC){
        /*
        *       STEP 1 : Run the code and get the AC results
        */
        // append the line that gets all the possible names of the namespace and the context
        // The builtins will be used only if we don't have a context
        inspectionCode += "\ntry:"
        if(isImportModuleAC){
            inspectionCode += "\n"+INDENT+"namesForAutocompletion="+contextAC;
        }
        else{
            inspectionCode += "\n"+INDENT+"namesForAutocompletion="+((contextAC)?"":" dir(__builtins__) +")+" dir("+contextAC+")";
        }
        inspectionCode += "\nexcept:\n"+INDENT+"pass"
        // Define the slot id we are talking about
        inspectionCode += "\ntry:"
        // append the line that removes useless names and saves them to the results
        inspectionCode += "\n"+INDENT+"results = [name for name in namesForAutocompletion if not name.startswith('__') and not name.startswith('$$')]"
        // If there are no results, we notify the hidden span that there is no AC available
        inspectionCode += "\n"+INDENT+"if(len(results)>0):"
        inspectionCode += "\n"+INDENT+INDENT+"document['"+acSpanId+"'].text = results"
        inspectionCode += "\n"+INDENT+"else:"
        // We empty any previous results so that the AC won't be shown
        inspectionCode += "\n"+INDENT+INDENT+"document['"+acSpanId+"'].text =''"
        inspectionCode += "\nexcept:\n"+INDENT+"pass" 

        /*
        *       STEP 2 : Get the documentation for each one of the results
        */
        
        inspectionCode += "\nfrom io import StringIO";
        inspectionCode += "\nimport sys";
        inspectionCode += "\ndocumentation=[]";
        inspectionCode += "\ntry:";
        inspectionCode += "\n"+INDENT+"for result in results:";
        inspectionCode += "\n"+INDENT+INDENT+"try:";
        inspectionCode += "\n"+INDENT+INDENT+INDENT+"typeOfResult = type(exec(result))";
        inspectionCode += "\n"+INDENT+INDENT+"except:";
        inspectionCode += "\n"+INDENT+INDENT+INDENT+"documentation.append('No documentation available')";
        inspectionCode += "\n"+INDENT+INDENT+INDENT+"continue";
        // built-in types most likely refer to variable or values defined by the user
        inspectionCode += "\n"+INDENT+INDENT+"isBuiltInType = (typeOfResult in (str,bool,int,float,complex,list, tuple, range,bytes, bytearray, memoryview,set, frozenset));"
        inspectionCode += "\n"+INDENT+INDENT+"if isBuiltInType:";
        inspectionCode += "\n"+INDENT+INDENT+INDENT+"documentation.append('Type of: '+typeOfResult.__name__);"
        inspectionCode += "\n"+INDENT+INDENT+"elif typeOfResult.__name__ == 'function':"
        inspectionCode += "\n"+INDENT+INDENT+INDENT+"documentation.append('Function '+result+' with arguments: ' + str(exec(result+'.__code__.co_varnames')).replace(\"'\",\" \").replace(\"\\\"\",\" \"));"
        inspectionCode += "\n"+INDENT+INDENT+"elif typeOfResult.__name__ == 'NoneType':"
        inspectionCode += "\n"+INDENT+INDENT+INDENT+"documentation.append('Built-in value')"
        inspectionCode += "\n"+INDENT+INDENT+"elif result != 'breakpoint':"
        inspectionCode += "\n"+INDENT+INDENT+INDENT+"try:";
        inspectionCode += "\n"+INDENT+INDENT+INDENT+INDENT+"old_stdout = sys.stdout";
        inspectionCode += "\n"+INDENT+INDENT+INDENT+INDENT+"sys.stdout = mystdout = StringIO()";
        inspectionCode += "\n"+INDENT+INDENT+INDENT+INDENT+"help(result)";
        inspectionCode += "\n"+INDENT+INDENT+INDENT+INDENT+"documentation.append(mystdout.getvalue().replace(\"'\",\" \").replace(\"\\\"\",\" \"))";
        inspectionCode += "\n"+INDENT+INDENT+INDENT+"except:";
        inspectionCode += "\n"+INDENT+INDENT+INDENT+INDENT+"documentation.append('No documentation available')"
        inspectionCode += "\n"+INDENT+INDENT+INDENT+"finally:";
        inspectionCode += "\n"+INDENT+INDENT+INDENT+INDENT+"sys.stdout = old_stdout";
        inspectionCode += "\n"+INDENT+INDENT+INDENT+INDENT+"mystdout.close()"
        inspectionCode += "\n"+INDENT+INDENT+"else:";
        inspectionCode += "\n"+INDENT+INDENT+INDENT+"documentation.append(\"\"\""+breakpointDocumentation+"\"\"\");"
        inspectionCode += "\n"+INDENT+"document['"+documentationSpanId+"'].text = documentation;"
        inspectionCode += "\nexcept:\n"+INDENT+"pass";
    }

    // Fake a click to the hidden span to trigger the AC window to show
    // This must be done by Brython to be sure that the AC and documentation
    // have had time to load.
    inspectionCode += "\ntry:"
    inspectionCode += "\n"+INDENT+"event = window.MouseEvent.new('click')"
    inspectionCode += "\n"+INDENT+"document['"+acSpanId+"'].dispatchEvent(event)"
    inspectionCode += "\nexcept:\n"+INDENT+"pass";
    
    // We need to put the user code before, so that the inspection can work on the code's results
    console.log((regenerateAC) ? (userCode + inspectionCode) : inspectionCode)
    runPythonCode((regenerateAC) ? (userCode + inspectionCode) : inspectionCode);
}

// Check every time you're in a slot and see how to show the AC (for the code section)
// the full AC content isn't recreated every time, but only do so when we detect a change of context.
export function getCandidatesForAC(slotCode: string, frameId: number, acSpanId: string, documentationSpanId: string): {tokenAC: string; contextAC: string; showAC: boolean} {
    //check that we are in a literal: here returns nothing
    //in a non terminated string literal
    //writing a number)

    if((slotCode.match(/"/g) || []).length % 2 == 1 || !isNaN(parseFloat(slotCode.substr(Math.max(slotCode.lastIndexOf(" "), 0))))){
        return {tokenAC: "", contextAC: "", showAC: false};
    }

    //We search for a smaller unit to work with, meaning we look at:
    //- any opened and non closed parenthesis
    //- the presence of an operator
    //- the presence of an argument separator
    let closedParenthesisCount = 0, closedSqBracketCount = 0, closedCurBracketCount = 0;
    let codeIndex = slotCode.length;
    let breakShortCodeSearch = false;
    while(codeIndex > 0 && !breakShortCodeSearch) {
        codeIndex--;
        const codeChar = slotCode.charAt(codeIndex);
        if((codeChar === "," || operators.includes(codeChar)) && closedParenthesisCount === 0){
            codeIndex++;
            break;
        }
        else{
            switch(codeChar){
            case "(":
                if(closedParenthesisCount > 0){
                    closedParenthesisCount--;
                }
                else{
                    codeIndex++;
                    breakShortCodeSearch = true;
                }
                break;
            case ")":
                closedParenthesisCount++;
                break;
            case "[":
                if(closedSqBracketCount > 0){
                    closedSqBracketCount--;
                }
                else{
                    codeIndex++;
                    breakShortCodeSearch = true;
                }
                break;
            case "]":
                closedSqBracketCount++;
                break;
            case "{":
                if(closedCurBracketCount > 0){
                    closedCurBracketCount--;
                }
                else{
                    codeIndex++;
                    breakShortCodeSearch = true;
                }
                break;
            case "}":
                closedCurBracketCount++;
                break;
            }
        }
    }

      
    // There are 2+1 cases for the context.
    //   1) When the prev char is a `.` dot :  Image.a  -->  context = Image  AND  tokenAC = a
    //   2) When the prev char is not a dot:   x = x +  --> context = "" and tokenAC = ""
    //   3?) The is a potential case that we are in a method call, and we need to return also the names and the number of arguments
    //        e.g.  max( --> here the context = `max()` and no tokenAC. We may need to return the args to show a hint to the user.

    let tokenAC = "";
    let contextAC = ""
    
    // if the string's last character is an operator or symbol that means there is no context and tokenAC
    // we also try to avoid checking for context and token when the line ends with multiple dots, as it creates a problem to Brython
    if(!operatorWithSpace.includes(slotCode.substr(codeIndex).slice(-1)) && !slotCode.substr(codeIndex).endsWith("..")) {
        // code we will give us context and token is the last piece of code after the last white space
        const subCode = slotCode.substr(codeIndex).split(" ").slice(-1).pop()??"";

        tokenAC = (subCode.indexOf(".") > -1) ? subCode.substr(subCode.lastIndexOf(".") + 1) : subCode;
        contextAC = (subCode.indexOf(".") > -1) ? subCode.substr(0, subCode.lastIndexOf(".")) : "";
    }
   
    /***
        TODO: Need to check for multiple dots ..
              Need to add try/except on dir
    */

    const parser = new Parser();
<<<<<<< HEAD
    const userCode = parser.getCodeWithoutErrors(frameId);

    //the full AC and documentation are only recreated when a next context is notified
    prepareBrythonCode((currentACContext.localeCompare(contextAC) != 0),userCode, contextAC, acSpanId, documentationSpanId, false);
    currentACContext = contextAC;
    
=======
    const userCode = parser.getCodeWithoutErrorsAndLoops(frameId);
    prepareBrythonCode(userCode, contextAC, acSpanId, documentationSpanId, false);
>>>>>>> 132d79f6
    return {tokenAC: tokenAC , contextAC: contextAC, showAC: true};
}

// Check every time you're in a slot and see how to show the AC (for the imports section)
// Depending on what part of the import frame we are at, the AC will follow a different strategy:
// if we're on the "from" slot or the "import" slot (no "from" enabled) --> we retrieve the module name on the hard coded JSON module names list
// if we're on the "import" slot ("from" slot enabled) --> we retrieve the module's part directly via Brython
export function getImportCandidatesForAC(slotCode: string, frameId: number, slotIndex: number, acSpanId: string, documentationSpanId: string): {tokenAC: string; contextAC: string; showAC: boolean} {
    //only keep the required part of the code token (for example if it's "firstMeth, secondMe" we only keep "secondMeth")
    if(slotCode.indexOf(",") > -1){
        slotCode = slotCode.substr(slotCode.lastIndexOf(",") + 1).trim();
    }

    //find out how to address the AC based on that import (are we looking for a module name or for a module part?)
    const frame: FrameObject = store.getters.getFrameObjectFromId(frameId);
    const lookupModulePart = (slotIndex == 1 && frame.contentDict[0].shownLabel); //false -> we look at a module itself, true -> we look at a module part  
    let contextAC = "";
    const tokenAC = slotCode;
    if(lookupModulePart){
        //we look at the module part --> get the module part candidates from Brython
        contextAC = frame.contentDict[0].code;
        const userCode = "import " + contextAC;
        prepareBrythonCode((currentACContext.localeCompare(contextAC)!=0), userCode, contextAC, acSpanId, documentationSpanId, false);
    }
    else{
        //we look at the module --> get the module candidates from hard coded JSON
        contextAC = "['" + moduleDescription.modules.join("','") + "']";
        prepareBrythonCode((currentACContext.localeCompare(contextAC)!=0),"", contextAC, acSpanId, documentationSpanId, true);
    }
<<<<<<< HEAD
    currentACContext = contextAC;

=======
 
>>>>>>> 132d79f6
    return {tokenAC: tokenAC , contextAC: contextAC, showAC: true};
}

<|MERGE_RESOLUTION|>--- conflicted
+++ resolved
@@ -209,17 +209,12 @@
     */
 
     const parser = new Parser();
-<<<<<<< HEAD
-    const userCode = parser.getCodeWithoutErrors(frameId);
+    const userCode = parser.getCodeWithoutErrorsAndLoops(frameId);
 
     //the full AC and documentation are only recreated when a next context is notified
     prepareBrythonCode((currentACContext.localeCompare(contextAC) != 0),userCode, contextAC, acSpanId, documentationSpanId, false);
     currentACContext = contextAC;
-    
-=======
-    const userCode = parser.getCodeWithoutErrorsAndLoops(frameId);
-    prepareBrythonCode(userCode, contextAC, acSpanId, documentationSpanId, false);
->>>>>>> 132d79f6
+
     return {tokenAC: tokenAC , contextAC: contextAC, showAC: true};
 }
 
@@ -249,12 +244,9 @@
         contextAC = "['" + moduleDescription.modules.join("','") + "']";
         prepareBrythonCode((currentACContext.localeCompare(contextAC)!=0),"", contextAC, acSpanId, documentationSpanId, true);
     }
-<<<<<<< HEAD
+    
     currentACContext = contextAC;
-
-=======
  
->>>>>>> 132d79f6
     return {tokenAC: tokenAC , contextAC: contextAC, showAC: true};
 }
 
