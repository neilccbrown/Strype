--- conflicted
+++ resolved
@@ -173,11 +173,8 @@
     optionalSlot?: OptionalSlotType; //default REQUIRED (indicates whether this label requires a value, and its hiding behaviour when empty; see OptionalSlotType)
     acceptAC?: boolean; //default true
     allowedSlotContent?: AllowedSlotContent; // default TERMINAL_EXPRESSION; what the slot accepts
-<<<<<<< HEAD
+    newLine?: boolean; //default false; this item starts a new line
     appendSelfWhenInClass?: boolean, // default false.  For the opening bracket in function definitions (which show "self" if inside a class)
-=======
-    newLine?: boolean; //default false; this item starts a new line
->>>>>>> e9f55db1
 }
 
 export enum CaretPosition {
@@ -440,11 +437,7 @@
     ...BlockDefinition,
     type: ContainerTypesIdentifiers.defsContainer,
     labels: [
-<<<<<<< HEAD
-        { label: (i18n.t("appMessage.defsContainer") as string), showSlots: false, defaultText: ""},
-=======
-        { label: (i18n.t("appMessage.funcDefsContainer") as string), showSlots: false, defaultText: "" },
->>>>>>> e9f55db1
+        { label: (i18n.t("appMessage.defsContainer") as string), showSlots: false, defaultText: "" },
     ],
     isCollapsed: false,
     forbiddenChildrenTypes: Object.values(AllFrameTypesIdentifier)
@@ -608,13 +601,8 @@
         jointFrameTypes: [StandardFrameTypesIdentifiers.elif, StandardFrameTypesIdentifiers.else],
         colour: "#E0DFE4",
         forbiddenChildrenTypes: Object.values(ImportFrameTypesIdentifiers)
-<<<<<<< HEAD
             .concat(Object.values(DefIdentifiers))
-            .concat([ StandardFrameTypesIdentifiers.except, StandardFrameTypesIdentifiers.finally]),
-=======
-            .concat(Object.values(FuncDefIdentifiers))
             .concat([StandardFrameTypesIdentifiers.except, StandardFrameTypesIdentifiers.finally]),
->>>>>>> e9f55db1
     };
 
     const ElifDefinition: FramesDefinitions = {
@@ -698,14 +686,9 @@
         type: DefIdentifiers.funcdef,
         labels: [
             { label: "def ", defaultText: i18n.t("frame.defaultText.name") as string, acceptAC: false, allowedSlotContent: AllowedSlotContent.ONLY_NAMES },
-<<<<<<< HEAD
-            { label: "(", defaultText: i18n.t("frame.defaultText.parameters") as string, optionalSlot: true, acceptAC: false, allowedSlotContent: AllowedSlotContent.ONLY_NAMES, appendSelfWhenInClass: true },
-            { label: ") :", showSlots: false, defaultText: ""},
-=======
-            { label: "(", defaultText: i18n.t("frame.defaultText.parameters") as string, optionalSlot: OptionalSlotType.HIDDEN_WHEN_UNFOCUSED_AND_BLANK, acceptAC: false, allowedSlotContent: AllowedSlotContent.ONLY_NAMES },
+            { label: "(", defaultText: i18n.t("frame.defaultText.parameters") as string, optionalSlot: OptionalSlotType.HIDDEN_WHEN_UNFOCUSED_AND_BLANK, acceptAC: false, allowedSlotContent: AllowedSlotContent.ONLY_NAMES, appendSelfWhenInClass: true },
             { label: ") :", showSlots: false, defaultText: "" },
             { label: `<img src='${quoteCircleFuncdef}'>`, newLine: true, showSlots: true, acceptAC: false, optionalSlot: OptionalSlotType.PROMPT_WHEN_UNFOCUSED_AND_BLANK, defaultText: i18n.t("frame.defaultText.funcDescription") as string, allowedSlotContent: AllowedSlotContent.FREE_TEXT_DOCUMENTATION},
->>>>>>> e9f55db1
         ],
         colour: "#ECECC8",
     };
