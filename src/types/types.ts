import i18n from "@/i18n";
import Compiler from "@/compiler/compiler";
import { useStore } from "@/store/store";
import scssVars  from "@/assets/style/_export.module.scss";

// Re-export types from ac-types:
// Note, important to use * here rather than individual imports, to avoid this issue with Babel:
// https://stackoverflow.com/questions/52258061/export-not-found-on-module
export * from "@/types/ac-types";

// Type Definitions

/**
 *  NOTE that all "primitive" types start with a lower-case as this is the way TS works.
 */

export interface Position {
    left?: number,
    top?: number,
    bottom?: number,
    right?: number,
}

export interface LabelSlotsContent {
    shown?: boolean; // default is true (indicate if the label/slots are currently shown at all, for example "as" part for import frame)
    slotStructures: SlotsStructure; // the root slot for that label
}

export type FieldSlot = (BaseSlot | SlotsStructure | StringSlot | MediaSlot);
export interface SlotsStructure {
    operators: BaseSlot[];
    fields: FieldSlot[];
    openingBracketValue?: string;
}

export interface BaseSlot {
    code: string;
    // Details for working out the prompt for this slot.  Absent if not a parameter to a function.
    // If a parameter, records the context and token for autocomplete purposes, plus the index and whether
    // we are the last parameter.
    placeholderSource?: {context: string, token: string, paramIndex: number, lastParam: boolean};
    focused?: boolean; // default false
    error?: string; // default ""
    errorTitle?: string; // default ""
    isEmphasised?: boolean; // false by default
}

export interface StringSlot extends BaseSlot {
    quote: string;    
}

// For MediaSlot, code contains: load_image("data:image/png;base64,......")
// This will be the code generated if converted to Python or copied as text
// The mediaType is for convenience here e.g. "image/png".
// and we can infer the function is "load_image" from the media type.
// None of this can be edited after the image is initially inserted into the code
// so there are no problems with keeping the different parts in sync
export interface MediaSlot extends BaseSlot {
    mediaType: string;
}

export interface FlatSlotBase extends BaseSlot{    
    id: string;
    type: SlotType;
}

export function isFieldStringSlot(field: FieldSlot): field is StringSlot {
    return (field as StringSlot).quote !== undefined;
}

export function isFieldBracketedSlot(field: FieldSlot): field is SlotsStructure {
    return (field as SlotsStructure).openingBracketValue !== undefined;
}

export function isFieldMediaSlot(field: FieldSlot): field is SlotsStructure {
    return (field as MediaSlot).mediaType !== undefined;
}

export function isFieldBaseSlot(field: FieldSlot): field is BaseSlot {
    return (!isFieldBracketedSlot(field) && !isFieldStringSlot(field) && !isFieldMediaSlot(field));
}

// Used by the UI and in the code-behind mechanisms
// The types have "meta" categories and detailed categories, valued so we can easily
// get the meta category from a detailed category.
export enum SlotType{
    // code types
    code = 0o0007, // meta category
    string = 0o0001, // detail: a string
    // quotes for string types
    quote = 0o0070, // meta category
    openingQuote = 0o0010, // detail for the opening one
    closingQuote = 0o0020, // detail for the closing one
    // brackets type
    bracket = 0o0700, //meta category
    openingBracket = 0o0100, // detail for the opening one
    closingBracket = 0o0200,// detail for the closing one
    // operator type
    operator = 0o7000, // meta category
    // "no type", which can be used for undo/redo difference marking
    // media type
    media = 0o70000, // meta category
    none = 0,    
}

export function isSlotCodeType(type: SlotType): boolean {
    return (type & SlotType.code) > 0;
}

export function isSlotQuoteType(type: SlotType): boolean {
    return (type & SlotType.quote) > 0;
}

export function isSlotBracketType(type: SlotType): boolean {
    return (type & SlotType.bracket) > 0;
}

export function isSlotStringLiteralType(type: SlotType): boolean {
    return (type == SlotType.string);
}

export interface EditorFrameObjects {
    [id: number]: FrameObject;
}

// Frame related interace, the highest level to describe a frame
// Note the labelSlotsDict property is an array inline with each label of the frame
// and slots are always related to 1 label (for example "for" (label 0) and "in" (label 1) in a for frame)
export interface FrameObject {
    frameType: FramesDefinitions;
    id: number;
    isDisabled: boolean;
    isSelected: boolean;
    isVisible: boolean;
    isCollapsed?: boolean;
    isBeingDragged?: boolean; //this flag is used mainly for UI purposes, so we can distinguish specific things that happens during dragging from intrisic properties of the frame
    parentId: number; //this is the ID of a parent frame (example: the if frame of a inner while frame). Value can be 0 (root), 1+ (in a level), -1 for a joint frame
    childrenIds: number[]; //this contains the IDs of the children frames
    jointParentId: number; //this is the ID of the first sibling of a joint frame (example: the if frame of a elif frame under that if), value can be -1 if none, 1+ otherwise
    jointFrameIds: number[]; //this contains the IDs of the joint frames
    caretVisibility: CaretPosition;
    labelSlotsDict: { [index: number]: LabelSlotsContent}; //this contains the label input slots data listed as a key value pairs array (key = index of the slot)
    atParsingError ?: string //this contains the error message for a parsing error (from TigerPython) that can't be associated to a slot (e.g. wrong try structure)
    runTimeError?: string; //this contains the error message for a runtime error, as the granularity of the Skulpt doesn't go beyond the line number
}

export interface FrameLabel {
    label: string;
    hidableLabelSlots?: boolean; // default false, true indicate that this label and associated slots can be hidden (ex: "as" in import frame)
    showLabel?: boolean; // default true, indicates if the label is showned (ex method call frame has no label text)
    showSlots?: boolean; // default true, false indicates that the label has no slot to be associated with it (for example label ":" in "if <xxx> :")
    defaultText: string;
    optionalSlot?: boolean; //default false (indicate that this label does not require at least 1 slot value)
    acceptAC?: boolean; //default true
}

export enum CaretPosition {
    body = "caretBody",
    below = "caretBelow",
    none = "none",
}

export enum SelectAllFramesFuncDefScope {
    none, // inside a function body, no frame is selected at all OR some frames are selected but not all
    belowFunc, // below a function definition
    functionsContainerBody, // inside the body of the function definitions container
    wholeFunctionBody, // all frames for a function def body are selected
    frame // some function frames are selected
}

export enum FrameContextMenuActionName {
    cut,
    copy,
    downloadAsImage,
    duplicate,
    paste,
    pasteAbove,
    pasteBelow,
    delete,
    deleteOuter,
    enable,
    disable,
}

export enum ModifierKeyCode {
     ctrl = "ctrl",
     meta = "meta",
     shift = "shift",
     alt = "alt",
}
export interface FrameContextMenuShortcut {
    // This interface represent a keyboard shortcut key for our frame context menus.
    // The modifiers are set as string array in case a similar key have different names 
    // across different OS, like "ctrl" for Windows and "meta" for macOS.
    // When there are several entries for one modifier, the other modifier (if needed)
    // should have the same number of entries, even if we duplicate some keys.
    // BY CONVENTION ALL KEY NAMES ARE TO BE IN LOWER CASE HERE.
    actionName: FrameContextMenuActionName,
    firstModifierKey?: ModifierKeyCode[],
    secondModifierKey?: ModifierKeyCode[],
    mainKey: string,
}

export interface CurrentFrame {
    id: number;
    caretPosition: CaretPosition;
}

export interface LabelSlotsPositions {
    slotStarts: number[];
    slotLengths: number[];
    slotIds: string[];
    slotTypes: SlotType[];
}

export interface LabelSlotPositionsAndCode extends LabelSlotsPositions {
    code: string;
}

export interface LineAndSlotPositions {
    // Index is the line number, and for each labels, we hold the slot starts and lengths
    [line: number]: {
        frameId: number ; 
        labelSlotStartLengths: {[labelIndex: number]: LabelSlotsPositions}};
}

export interface SlotCoreInfos {
    frameId: number;
    labelSlotsIndex: number;
    slotId: string;
    slotType: SlotType;
}

export function areSlotCoreInfosEqual(slotInfos1: SlotCoreInfos, slotInfos2: SlotCoreInfos): boolean {
    // For types, we don't do a straight forward comparison: code types comparison is dont weakly, for example "SlotType.code" and "SlotType.number"
    // will be considered as equal.
    const areTypesEquivalent = (isSlotCodeType(slotInfos1.slotType)) ? isSlotCodeType(slotInfos2.slotType) : (slotInfos1.slotType == slotInfos2.slotType);
    return (slotInfos1.frameId == slotInfos2.frameId
        && slotInfos1.labelSlotsIndex == slotInfos2.labelSlotsIndex
        && slotInfos1.slotId == slotInfos2.slotId
        && areTypesEquivalent);
}

export interface SlotInfos extends SlotCoreInfos {
    code: string;
    initCode: string;
    isFirstChange: boolean;
    error?: string;
    errorTitle?: string;
}

// Like SlotInfos but may contain a MediaType (if it's a media slot)
export interface SlotInfosOptionalMedia extends SlotInfos {
    mediaType?: string;
}

export interface SlotCursorInfos{
    slotInfos: SlotCoreInfos;
    cursorPos: number;
}

export interface EditableFocusPayload extends SlotCoreInfos {
    focused: boolean;
}

export interface NavigationPosition {
    frameId: number;
    isSlotNavigationPosition: boolean, // flag to indicate if we are working with a slot position (change from previous version that used composite types)
    caretPosition?: string;
    labelSlotsIndex?: number;
    slotId?: string;
    slotType?: SlotType;
    isInCollapsedFrameContainer?: boolean;
}
export interface AddFrameCommandDef {
    type: FramesDefinitions;
    description: string; // The label that shown next to the key shortcut button
    shortcuts: [string, string?]; // The keyboard key shortcuts to be used to add a frame (eg "i" for an if frame), usually that's a single value array, but we can have 1 hidden shortcut as well
    symbol?: string; // The SVGIcon name for a symbol OR a string representation of the symbol to show in the key shortcut button when the key it's not easily representable
    isSVGIconSymbol?: boolean; // To differenciate between the two situations mentioned above
    index?: number; // the index of frame type when a shortcut matches more than 1 context-distinct frames
}

export interface AddShorthandFrameCommandDef {
    type: FramesDefinitions;
    codeContent: string; // a default code content to add in the first slot of the frame (used by hidden frames)
    goNextSlot?: boolean; // indicates whether the text cursor should move to the next slot (i.e. added "print" in a function call, we want to go inside the brackets)
}

// This is an array with all the frame Definitions objects.
// Note that the slot variable of each objects tells if the
// Label needs an editable slot as well attached to it.
export interface FramesDefinitions {
    type: string;
    labels: FrameLabel[];
    allowChildren: boolean;
    allowJointChildren: boolean;
    forbiddenChildrenTypes: string[];
    isJointFrame: boolean;
    jointFrameTypes: string[];
    colour: string;
    isCollapsed?: boolean;
    isImportFrame: boolean;
    // Optional default children or joint frames (we use frame rather than definitions as we may want to have child or joint frame with content!)
    // BE SURE TO SET THE SLOT STRUCTURE AS EXPECTED BY THE FRAME DEFINITION (example: for a if, there should be 1 slot defined, even if empty)
    defaultChildrenTypes?: FrameObject[];
    defaultJointTypes?: FrameObject[];
}

// Identifiers of the containers
export const ContainerTypesIdentifiers = {
    root: "root",
    importsContainer: "importsContainer",
    funcDefsContainer: "funcDefsContainer",
    framesMainContainer: "mainContainer",
};

const CommentFrameTypesIdentifier = {
    comment: "comment",
};
// Identifiers of the frame types
const ImportFrameTypesIdentifiers = {
    import: "import",
    fromimport: "from-import",
};

const FuncDefIdentifiers = {
    funcdef: "funcdef",
};

export const JointFrameIdentifiers = {
    elif: "elif",
    else: "else",
    except: "except",
    finally: "finally",
};

const StandardFrameTypesIdentifiers = {
    ...CommentFrameTypesIdentifier,
    funccall: "funccall",
    blank: "blank",
    if: "if",
    for: "for",
    while: "while",
    break: "break",
    continue: "continue",
    try: "try",
    raise: "raise",
    with: "with",
    return: "return",
    varassign: "varassign",
    global: "global",
    ...JointFrameIdentifiers,
};

export const AllFrameTypesIdentifier = {
    ...ImportFrameTypesIdentifiers,
    ...FuncDefIdentifiers,
    ...StandardFrameTypesIdentifiers,
};

export const DefaultFramesDefinition: FramesDefinitions = {
    type: StandardFrameTypesIdentifiers.funccall,
    labels: [],
    allowChildren: false,
    allowJointChildren: false,
    forbiddenChildrenTypes: [],
    isJointFrame: false,
    jointFrameTypes: [],
    colour: "",
    isImportFrame: false,
};

export const BlockDefinition: FramesDefinitions = {
    ...DefaultFramesDefinition,
    allowChildren: true,
    forbiddenChildrenTypes: Object.values(ImportFrameTypesIdentifiers)
        .concat(Object.values(FuncDefIdentifiers))
        .concat([StandardFrameTypesIdentifiers.else, StandardFrameTypesIdentifiers.elif, StandardFrameTypesIdentifiers.except, StandardFrameTypesIdentifiers.finally]),
};

export const StatementDefinition: FramesDefinitions = {
    ...DefaultFramesDefinition,
    forbiddenChildrenTypes: Object.values(AllFrameTypesIdentifier),
};

// Container frames
export const RootContainerFrameDefinition: FramesDefinitions = {
    ...BlockDefinition,
    type: ContainerTypesIdentifiers.root,
};

export const ImportsContainerDefinition: FramesDefinitions = {
    ...BlockDefinition,
    type: ContainerTypesIdentifiers.importsContainer,
    labels: [
        { label: (i18n.t("appMessage.importsContainer") as string), showSlots: false, defaultText: ""},
    ],
    isCollapsed: false,
    forbiddenChildrenTypes: Object.values(AllFrameTypesIdentifier)
        .filter((frameTypeDef: string) => !Object.values(ImportFrameTypesIdentifiers).includes(frameTypeDef) && frameTypeDef !== CommentFrameTypesIdentifier.comment),
    colour: "#BBC6B6",
};

export const FuncDefContainerDefinition: FramesDefinitions = {
    ...BlockDefinition,
    type: ContainerTypesIdentifiers.funcDefsContainer,
    labels: [
        { label: (i18n.t("appMessage.funcDefsContainer") as string), showSlots: false, defaultText: ""},
    ],
    isCollapsed: false,
    forbiddenChildrenTypes: Object.values(AllFrameTypesIdentifier)
        .filter((frameTypeDef: string) => !Object.values(FuncDefIdentifiers).includes(frameTypeDef) && frameTypeDef !== CommentFrameTypesIdentifier.comment),
    colour: "#BBC6B6",
};

export const MainFramesContainerDefinition: FramesDefinitions = {
    ...BlockDefinition,
    type: ContainerTypesIdentifiers.framesMainContainer,
    labels: [
        { label: (i18n.t("appMessage.mainContainer") as string), showSlots: false, defaultText: ""},
    ],
    isCollapsed: false,
    forbiddenChildrenTypes: BlockDefinition.forbiddenChildrenTypes.concat(Object.values(AllFrameTypesIdentifier)
        .filter((frameTypeDef: string) => !Object.values(StandardFrameTypesIdentifiers).includes(frameTypeDef))),
    colour: "#BBC6B6",
};


export const FrameContainersDefinitions = {
    RootContainerFrameDefinition,
    ImportsContainerDefinition,
    FuncDefContainerDefinition,
    MainFramesContainerDefinition,
};

let Definitions = {};

// Entry point for generating the frame definition types -- only doing so to allow dynamic localisation bits...
export function generateAllFrameDefinitionTypes(regenerateExistingFrames?: boolean): void{
    /*1) prepare all the frame definition types */
    // Statements
    const FuncCallDefinition: FramesDefinitions = {
        ...StatementDefinition,
        type: StandardFrameTypesIdentifiers.funccall,
        labels: [{ label: "", defaultText: i18n.t("frame.defaultText.funcCall") as string, showLabel: false}],
        colour: scssVars.mainCodeContainerBackground,
    };

    const BlankDefinition: FramesDefinitions = {
        ...StatementDefinition,
        type: StandardFrameTypesIdentifiers.blank,
        labels: [],
        colour: scssVars.mainCodeContainerBackground,
    };

    const ReturnDefinition: FramesDefinitions = {
        ...StatementDefinition,
        type: StandardFrameTypesIdentifiers.return,
        labels: [{ label: "return ", defaultText: i18n.t("frame.defaultText.expression") as string, optionalSlot: true}],
        colour: scssVars.mainCodeContainerBackground,
    };

    const GlobalDefinition: FramesDefinitions = {
        ...StatementDefinition,
        type: StandardFrameTypesIdentifiers.global,
        labels: [{ label: "global ", defaultText: i18n.t("frame.defaultText.variable") as string}],
        colour: scssVars.mainCodeContainerBackground,
    };

    const VarAssignDefinition: FramesDefinitions = {
        ...StatementDefinition,
        type: StandardFrameTypesIdentifiers.varassign,
        labels: [
            { label: "", defaultText: i18n.t("frame.defaultText.identifier") as string},
            { label: " &#x21D0; ", defaultText: i18n.t("frame.defaultText.value") as string},
        ],
        colour: scssVars.mainCodeContainerBackground,
    };

    const BreakDefinition: FramesDefinitions = {
        ...StatementDefinition,
        type: StandardFrameTypesIdentifiers.break,
        labels: [
            { label: "break", showSlots: false, defaultText: "" },
        ],
        colour: scssVars.mainCodeContainerBackground,
    };

    const ContinueDefinition: FramesDefinitions = {
        ...StatementDefinition,
        type: StandardFrameTypesIdentifiers.continue,
        labels: [
            { label: "continue", showSlots: false, defaultText: "" },
        ],
        colour: scssVars.mainCodeContainerBackground,
    };

    const RaiseDefinition: FramesDefinitions = {
        ...StatementDefinition,
        type: StandardFrameTypesIdentifiers.raise,
        labels: [
            { label: "raise ", defaultText: i18n.t("frame.defaultText.exception") as string, optionalSlot: true },
        ],
        colour: scssVars.mainCodeContainerBackground,
    };

    const ImportDefinition: FramesDefinitions = {
        ...StatementDefinition,
        type: ImportFrameTypesIdentifiers.import,
        labels: [
            { label: "import ", defaultText: i18n.t("frame.defaultText.modulePart") as string},
            // The as slot to be used in a future version, as it seems that Brython does not understand the shortcut the as is creating
            // and thus not giving us back any AC results on the shortcut
            //{ label: "as ", hidableLabelSlots: true, defaultText: "shortcut", acceptAC: false},
        ],    
        colour: scssVars.nonMainCodeContainerBackground,        
        isImportFrame: true,
    };

    const FromImportDefinition: FramesDefinitions = {
        ...StatementDefinition,
        type: ImportFrameTypesIdentifiers.fromimport,
        labels: [
            { label: "from ", defaultText: i18n.t("frame.defaultText.module") as string},
            { label: "import ", defaultText: i18n.t("frame.defaultText.modulePart") as string},
            // The as slot to be used in a future version, as it seems that Brython does not understand the shortcut the as is creating
            // and thus not giving us back any AC results on the shortcut
            //{ label: "as ", hidableLabelSlots: true, defaultText: "shortcut", acceptAC: false},
        ],    
        colour: scssVars.nonMainCodeContainerBackground,        
        isImportFrame: true,
    };

    const CommentDefinition: FramesDefinitions = {
        ...StatementDefinition,
        type: StandardFrameTypesIdentifiers.comment,
        labels: [{ label: "# ", defaultText: i18n.t("frame.defaultText.comment") as string, optionalSlot: true, acceptAC: false}],
        colour: scssVars.mainCodeContainerBackground,
    };

    // Blocks
    const IfDefinition: FramesDefinitions = {
        ...BlockDefinition,
        type: StandardFrameTypesIdentifiers.if,
        labels: [
            { label: "if ", defaultText: i18n.t("frame.defaultText.condition") as string},
            { label: " :", showSlots: false, defaultText: ""},
        ],
        allowJointChildren: true,
        jointFrameTypes: [StandardFrameTypesIdentifiers.elif, StandardFrameTypesIdentifiers.else],
        colour: "#E0DFE4",
        forbiddenChildrenTypes: Object.values(ImportFrameTypesIdentifiers)
            .concat(Object.values(FuncDefIdentifiers))
            .concat([ StandardFrameTypesIdentifiers.except, StandardFrameTypesIdentifiers.finally]),
    };

    const ElifDefinition: FramesDefinitions = {
        ...BlockDefinition,
        type: StandardFrameTypesIdentifiers.elif,
        labels: [
            { label: "elif ", defaultText: i18n.t("frame.defaultText.condition") as string},
            { label: " :", showSlots: false, defaultText: ""},
        ],        
        isJointFrame: true,
        jointFrameTypes: [StandardFrameTypesIdentifiers.elif, StandardFrameTypesIdentifiers.else],
    };

    const ElseDefinition: FramesDefinitions = {
        ...BlockDefinition,
        type: StandardFrameTypesIdentifiers.else,
        labels: [{ label: "else :", showSlots: false, defaultText: ""}],        
        isJointFrame: true,
        jointFrameTypes: [StandardFrameTypesIdentifiers.finally],
    };

    const ForDefinition: FramesDefinitions = {
        ...BlockDefinition,
        type: StandardFrameTypesIdentifiers.for,
        labels: [
            { label: "for ", defaultText: i18n.t("frame.defaultText.identifier") as string, acceptAC: false},
            { label: " in ", defaultText: i18n.t("frame.defaultText.list") as string},
            { label: " :", showSlots: false, defaultText: ""},
        ],
        allowJointChildren: true,
        jointFrameTypes:[StandardFrameTypesIdentifiers.else],
        colour: "#E4D6CE",
    };

    const WhileDefinition: FramesDefinitions = {
        ...BlockDefinition,
        type: StandardFrameTypesIdentifiers.while,
        labels: [
            { label: "while ", defaultText: i18n.t("frame.defaultText.condition") as string},
            { label: " :", showSlots: false, defaultText: ""},
        ],
        colour: "#E4D5D5",
    };

    const ExceptDefinition: FramesDefinitions = {
        ...BlockDefinition,
        type: StandardFrameTypesIdentifiers.except,
        labels: [
            { label: "except ", defaultText: i18n.t("frame.defaultText.exception") as string, optionalSlot: true},
            { label: " :", showSlots: false, defaultText: ""},
        ],
        jointFrameTypes: [StandardFrameTypesIdentifiers.except, StandardFrameTypesIdentifiers.else, StandardFrameTypesIdentifiers.finally],
        colour: "",
        isJointFrame: true,        
    };

    const FinallyDefinition: FramesDefinitions = {
        ...BlockDefinition,
        type: StandardFrameTypesIdentifiers.finally,
        labels: [
            { label: "finally :", showSlots: false, defaultText: ""},
        ],
        colour: "",
        isJointFrame: true,        
    };

    const TryDefinition: FramesDefinitions = {
        ...BlockDefinition,
        type: StandardFrameTypesIdentifiers.try,
        labels: [{ label: "try :", showSlots: false, defaultText: ""}],
        allowJointChildren: true,
        jointFrameTypes: [StandardFrameTypesIdentifiers.except, StandardFrameTypesIdentifiers.else, StandardFrameTypesIdentifiers.finally],
        defaultJointTypes: [{...EmptyFrameObject, frameType: ExceptDefinition, labelSlotsDict: {0: {slotStructures:{fields:[{code:""}], operators: []}}}}],
        colour: "#C7D9DC",
    };

    const FuncDefDefinition: FramesDefinitions = {
        ...BlockDefinition,
        type: FuncDefIdentifiers.funcdef,
        labels: [
            { label: "def ", defaultText: i18n.t("frame.defaultText.name") as string, acceptAC: false},
            { label: "(", defaultText: i18n.t("frame.defaultText.parameters") as string, optionalSlot: true, acceptAC: false},
            { label: ") :", showSlots: false, defaultText: ""},
        ],
        colour: "#ECECC8",
    };

    const WithDefinition: FramesDefinitions = {
        ...BlockDefinition,
        type: StandardFrameTypesIdentifiers.with,
        labels: [
            { label: "with ", defaultText: i18n.t("frame.defaultText.expression") as string},
            { label: " as ", defaultText: i18n.t("frame.defaultText.identifier") as string},
            { label: " :", showSlots: false, defaultText: ""},
        ],
        colour: "#ede8f2",
    };

    /*2) update the Defintions variable holding all the definitions */
    Definitions = {
        IfDefinition,
        ElifDefinition,
        ElseDefinition,
        ForDefinition,
        WhileDefinition,
        BreakDefinition,
        ContinueDefinition,
        RaiseDefinition,
        TryDefinition,
        ExceptDefinition,
        FinallyDefinition,
        FuncDefDefinition,
        WithDefinition,
        FuncCallDefinition,
        BlankDefinition,
        ReturnDefinition,
        VarAssignDefinition,
        ImportDefinition,
        FromImportDefinition,
        CommentDefinition,
        GlobalDefinition,
        // also add the frame containers as we might need to retrieve them too
        ...FrameContainersDefinitions,
    };

    /*3) if required, update the types in all the frames existing in the editor (needed to update default texts and frame container labels) */
    if(regenerateExistingFrames){
        Object.values(useStore().frameObjects).forEach((frameObject: FrameObject) => {
            // For containers, we just assign the label manually again here and change the definitons
            switch(frameObject.frameType.type){
            case ImportsContainerDefinition.type:
                frameObject.frameType.labels[0].label = i18n.t("appMessage.importsContainer") as string;
                ImportsContainerDefinition.labels[0].label = i18n.t("appMessage.importsContainer") as string;
                break;
            case FuncDefContainerDefinition.type:
                frameObject.frameType.labels[0].label = i18n.t("appMessage.funcDefsContainer") as string;
                FuncDefContainerDefinition.labels[0].label = i18n.t("appMessage.funcDefsContainer") as string;
                break;
            case MainFramesContainerDefinition.type:
                frameObject.frameType.labels[0].label = i18n.t("appMessage.mainContainer") as string;
                MainFramesContainerDefinition.labels[0].label = i18n.t("appMessage.mainContainer") as string;
                break;
            default:
                // For all normal frames, we rely on the frame definition type                
                frameObject.frameType.labels.forEach((labelDef, index) => {
                    labelDef.defaultText = getFrameDefType(frameObject.frameType.type).labels[index].defaultText;
                });
                break;
            }
        });
    }
}

// Methods to access the dynamic frame definition types
export function getFrameDefType(key: string): FramesDefinitions{
    if(Object.values(Definitions).length == 0){
        generateAllFrameDefinitionTypes();
    }

    return Object.values(Definitions).find((frameDefinition) => ((frameDefinition as FramesDefinitions).type === key)) as FramesDefinitions;
}

export function getLoopFramesTypeIdentifiers(): string[] {
    return [StandardFrameTypesIdentifiers.for, StandardFrameTypesIdentifiers.while];
}

export const EmptyFrameObject: FrameObject = {
    frameType: DefaultFramesDefinition,
    id: -101, //default non-meaningful value - this will be overriden when frames are created
    isDisabled: false,
    isSelected: false,
    isVisible: true,
    parentId: -101, //default non-meaningful value - this will be overriden when frames are created
    childrenIds: [], //this contains the IDs of the children frames
    jointParentId: -101, //default non-meaningful value - this will be overriden when frames are created
    jointFrameIds: [], //this contains the IDs of the joint frames
    caretVisibility: CaretPosition.none,
    labelSlotsDict: { },
};

/**
 * Types for Bootstrap related stuff
 **/ 
export type BootstrapDlgSize = ("sm" | "lg" | "xl");

export type BootstrapDlgAutoFocusButton = ("ok" | "cancel");

/**
 *  Types for the messages banner
 **/

export interface MessageButton {
    label: string;
    action: VoidFunction | string;
}

export interface FormattedMessageArgKeyValuePlaceholder {
    key: string;
    placeholderName: string;
}

export const FormattedMessageArgKeyValuePlaceholders: {[id: string]: FormattedMessageArgKeyValuePlaceholder} = {
    error: {key:"errorMsg", placeholderName : "{error_placeholder}"},
    list: {key:"list", placeholderName : "{list_placeholder}"},
    file: {key: "file", placeholderName: "{file_name}"},
};

export interface FormattedMessage {
    path: string;
    args: { [id: string]: string};
}

export const DefaultFormattedMessage: FormattedMessage = {
    path: "",
    args: {},
};

export const MessageDefinedActions = {
    closeBanner: "close",
    undo: "undo",
};

export enum imagePaths {
    empty = "",
    transferHexFile = "transferHexFile.svg",
}

export interface MessageDefinition {
    type: string;
    message: string | FormattedMessage;
    buttons: MessageButton[];
    path: imagePaths;
}

export const MessageTypes = {
    noMessage: "none",
    imageDisplay: "imageDisplay",
    uploadSuccessMicrobit:"uploadSuccessMicrobit",
    noUndo: "noUndo",
    noRedo: "noRedo",
    uploadEditorFileError: "uploadEditorFileError",
    uploadEditorFileNotSupported: "uploadEditorFileNotSupported",
    forbiddenFramePaste: "forbiddenFramePaste",
    functionFrameCantDelete: "functionFrameCantDelete",
    gdriveConnectToSaveFailed: "gdriveConnectToSaveFailed",
    gdriveCantCreateStrypeFolder:"gdriveCantCreateStrypeFolder",
    gdriveFileAlreadyExists: "gdriveFileAlreadyExists",
    invalidPythonParseImport: "invalidPythonParseImport",
    invalidPythonParsePaste: "invalidPythonParsePaste",
};

//empty message
const NoMessage: MessageDefinition = {
    type: MessageTypes.noMessage,
    message: "",
    buttons: [],
    path: imagePaths.empty,
};

//download hex message
const DownloadHex: MessageDefinition = {
    type: MessageTypes.imageDisplay,
    message: "",
    buttons: [],
    path: imagePaths.transferHexFile,
};

//message for upload code success in microbit progress
const UploadSuccessMicrobit: MessageDefinition = {
    ...NoMessage,
    type: MessageTypes.uploadSuccessMicrobit,
    message: "messageBannerMessage.uploadSuccessMicrobit",
};

//message for upload code failure in microbit progress
const UploadFailureMicrobit: MessageDefinition = {
    ...NoMessage,
    type: MessageTypes.uploadSuccessMicrobit,
    message: {
        path: "messageBannerMessage.uploadFailureMicrobit",
        args: {
            [FormattedMessageArgKeyValuePlaceholders.error.key]: FormattedMessageArgKeyValuePlaceholders.error.placeholderName,
        },
    },
};

//messages to inform the user there is no undo/redo to perfom
const NoUndo: MessageDefinition = {
    ...NoMessage,
    type: MessageTypes.noUndo,
    message: "messageBannerMessage.noUndo",
};

const NoRedo: MessageDefinition = {
    ...NoMessage,
    type: MessageTypes.noRedo,
    message: "messageBannerMessage.noRedo",
};

const UploadEditorFileError: MessageDefinition = {
    type: MessageTypes.uploadEditorFileError,
    message: {
        path: "messageBannerMessage.uploadEditorFileError",
        args: {
            [FormattedMessageArgKeyValuePlaceholders.error.key]: FormattedMessageArgKeyValuePlaceholders.error.placeholderName,
        },
    },
    buttons:[{label: "buttonLabel.ok", action:MessageDefinedActions.closeBanner}],
    path: imagePaths.empty,
};

const UploadEditorFileNotSupported: MessageDefinition = {
    type: MessageTypes.uploadEditorFileNotSupported,
    message: {
        path: "messageBannerMessage.uploadEditorFileNotSupported",
        args: {
            [FormattedMessageArgKeyValuePlaceholders.list.key]: FormattedMessageArgKeyValuePlaceholders.list.placeholderName,
        },
    },
    buttons:[{label: "buttonLabel.ok", action:MessageDefinedActions.closeBanner}],
    path: imagePaths.empty,
};

const ForbiddenFramePaste: MessageDefinition = {
    ...NoMessage,
    type: MessageTypes.forbiddenFramePaste,
    message: "messageBannerMessage.forbiddenFramePaste",
};

const FunctionFrameCantDelete: MessageDefinition = {
    ...NoMessage,
    type: MessageTypes.functionFrameCantDelete,
    message: "messageBannerMessage.functionFrameCantDelete",
};

const GDriveConnectToSaveFailed: MessageDefinition = {
    type: MessageTypes.gdriveConnectToSaveFailed,
    message: "messageBannerMessage.gdriveConnectToSaveFailed",
    buttons:[{label: "buttonLabel.ok", action:MessageDefinedActions.closeBanner}],
    path: imagePaths.empty,    
};

const GDriveCantCreateStrypeFolder: MessageDefinition = {
    ...NoMessage,
    type: MessageTypes.gdriveCantCreateStrypeFolder,
    message: "messageBannerMessage.gdriveCantCreateStrypeFolder",
};

const InvalidPythonParseImport: MessageDefinition = {
    ...NoMessage,
    type: MessageTypes.invalidPythonParseImport,
    message: {
        path: "messageBannerMessage.invalidPythonParseImport",
        args: {
            [FormattedMessageArgKeyValuePlaceholders.error.key]: FormattedMessageArgKeyValuePlaceholders.error.placeholderName,
        },
    },
};

const InvalidPythonParsePaste: MessageDefinition = {
    ...NoMessage,
    type: MessageTypes.invalidPythonParsePaste,
    message: {
        path: "messageBannerMessage.invalidPythonParsePaste",
        args: {
            [FormattedMessageArgKeyValuePlaceholders.error.key]: FormattedMessageArgKeyValuePlaceholders.error.placeholderName,
        },
    },
};


export const MessageDefinitions = {
    NoMessage,
    UploadSuccessMicrobit,
    UploadFailureMicrobit,
    DownloadHex,
    NoUndo,
    NoRedo,
    UploadEditorFileError,
    UploadEditorFileNotSupported,
    ForbiddenFramePaste,
    FunctionFrameCantDelete,
    GDriveConnectToSaveFailed,
    GDriveCantCreateStrypeFolder,
    InvalidPythonParseImport,
    InvalidPythonParsePaste,
};

//WebUSB listener
export interface WebUSBListener {
    //Callback functions called on the listener by the webUSB.ts file
    onUploadProgressHandler: {(percent: number): void};
    onUploadSuccessHandler: VoidFunction;
    onUploadFailureHandler: {(errorMsg: string): void};
}

//Object difference
export interface ObjectPropertyDiff {
    //The property path is formatted as "level1_<bool>.level2_<bool>. ... .levelN" 
    //where <bool> is a boolean flag value indicating if the corresponding level is for an array or not.
    propertyPathWithArrayFlag: string;
    //value is set to "null" to notify a deletion.
    value: any;
}

//Event at application level that requests the application "freeze"
export interface AppEvent {
    requestAttention: boolean;
    message?: string;
}

//Object that holds information on changes to perform on a frame's property
export interface ChangeFramePropInfos {
    //indicated whether the propery should be changed
    changeDisableProp: boolean;
    //indicates what value the property should be changed to (one flag per type)
    newBoolPropVal?: boolean;
    newNumberPropVal?: number;
    newStringPropVal?: string;
}

//Autocompletion
export interface LanguageDef {
    builtin: ElementDef[];
    libraries: ElementDef[];
    userDefinitions: ElementDef[];
}

export interface AliasesPath {
    //return a hash of alias name / path in modules definitions
    [alias: string]: string;
     //light = module_moduleA.module_moduleB.moduleC.methodA
}
export interface ElementDef {
    name: string;
    kind: "module" | "class" | "method" | "variable" | "constructor" | "keyword";
    elements?: ElementDef[];
    argsNum?: number;
    argsName?: string[];
    argsOptional?: boolean[];
    type?: string; //return type for methods, type of obj for variables
    needNS?: boolean; // this flag indicates if a module name needs to be used within the code (ex for "import microbit", users need to write "microbit.xxxx" in code)
    hide?: boolean; //if this flag is true for a class, the class name cannot appear in AC, but its methods/variables can.
    super?: string[]; //for classes, the super classes' paths of that class.
    target?: string; //for objects that are referred without namespace: gets the full path
}

export interface LibraryPath {
    name: string;
    aliasFor: string;
}

export interface CursorPosition {
    top: number;
    left: number;
    height: number;
}

export const DefaultCursorPosition: CursorPosition = {
    top: 0,
    left: 0,
    height: 0,
};

export interface EditableSlotReachInfos {
    isKeyboard: boolean;
    direction: -1 | 1;
}

export interface StateAppObject {
    debugging: boolean;
    initialState: EditorFrameObjects;
    showKeystroke: boolean;
    nextAvailableId: number;
}

export interface StateAppObjects {
    [id: string]: StateAppObject;
}

export enum StrypePlatform {
    standard = "std",
    microbit = "mb",
}

// This enum represents the different possible states the user code Python execution can take
export enum PythonExecRunningState {
    NotRunning,
    Running,
    RunningAwaitingStop,
}

export enum StrypeSyncTarget {
    none, // Nothing set up (note that auto save is always available on WebStores)
    fs, // The local file system (note that this is only for us to know saving has been requested once, there is NO auto-sync to the local FS)
    gd, // Google Drive
}

export enum GAPIState {
    unloaded, // default state : the Google API hasn't been loaded yet
    loaded, // when the Google API has been loaded
    failed, // when the Google API failed to load
}

export enum ShareProjectMode {
    public, // A public sharing (generic cases)
    withinGD, // A share within Google Drive access rights
}

export enum SaveRequestReason {
    autosave,
    saveProjectAtLocation, // explicit save at the given location in the dialog
    saveProjectAtOtherLocation, // explicit save with a change of the given location in the dialog
    overwriteExistingProject, // explicit save overwerwriting an existing file/project (used for Google Drive only)
    loadProject,
    unloadPage,
    reloadBrowser, // for Google Drive: when a project was previously saved in GD and the browser is reloaded and the user requested to save the local changes to GD.
    saveSettings, // for saving Strype settings
}

export interface SaveExistingGDProjectInfos {
    existingFileId: string,
    existingFileName: string
    isCopyFileRequested: boolean,
    resumeProcessCallback: VoidFunction,
}

export interface ProjectSaveFunction {
    name: "WS" | "FS" | "GD", // The save destination: "WS" for the webstore, "FS" for the file system or "GD" for Google Drive.
    function: (saveReason: SaveRequestReason) => void;
}

export interface UserDefinedElement {
    name: string;
    isFunction: boolean;
}
export interface VoidFunction {
    (): void;
}

//Representation of an item of the (microbit) API using a coded identifier with its potential children
/* IFTRUE_isMicrobit */
export interface APICodedItem {
    name: string, //a UUID coded name that represent a single item of the API description (** do not use "." in the coded names, it messes i18n **)
    codePortion: string, //the code portion that will builds an example use in the editor (code builder)
    extraCodePortion?: string, //the optional full code portion to be shown in extra doc -- this code portion isn't used in the code builder
    version?: number, //the version of the API for this element (for instance 2 for microbit v2) if not provided, 1 is assumed
    children?: APICodedItem[];
}

//Representation of an item of the (microbit) API textual description based on a coded indentifier
export interface APIItemTextualDescription {
    name: string; //a UUID coded name that represent a single item of the API description
    label: string; //the textual value of the item
    doc: string; //the documentation for this item (short and always visible)
    extradoc: string; //the rest of the documentation for this item (visible on demand);
    codePortion: string, //the code portion that will builds an example use in the editor (code builder)
    extraCodePortion: string, //the full code portion to be shown in extra doc (or empty string if none) -- this code portion isn't used in the code builder
    version: number, //the version of the API for this element (for instance 2 for microbit v2)
    level: number; //the level of the item in the API hierarchy
    isFinal: boolean; //indicates if that is a termination item
    immediateParentName: string; //the name of the immediate parent of this item - empty string if level 1
}
/* FITRUE_isMicrobit */

//Object containing the different elements produced when parsing the code, to be used by parsing callers
export interface ParserElements {
    parsedOutput : string, //the python code generated by the parser
    hasErrors: boolean, //indicates the the code contains errors (precompiled & TigerPython errors)
    compiler: Compiler, //the compiler associated with this parser, that allow access to more complex objects generated after parsing code (i.e. blob, hex...)
}

// utility types
export interface MIMEDesc {
    description: string,
    accept: {[MIME: string]: string[]}
}

export type ProjectLocation = (undefined | string | FileSystemFileHandle);

export interface Locale {
    code: string, // a 2 letter code idenitifying the locale (e.g.: "en")
    name: string, // the user-friendly locale's name (e.g.: "English")
}

export enum StrypePEALayoutMode {
    tabsCollapsed, // the default layout mode where PEA is collapsed and using tabs for console/graphics (and selected mode for the micro:bit version)
    tabsExpanded, // the layout mode where PEA is expanded and using tabs for console/graphics
    splitCollapsed, // the layout mode where PEA is collapsed and console/graphics windows are (horizontally) split
    splitExpanded, // the layout mode where PEA is expanded and console/graphics windows are (vertically) split
}
export interface StrypePEALayoutData {
    mode: StrypePEALayoutMode, // The layout view for the PEA in Strype, see related enum
    iconName: string, // the name of the icon to be retrieved from our SVG icons + localisation key name (makes it simpler to have one property!)
}

<<<<<<< HEAD
export interface LoadedMedia {
    mediaType: string,
    // Both sounds and images have an imageDataURL which acts as the preview:
    imageDataURL : string,
    // But only sounds have this item:
    audioBuffer?: AudioBuffer,
}

export type EditImageInDialogFunction = (imageDataURL: string, showPreview: (dataURL : string) => void, callback: (replacement: {code: string, mediaType: string}) => void) => void;
export type EditSoundInDialogFunction = (sound: AudioBuffer, callback: (replacement: {code: string, mediaType: string}) => void) => void;
=======
// Typescript doesn't allow to declare types with an index signature parameter being something else than number or string or symbol.
// So to be able to still use types, we can use this trick that will use the values of the enum we want to use for the index signature type.
// This type however requires all values of the enum to be used as indexes - so we need to also allow undefined values for the indexes.
export type StrypeLayoutDividerSettings = {
    [layout in StrypePEALayoutMode]: number | undefined;
};

export const defaultEmptyStrypeLayoutDividerSettings: StrypeLayoutDividerSettings = {
    "0": undefined,
    "1": undefined,
    "2": undefined,
    "3": undefined,
};
>>>>>>> f0763bfb
<|MERGE_RESOLUTION|>--- conflicted
+++ resolved
@@ -1149,7 +1149,20 @@
     iconName: string, // the name of the icon to be retrieved from our SVG icons + localisation key name (makes it simpler to have one property!)
 }
 
-<<<<<<< HEAD
+// Typescript doesn't allow to declare types with an index signature parameter being something else than number or string or symbol.
+// So to be able to still use types, we can use this trick that will use the values of the enum we want to use for the index signature type.
+// This type however requires all values of the enum to be used as indexes - so we need to also allow undefined values for the indexes.
+export type StrypeLayoutDividerSettings = {
+    [layout in StrypePEALayoutMode]: number | undefined;
+};
+
+export const defaultEmptyStrypeLayoutDividerSettings: StrypeLayoutDividerSettings = {
+    "0": undefined,
+    "1": undefined,
+    "2": undefined,
+    "3": undefined,
+};
+
 export interface LoadedMedia {
     mediaType: string,
     // Both sounds and images have an imageDataURL which acts as the preview:
@@ -1160,18 +1173,3 @@
 
 export type EditImageInDialogFunction = (imageDataURL: string, showPreview: (dataURL : string) => void, callback: (replacement: {code: string, mediaType: string}) => void) => void;
 export type EditSoundInDialogFunction = (sound: AudioBuffer, callback: (replacement: {code: string, mediaType: string}) => void) => void;
-=======
-// Typescript doesn't allow to declare types with an index signature parameter being something else than number or string or symbol.
-// So to be able to still use types, we can use this trick that will use the values of the enum we want to use for the index signature type.
-// This type however requires all values of the enum to be used as indexes - so we need to also allow undefined values for the indexes.
-export type StrypeLayoutDividerSettings = {
-    [layout in StrypePEALayoutMode]: number | undefined;
-};
-
-export const defaultEmptyStrypeLayoutDividerSettings: StrypeLayoutDividerSettings = {
-    "0": undefined,
-    "1": undefined,
-    "2": undefined,
-    "3": undefined,
-};
->>>>>>> f0763bfb
