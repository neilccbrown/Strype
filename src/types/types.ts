import toggleFrameLabelsDefs from "@/constants/toggleFrameLabelCommandsDefs"; 

// Type Definitions

/**
 *  NOTE that all types start with a lower-case as this is the way TS works.
 */

export interface FrameObject {
    frameType: FramesDefinitions;
    id: number;
    parentId: number; //this is the ID of a parent frame (example: the if frame of a inner while frame). Value can be 0 (root), 1+ (in a level), -1 for a joint frame
    childrenIds: number[]; //this contains the IDs of the children frames
    jointParentId: number; //this is the ID of the first sibling of a joint frame (example: the if frame of a elif frame under that if), value can be -1 if none, 1+ otherwise
    jointFrameIds: number[]; //this contains the IDs of the joint frames
    caretVisibility: CaretPosition;
<<<<<<< HEAD
    contentDict: { [index: number]: {code: string ; focused: boolean ; error: string; shown: boolean}}; //this contains the label input slots data listed as a key value pairs array (key = index of the slot)
}

export interface ToggleFrameLabelCommandDef {
    type: string;
    modifierKeyShortcuts: string[];
    keyShortcut: string;
    displayCommandText: string;
=======
    contentDict: { [index: number]: {code: string ; focused: boolean ; error: string} }; //this contains the label input slots data listed as a key value pairs array (key = index of the slot)
    error?: string;
>>>>>>> d1a19682
}

export interface FrameLabel {
    label: string;
    optionalLabel?: boolean;
    toggleLabelCommand?: ToggleFrameLabelCommandDef;
    slot: boolean;
    defaultText: string;
    optionalSlot?: boolean;
}

// There are three groups of draggable frames.
// You can drag from the main code to the body of a method and vice-versa, 
// but you cannot drag from/to imports or drag method signatures
export enum DraggableGroupTypes {
    imports = "imports",
    code = "code",
    functionSignatures = "functionSignatures",
    ifCompound = "ifCompound",
    tryCompound = "tryCompound",
    none = "none",
}

export enum CaretPosition {
    body = "caretBody",
    below = "caretBelow",
    none = "none",
}

export interface CurrentFrame {
    id: number;
    caretPosition: CaretPosition;
}

export interface EditorFrameObjects {
    [id: number]: FrameObject;
}

export interface LineAndSlotPositions {
    [line: number]: {frameId: number ; slotStarts: number[]};
}

// This is an array with all the frame Definitions objects.
// Note that the slot variable of each objects tells if the
// Label needs an editable slot as well attached to it.

export interface ErrorSlotPayload {
    frameId: number;
    slotId: number;
    code: string;
}
export interface EditableFocusPayload {
    frameId: number;
    slotId: number;
    focused: boolean;
}
export interface FrameCommandDef {
    type: FramesDefinitions;
    description: string;
    shortcut: string;
    symbol?: string;
}

// This is an array with all the frame Definitions objects.
// Note that the slot variable of each objects tells if the
// Label needs an editable slot as well attached to it.
export interface FramesDefinitions {
    type: string;
    labels: FrameLabel[];
    allowChildren: boolean;
    forbiddenChildrenTypes: string[];
    jointFrameTypes: string[];
    colour: string;
    draggableGroup: DraggableGroupTypes;
    innerJointDraggableGroup: DraggableGroupTypes;
}

// Identifiers of the containers
export const ContainerTypesIdentifiers = {
    root: "root",
    importsContainer: "importsContainer",
    funcDefsContainer: "funcDefsContainer",
    framesMainContainer: "mainContainer",
}

const CommentFrameTypesIdentifier = {
    comment: "comment",
}
// Identifiers of the frame types
const ImportFrameTypesIdentifiers = {
    import: "import",
    fromimport: "fromimport",
    importas: "importas",
    fromimportas: "fromimportas",
}
const FuncDefIdentifiers = {
    funcdef: "funcdef",
}

export const JointFrameIdentifiers = {
    elif: "elif",
    else: "else",
    except: "except",
    finally: "finally",
}

const StandardFrameTypesIdentifiers = {
    ...CommentFrameTypesIdentifier,
    empty: "",
    if: "if",
    for: "for",
    while: "while",
    break: "break",
    continue: "continue",
    try: "try",
    raise: "raise",
    with: "with",
    return: "return",
    varassign: "varassign",
    ...JointFrameIdentifiers,
}

export const AllFrameTypesIdentifier = {
    ...ImportFrameTypesIdentifiers,
    ...FuncDefIdentifiers,
    ...StandardFrameTypesIdentifiers,
}

export const DefaultFramesDefinition: FramesDefinitions = {
    type: StandardFrameTypesIdentifiers.empty,
    labels: [],
    allowChildren: false,
    forbiddenChildrenTypes: [],
    jointFrameTypes: [],
    colour: "",
    draggableGroup: DraggableGroupTypes.none,
    innerJointDraggableGroup: DraggableGroupTypes.none,
};

export const BlockDefinition: FramesDefinitions = {
    ...DefaultFramesDefinition,
    allowChildren: true,
    forbiddenChildrenTypes: Object.values(ImportFrameTypesIdentifiers)
        .concat(Object.values(FuncDefIdentifiers))
        .concat([StandardFrameTypesIdentifiers.else, StandardFrameTypesIdentifiers.elif, StandardFrameTypesIdentifiers.except, StandardFrameTypesIdentifiers.finally]),
    draggableGroup: DraggableGroupTypes.code,
};

export const StatementDefinition: FramesDefinitions = {
    ...DefaultFramesDefinition,
    forbiddenChildrenTypes: Object.values(AllFrameTypesIdentifier),
    draggableGroup: DraggableGroupTypes.code,
};

// Container frames
export const RootContainerFrameDefinition: FramesDefinitions = {
    ...BlockDefinition,
    type: ContainerTypesIdentifiers.root,
    draggableGroup: DraggableGroupTypes.none,
}

export const ImportsContainerDefinition: FramesDefinitions = {
    ...BlockDefinition,
    type: ContainerTypesIdentifiers.importsContainer,
    labels: [
        { label: "Imports:", slot: false, defaultText: ""},
    ],
    forbiddenChildrenTypes: Object.values(AllFrameTypesIdentifier)
        .filter((frameTypeDef: string) => !Object.values(ImportFrameTypesIdentifiers).includes(frameTypeDef) && frameTypeDef !== CommentFrameTypesIdentifier.comment),
    colour: "#FFFFF",
    draggableGroup: DraggableGroupTypes.imports,
}

export const FuncDefContainerDefinition: FramesDefinitions = {
    ...BlockDefinition,
    type: ContainerTypesIdentifiers.funcDefsContainer,
    labels: [
        { label: "Function Definitions:", slot: false, defaultText: ""},
    ],
    forbiddenChildrenTypes: Object.values(AllFrameTypesIdentifier)
        .filter((frameTypeDef: string) => !Object.values(FuncDefIdentifiers).includes(frameTypeDef) && frameTypeDef !== CommentFrameTypesIdentifier.comment),
    colour: "#FFFFF",
    draggableGroup: DraggableGroupTypes.functionSignatures,

}

export const MainFramesContainerDefinition: FramesDefinitions = {
    ...BlockDefinition,
    type: ContainerTypesIdentifiers.funcDefsContainer,
    labels: [
        { label: "Your code:", slot: false, defaultText: ""},
    ],
    forbiddenChildrenTypes: BlockDefinition.forbiddenChildrenTypes.concat(Object.values(AllFrameTypesIdentifier)
        .filter((frameTypeDef: string) => !Object.values(StandardFrameTypesIdentifiers).includes(frameTypeDef))),
    colour: "#FFFFF",
}

// Blocks
export const IfDefinition: FramesDefinitions = {
    ...BlockDefinition,
    type: StandardFrameTypesIdentifiers.if,
    labels: [
        { label: "if (", slot: true, defaultText: "condition" , optionalSlot: false},
        { label: ") :", slot: false, defaultText: ""},
    ],
    jointFrameTypes: [StandardFrameTypesIdentifiers.elif, StandardFrameTypesIdentifiers.else],
    colour: "#EA9C72",
    innerJointDraggableGroup: DraggableGroupTypes.ifCompound,
};

export const ElifDefinition: FramesDefinitions = {
    ...BlockDefinition,
    type: StandardFrameTypesIdentifiers.elif,
    labels: [
        { label: "elif (", slot: true, defaultText: "condition", optionalSlot: false},
        { label: ") :", slot: false, defaultText: ""},
    ],
    draggableGroup: DraggableGroupTypes.ifCompound,
    jointFrameTypes: [StandardFrameTypesIdentifiers.elif, StandardFrameTypesIdentifiers.else],
};

export const ElseDefinition: FramesDefinitions = {
    ...BlockDefinition,
    type: StandardFrameTypesIdentifiers.else,
    labels: [{ label: "else:", slot: false, defaultText: ""}],
    draggableGroup: DraggableGroupTypes.none,
    jointFrameTypes: [StandardFrameTypesIdentifiers.finally],
};

export const ForDefinition: FramesDefinitions = {
    ...BlockDefinition,
    type: StandardFrameTypesIdentifiers.for,
    labels: [
        { label: "for ", slot: true, defaultText: "identifier", optionalSlot: false},
        { label: " in ", slot: true, defaultText: "list", optionalSlot: false},
        { label: " :", slot: false, defaultText: ""},
    ],
    jointFrameTypes:[StandardFrameTypesIdentifiers.else],
    colour: "#EA72C0",
};

export const WhileDefinition: FramesDefinitions = {
    ...BlockDefinition,
    type: StandardFrameTypesIdentifiers.while,
    labels: [
        { label: "while (", slot: true, defaultText: "condition", optionalSlot: false},
        { label: ") :", slot: false, defaultText: ""},
    ],
    colour: "#9C72EA",
};

export const TryDefinition: FramesDefinitions = {
    ...BlockDefinition,
    type: StandardFrameTypesIdentifiers.try,
    labels: [{ label: "try:", slot: false, defaultText: ""}],
    jointFrameTypes: [StandardFrameTypesIdentifiers.except, StandardFrameTypesIdentifiers.else, StandardFrameTypesIdentifiers.finally],
    colour: "#EA0000",
    innerJointDraggableGroup: DraggableGroupTypes.tryCompound,
};

export const ExceptDefinition: FramesDefinitions = {
    ...BlockDefinition,
    type: StandardFrameTypesIdentifiers.except,
    labels: [
        { label: "except ", slot: true, defaultText: "exception", optionalSlot: true},
        { label: ":", slot: false, defaultText: ""},
    ],
    jointFrameTypes: [StandardFrameTypesIdentifiers.except, StandardFrameTypesIdentifiers.else, StandardFrameTypesIdentifiers.finally],
    colour: "",
    draggableGroup: DraggableGroupTypes.tryCompound,
};

export const FinallyDefinition: FramesDefinitions = {
    ...BlockDefinition,
    type: StandardFrameTypesIdentifiers.finally,
    labels: [
        { label: "finally:", slot: false, defaultText: ""},
    ],
    colour: "",
    draggableGroup: DraggableGroupTypes.none,
};

export const FuncDefDefinition: FramesDefinitions = {
    ...BlockDefinition,
    type: FuncDefIdentifiers.funcdef,
    labels: [
        { label: "def ", slot: true, defaultText: "name", optionalSlot: false},
        { label: "(", slot: true, defaultText: "arguments", optionalSlot: true},
        { label: "):", slot: false, defaultText: ""},
    ],
    colour: "#0C3DED",
    draggableGroup: DraggableGroupTypes.functionSignatures,
};

export const WithDefinition: FramesDefinitions = {
    ...BlockDefinition,
    type: StandardFrameTypesIdentifiers.with,
    labels: [
        { label: "with ", slot: true, defaultText: "expression", optionalSlot: false},
        { label: " as ", slot: true, defaultText: "identifier", optionalSlot: false},
        { label: " :", slot: false, defaultText: ""},
    ],
    colour: "#0C3DED",
};

// Statements
export const EmptyDefinition: FramesDefinitions = {
    ...StatementDefinition,
    type: StandardFrameTypesIdentifiers.empty,
    labels: [{ label: "", slot: true, defaultText: "method call", optionalSlot: true}],
    colour: "#220983",
};

export const ReturnDefinition: FramesDefinitions = {
    ...StatementDefinition,
    type: StandardFrameTypesIdentifiers.return,
    labels: [{ label: "return ", slot: true, defaultText: "expression", optionalSlot: true}],
    colour: "#EFF779",
};

export const VarAssignDefinition: FramesDefinitions = {
    ...StatementDefinition,
    type: StandardFrameTypesIdentifiers.varassign,
    labels: [
        { label: "", slot: true, defaultText: "identifier", optionalSlot: false},
        { label: " = ", slot: true, defaultText: "value", optionalSlot: false},
    ],
    colour: "#72EAC0",
};

export const BreakDefinition: FramesDefinitions = {
    ...StatementDefinition,
<<<<<<< HEAD
    type: StandardFrameTypesIdentifiers.break,
    labels: [
        { label: "break", slot: false, defaultText: "" },
    ],
    colour: "#25eaf5",
=======
    type: ImportFrameTypesIdentifiers.import,
    labels: [{ label: "import ", slot: true, defaultText: "module", optionalSlot: false}],
    colour: "#FFFFFF",
    draggableGroup: DraggableGroupTypes.imports,
>>>>>>> d1a19682
};

export const ContinueDefinition: FramesDefinitions = {
    ...StatementDefinition,
    type: StandardFrameTypesIdentifiers.continue,
    labels: [
<<<<<<< HEAD
        { label: "continue", slot: false, defaultText: "" },
=======
        { label: "from ", slot: true, defaultText: "package", optionalSlot: false},
        { label: "import ", slot: true, defaultText: "module", optionalSlot: false},
>>>>>>> d1a19682
    ],
    colour: "#1f784a",
};

export const RaiseDefinition: FramesDefinitions = {
    ...StatementDefinition,
    type: StandardFrameTypesIdentifiers.raise,
    labels: [
        { label: "raise", slot: true, defaultText: "exception" },
    ],
    colour: "#a337c4",
};

export const ImportDefinition: FramesDefinitions = {
    ...StatementDefinition,
    type: ImportFrameTypesIdentifiers.import,
    labels: [
        { label: "from ", slot: true, defaultText: "module", optionalLabel: true, toggleLabelCommand:toggleFrameLabelsDefs.ToggleFrameLabelCommand.importFrom},
        { label: "import ", slot: true, defaultText: "function/class"},
        { label: "as ", slot: true, defaultText: "module", optionalLabel: true, toggleLabelCommand:toggleFrameLabelsDefs.ToggleFrameLabelCommand.importAs},
    ],    
    colour: "#FFFFFF",
    draggableGroup: DraggableGroupTypes.imports,
};

export const CommentDefinition: FramesDefinitions = {
    ...StatementDefinition,
    type: StandardFrameTypesIdentifiers.comment,
    labels: [{ label: "# ", slot: true, defaultText: "your comment", optionalSlot: true}],
    colour: "#AAAAAA",
};

export const FrameContainersDefinitions = {
    RootContainerFrameDefinition,
    ImportsContainerDefinition,
    FuncDefContainerDefinition,
    MainFramesContainerDefinition,
}

export const Definitions = {
    IfDefinition,
    ElifDefinition,
    ElseDefinition,
    ForDefinition,
    WhileDefinition,
    BreakDefinition,
    ContinueDefinition,
    RaiseDefinition,
    TryDefinition,
    ExceptDefinition,
    FinallyDefinition,
    FuncDefDefinition,
    WithDefinition,
    EmptyDefinition,
    ReturnDefinition,
    VarAssignDefinition,
    ImportDefinition,
    CommentDefinition,
};<|MERGE_RESOLUTION|>--- conflicted
+++ resolved
@@ -14,8 +14,8 @@
     jointParentId: number; //this is the ID of the first sibling of a joint frame (example: the if frame of a elif frame under that if), value can be -1 if none, 1+ otherwise
     jointFrameIds: number[]; //this contains the IDs of the joint frames
     caretVisibility: CaretPosition;
-<<<<<<< HEAD
     contentDict: { [index: number]: {code: string ; focused: boolean ; error: string; shown: boolean}}; //this contains the label input slots data listed as a key value pairs array (key = index of the slot)
+    error?: string;
 }
 
 export interface ToggleFrameLabelCommandDef {
@@ -23,10 +23,6 @@
     modifierKeyShortcuts: string[];
     keyShortcut: string;
     displayCommandText: string;
-=======
-    contentDict: { [index: number]: {code: string ; focused: boolean ; error: string} }; //this contains the label input slots data listed as a key value pairs array (key = index of the slot)
-    error?: string;
->>>>>>> d1a19682
 }
 
 export interface FrameLabel {
@@ -359,50 +355,38 @@
 
 export const BreakDefinition: FramesDefinitions = {
     ...StatementDefinition,
-<<<<<<< HEAD
     type: StandardFrameTypesIdentifiers.break,
     labels: [
         { label: "break", slot: false, defaultText: "" },
     ],
     colour: "#25eaf5",
-=======
+};
+
+export const ContinueDefinition: FramesDefinitions = {
+    ...StatementDefinition,
+    type: StandardFrameTypesIdentifiers.continue,
+    labels: [
+        { label: "continue", slot: false, defaultText: "" },
+    ],
+    colour: "#1f784a",
+};
+
+export const RaiseDefinition: FramesDefinitions = {
+    ...StatementDefinition,
+    type: StandardFrameTypesIdentifiers.raise,
+    labels: [
+        { label: "raise", slot: true, defaultText: "exception", optionalSlot: true },
+    ],
+    colour: "#a337c4",
+};
+
+export const ImportDefinition: FramesDefinitions = {
+    ...StatementDefinition,
     type: ImportFrameTypesIdentifiers.import,
-    labels: [{ label: "import ", slot: true, defaultText: "module", optionalSlot: false}],
-    colour: "#FFFFFF",
-    draggableGroup: DraggableGroupTypes.imports,
->>>>>>> d1a19682
-};
-
-export const ContinueDefinition: FramesDefinitions = {
-    ...StatementDefinition,
-    type: StandardFrameTypesIdentifiers.continue,
-    labels: [
-<<<<<<< HEAD
-        { label: "continue", slot: false, defaultText: "" },
-=======
-        { label: "from ", slot: true, defaultText: "package", optionalSlot: false},
-        { label: "import ", slot: true, defaultText: "module", optionalSlot: false},
->>>>>>> d1a19682
-    ],
-    colour: "#1f784a",
-};
-
-export const RaiseDefinition: FramesDefinitions = {
-    ...StatementDefinition,
-    type: StandardFrameTypesIdentifiers.raise,
-    labels: [
-        { label: "raise", slot: true, defaultText: "exception" },
-    ],
-    colour: "#a337c4",
-};
-
-export const ImportDefinition: FramesDefinitions = {
-    ...StatementDefinition,
-    type: ImportFrameTypesIdentifiers.import,
-    labels: [
-        { label: "from ", slot: true, defaultText: "module", optionalLabel: true, toggleLabelCommand:toggleFrameLabelsDefs.ToggleFrameLabelCommand.importFrom},
-        { label: "import ", slot: true, defaultText: "function/class"},
-        { label: "as ", slot: true, defaultText: "module", optionalLabel: true, toggleLabelCommand:toggleFrameLabelsDefs.ToggleFrameLabelCommand.importAs},
+    labels: [
+        { label: "from ", slot: true, defaultText: "module", optionalLabel: true, toggleLabelCommand:toggleFrameLabelsDefs.ToggleFrameLabelCommand.importFrom, optionalSlot: false},
+        { label: "import ", slot: true, defaultText: "function/class", optionalSlot: false},
+        { label: "as ", slot: true, defaultText: "module", optionalLabel: true, toggleLabelCommand:toggleFrameLabelsDefs.ToggleFrameLabelCommand.importAs, optionalSlot: false},
     ],    
     colour: "#FFFFFF",
     draggableGroup: DraggableGroupTypes.imports,
