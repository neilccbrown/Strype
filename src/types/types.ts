import i18n from "@/i18n";
import Compiler from "@/compiler/compiler";
import { useStore } from "@/store/store";
import scssVars from "@/assets/style/_export.module.scss";
<<<<<<< HEAD
=======
import quoteCircleProject from "@/assets/images/quote-circle-project.png";
import quoteCircleFuncdef from "@/assets/images/quote-circle-funcdef.png";
>>>>>>> 030a5740

// Re-export types from ac-types:
// Note, important to use * here rather than individual imports, to avoid this issue with Babel:
// https://stackoverflow.com/questions/52258061/export-not-found-on-module
export * from "@/types/ac-types";

// Type Definitions

/**
 *  NOTE that all "primitive" types start with a lower-case as this is the way TS works.
 */

export interface Position {
    left?: number,
    top?: number,
    bottom?: number,
    right?: number,
}

export interface LabelSlotsContent {
    shown?: boolean; // default is true (indicate if the label/slots are currently shown at all, for example "as" part for import frame)
    slotStructures: SlotsStructure; // the root slot for that label
}

export type FieldSlot = (BaseSlot | SlotsStructure | StringSlot | MediaSlot);
export interface SlotsStructure {
    operators: BaseSlot[];
    fields: FieldSlot[];
    openingBracketValue?: string;
}

export interface BaseSlot {
    code: string;
    // Details for working out the prompt for this slot.  Absent if not a parameter to a function.
    // If a parameter, records the context and token for autocomplete purposes, plus the index and whether
    // we are the last parameter, and which keyword params are already given.
    placeholderSource?: { context: string, token: string, paramIndex: number, lastParam: boolean, prevKeywordNames: string[] };
    focused?: boolean; // default false
    error?: string; // default ""
    errorTitle?: string; // default ""
    isEmphasised?: boolean; // false by default
}

export interface StringSlot extends BaseSlot {
    quote: string;
}

// For MediaSlot, code contains: load_image("data:image/png;base64,......")
// This will be the code generated if converted to Python or copied as text
// The mediaType is for convenience here e.g. "image/png".
// and we can infer the function is "load_image" from the media type.
// None of this can be edited after the image is initially inserted into the code
// so there are no problems with keeping the different parts in sync
export interface MediaSlot extends BaseSlot {
    mediaType: string;
}

export interface FlatSlotBase extends BaseSlot {
    id: string;
    type: SlotType;
}

export function isFieldStringSlot(field: FieldSlot): field is StringSlot {
    return (field as StringSlot).quote !== undefined;
}

export function isFieldBracketedSlot(field: FieldSlot): field is SlotsStructure {
    return (field as SlotsStructure).openingBracketValue !== undefined;
}

export function isFieldMediaSlot(field: FieldSlot): field is SlotsStructure {
    return (field as MediaSlot).mediaType !== undefined;
}

export function isFieldBaseSlot(field: FieldSlot): field is BaseSlot {
    return (!isFieldBracketedSlot(field) && !isFieldStringSlot(field) && !isFieldMediaSlot(field));
}

// Used by the UI and in the code-behind mechanisms
// The types have "meta" categories and detailed categories, valued so we can easily
// get the meta category from a detailed category.
export enum SlotType {
    // code types
    code = 0o0007, // meta category
    string = 0o0001, // detail: a string
    // quotes for string types
    quote = 0o0070, // meta category
    openingQuote = 0o0010, // detail for the opening one
    closingQuote = 0o0020, // detail for the closing one
    // brackets type
    bracket = 0o0700, //meta category
    openingBracket = 0o0100, // detail for the opening one
    closingBracket = 0o0200,// detail for the closing one
    // operator type
    operator = 0o7000, // meta category
    // "no type", which can be used for undo/redo difference marking
    // media type
    media = 0o70000, // meta category
<<<<<<< HEAD
=======
    comment = 0o700000, // meta category
>>>>>>> 030a5740
    none = 0,
}

export function isSlotCodeType(type: SlotType): boolean {
    return (type & SlotType.code) > 0;
}

export function isSlotQuoteType(type: SlotType): boolean {
    return (type & SlotType.quote) > 0;
}

export function isSlotBracketType(type: SlotType): boolean {
    return (type & SlotType.bracket) > 0;
}

export function isSlotStringLiteralType(type: SlotType): boolean {
    return (type == SlotType.string);
}

export interface EditorFrameObjects {
    [id: number]: FrameObject;
}

// Frame related interace, the highest level to describe a frame
// Note the labelSlotsDict property is an array inline with each label of the frame
// and slots are always related to 1 label (for example "for" (label 0) and "in" (label 1) in a for frame)
export interface FrameObject {
    frameType: FramesDefinitions;
    id: number;
    isDisabled: boolean;
    isSelected: boolean;
    isVisible: boolean;
    isCollapsed?: boolean;
    isBeingDragged?: boolean; //this flag is used mainly for UI purposes, so we can distinguish specific things that happens during dragging from intrisic properties of the frame
    parentId: number; //this is the ID of a parent frame (example: the if frame of a inner while frame). Value can be 0 (root), 1+ (in a level), -1 for a joint frame
    childrenIds: number[]; //this contains the IDs of the children frames
    jointParentId: number; //this is the ID of the first sibling of a joint frame (example: the if frame of a elif frame under that if), value can be -1 if none, 1+ otherwise
    jointFrameIds: number[]; //this contains the IDs of the joint frames
    caretVisibility: CaretPosition;
    labelSlotsDict: { [index: number]: LabelSlotsContent }; //this contains the label input slots data listed as a key value pairs array (key = index of the slot)
    atParsingError?: string //this contains the error message for a parsing error (from TigerPython) that can't be associated to a slot (e.g. wrong try structure)
    runTimeError?: string; //this contains the error message for a runtime error, as the granularity of the Skulpt doesn't go beyond the line number
}

export enum AllowedSlotContent {
    ONLY_NAMES,
    ONLY_NAMES_OR_STAR,
    TERMINAL_EXPRESSION,
    FREE_TEXT_DOCUMENTATION,
    LIBRARY_ADDRESS
}

// REQUIRED means it must have a value, and slot will always show regardless of content or focus
// HIDDEN_WHEN_UNFOCUSED_AND_BLANK means if empty and unfocused the whole slot will be hidden
// PROMPT_WHEN_UNFOCUSED_AND_BLANK means if empty and unfocused it will show the slot, and show some prompt text 
export enum OptionalSlotType {
    REQUIRED,
    HIDDEN_WHEN_UNFOCUSED_AND_BLANK,
    PROMPT_WHEN_UNFOCUSED_AND_BLANK
}

export interface FrameLabel {
    label: string;
    hidableLabelSlots?: boolean; // default false, true indicate that this label and associated slots can be hidden (ex: "as" in import frame)
    showLabel?: boolean; // default true, indicates if the label is showned (ex method call frame has no label text)
    showSlots?: boolean; // default true, false indicates that the label has no slot to be associated with it (for example label ":" in "if <xxx> :")
    defaultText: string;
    optionalSlot?: OptionalSlotType; //default REQUIRED (indicates whether this label requires a value, and its hiding behaviour when empty; see OptionalSlotType)
    acceptAC?: boolean; //default true
    allowedSlotContent?: AllowedSlotContent; // default TERMINAL_EXPRESSION; what the slot accepts
    newLine?: boolean; //default false; this item starts a new line
}

export enum CaretPosition {
    body = "caretBody",
    below = "caretBelow",
    none = "none",
}

export enum SelectAllFramesFuncDefScope {
    none, // inside a function body, no frame is selected at all OR some frames are selected but not all
    belowFunc, // below a function definition
    functionsContainerBody, // inside the body of the function definitions container
    wholeFunctionBody, // all frames for a function def body are selected
    frame // some function frames are selected
}

export enum FrameContextMenuActionName {
    cut,
    copy,
    downloadAsImage,
    duplicate,
    paste,
    pasteAbove,
    pasteBelow,
    delete,
    deleteOuter,
    enable,
    disable,
}

export enum ModifierKeyCode {
    ctrl = "ctrl",
    meta = "meta",
    shift = "shift",
    alt = "alt",
}
export interface FrameContextMenuShortcut {
    // This interface represent a keyboard shortcut key for our frame context menus.
    // The modifiers are set as string array in case a similar key have different names 
    // across different OS, like "ctrl" for Windows and "meta" for macOS.
    // When there are several entries for one modifier, the other modifier (if needed)
    // should have the same number of entries, even if we duplicate some keys.
    // BY CONVENTION ALL KEY NAMES ARE TO BE IN LOWER CASE HERE.
    actionName: FrameContextMenuActionName,
    firstModifierKey?: ModifierKeyCode[],
    secondModifierKey?: ModifierKeyCode[],
    mainKey: string,
}

export interface CurrentFrame {
    id: number;
    caretPosition: CaretPosition;
}

export interface LabelSlotsPositions {
    slotStarts: number[];
    slotLengths: number[];
    slotIds: string[];
    slotTypes: SlotType[];
}

export interface LabelSlotPositionsAndCode extends LabelSlotsPositions {
    code: string;
}

export interface LineAndSlotPositions {
    // Index is the line number, and for each labels, we hold the slot starts and lengths
    [line: number]: {
        frameId: number;
        labelSlotStartLengths: { [labelIndex: number]: LabelSlotsPositions }
    };
}

export interface SlotCoreInfos {
    frameId: number;
    labelSlotsIndex: number;
    slotId: string;
    slotType: SlotType;
}

export function areSlotCoreInfosEqual(slotInfos1: SlotCoreInfos, slotInfos2: SlotCoreInfos): boolean {
    // For types, we don't do a straight forward comparison: code types comparison is dont weakly, for example "SlotType.code" and "SlotType.number"
    // will be considered as equal.
    const areTypesEquivalent = (isSlotCodeType(slotInfos1.slotType)) ? isSlotCodeType(slotInfos2.slotType) : (slotInfos1.slotType == slotInfos2.slotType);
    return (slotInfos1.frameId == slotInfos2.frameId
        && slotInfos1.labelSlotsIndex == slotInfos2.labelSlotsIndex
        && slotInfos1.slotId == slotInfos2.slotId
        && areTypesEquivalent);
}

export interface SlotInfos extends SlotCoreInfos {
    code: string;
    initCode: string;
    isFirstChange: boolean;
    error?: string;
    errorTitle?: string;
}

// Like SlotInfos but may contain a MediaType (if it's a media slot)
export interface SlotInfosOptionalMedia extends SlotInfos {
    mediaType?: string;
}

export interface SlotCursorInfos {
    slotInfos: SlotCoreInfos;
    cursorPos: number;
}

export interface EditableFocusPayload extends SlotCoreInfos {
    focused: boolean;
}

export interface NavigationPosition {
    frameId: number;
    isSlotNavigationPosition: boolean, // flag to indicate if we are working with a slot position (change from previous version that used composite types)
    caretPosition?: string;
    labelSlotsIndex?: number;
    slotId?: string;
    slotType?: SlotType;
    isInCollapsedFrameContainer?: boolean;
}
export interface AddFrameCommandDef {
    type: FramesDefinitions;
    description: string; // The label that shown next to the key shortcut button
    shortcuts: [string, string?]; // The keyboard key shortcuts to be used to add a frame (eg "i" for an if frame), usually that's a single value array, but we can have 1 hidden shortcut as well
    symbol?: string; // The SVGIcon name for a symbol OR a string representation of the symbol to show in the key shortcut button when the key it's not easily representable
    isSVGIconSymbol?: boolean; // To differenciate between the two situations mentioned above
    index?: number; // the index of frame type when a shortcut matches more than 1 context-distinct frames
}

export interface AddShorthandFrameCommandDef {
    type: FramesDefinitions;
    codeContent: string; // a default code content to add in the first slot of the frame (used by hidden frames)
    goNextSlot?: boolean; // indicates whether the text cursor should move to the next slot (i.e. added "print" in a function call, we want to go inside the brackets)
}

// This is an array with all the frame Definitions objects.
// Note that the slot variable of each objects tells if the
// Label needs an editable slot as well attached to it.
export interface FramesDefinitions {
    type: string;
    labels: FrameLabel[];
    allowChildren: boolean;
    allowJointChildren: boolean;
    forbiddenChildrenTypes: string[];
    isJointFrame: boolean;
    jointFrameTypes: string[];
    colour: string;
    isCollapsed?: boolean;
    isImportFrame: boolean;
    // Optional default children or joint frames (we use frame rather than definitions as we may want to have child or joint frame with content!)
    // BE SURE TO SET THE SLOT STRUCTURE AS EXPECTED BY THE FRAME DEFINITION (example: for a if, there should be 1 slot defined, even if empty)
    defaultChildrenTypes?: FrameObject[];
    defaultJointTypes?: FrameObject[];
}

// Identifiers of the containers
export const ContainerTypesIdentifiers = {
    root: "root",
    importsContainer: "importsContainer",
    funcDefsContainer: "funcDefsContainer",
    framesMainContainer: "mainContainer",
};

const SpecialTypesIdentifiers = {
    projectDocumentation: "projectDocumentation",
};

const CommentFrameTypesIdentifier = {
    comment: "comment",
};
// Identifiers of the frame types
const ImportFrameTypesIdentifiers = {
    import: "import",
    fromimport: "from-import",
    library: "library",
};

const FuncDefIdentifiers = {
    funcdef: "funcdef",
};

export const JointFrameIdentifiers = {
    elif: "elif",
    else: "else",
    except: "except",
    finally: "finally",
};

const StandardFrameTypesIdentifiers = {
    ...CommentFrameTypesIdentifier,
    funccall: "funccall",
    blank: "blank",
    if: "if",
    for: "for",
    while: "while",
    break: "break",
    continue: "continue",
    try: "try",
    raise: "raise",
    with: "with",
    return: "return",
    varassign: "varassign",
    global: "global",
    ...JointFrameIdentifiers,
};

export const AllFrameTypesIdentifier = {
    ...SpecialTypesIdentifiers,
    ...ImportFrameTypesIdentifiers,
    ...FuncDefIdentifiers,
    ...StandardFrameTypesIdentifiers,
};

export const DefaultFramesDefinition: FramesDefinitions = {
    type: StandardFrameTypesIdentifiers.funccall,
    labels: [],
    allowChildren: false,
    allowJointChildren: false,
    forbiddenChildrenTypes: [],
    isJointFrame: false,
    jointFrameTypes: [],
    colour: "",
    isImportFrame: false,
};

export const BlockDefinition: FramesDefinitions = {
    ...DefaultFramesDefinition,
    allowChildren: true,
    forbiddenChildrenTypes: Object.values(ImportFrameTypesIdentifiers)
        .concat(Object.values(FuncDefIdentifiers))
        .concat([StandardFrameTypesIdentifiers.else, StandardFrameTypesIdentifiers.elif, StandardFrameTypesIdentifiers.except, StandardFrameTypesIdentifiers.finally]),
};

export const StatementDefinition: FramesDefinitions = {
    ...DefaultFramesDefinition,
    forbiddenChildrenTypes: Object.values(AllFrameTypesIdentifier),
};

// Container frames
export const RootContainerFrameDefinition: FramesDefinitions = {
    ...BlockDefinition,
    type: ContainerTypesIdentifiers.root,
};

export const ImportsContainerDefinition: FramesDefinitions = {
    ...BlockDefinition,
    type: ContainerTypesIdentifiers.importsContainer,
    labels: [
        { label: (i18n.t("appMessage.importsContainer") as string), showSlots: false, defaultText: "" },
    ],
    isCollapsed: false,
    forbiddenChildrenTypes: Object.values(AllFrameTypesIdentifier)
        .filter((frameTypeDef: string) => !Object.values(ImportFrameTypesIdentifiers).includes(frameTypeDef) && frameTypeDef !== CommentFrameTypesIdentifier.comment),
    colour: "#BBC6B6",
};

export const FuncDefContainerDefinition: FramesDefinitions = {
    ...BlockDefinition,
    type: ContainerTypesIdentifiers.funcDefsContainer,
    labels: [
        { label: (i18n.t("appMessage.funcDefsContainer") as string), showSlots: false, defaultText: "" },
    ],
    isCollapsed: false,
    forbiddenChildrenTypes: Object.values(AllFrameTypesIdentifier)
        .filter((frameTypeDef: string) => !Object.values(FuncDefIdentifiers).includes(frameTypeDef) && frameTypeDef !== CommentFrameTypesIdentifier.comment),
    colour: "#BBC6B6",
};

export const MainFramesContainerDefinition: FramesDefinitions = {
    ...BlockDefinition,
    type: ContainerTypesIdentifiers.framesMainContainer,
    labels: [
        { label: (i18n.t("appMessage.mainContainer") as string), showSlots: false, defaultText: "" },
    ],
    isCollapsed: false,
    forbiddenChildrenTypes: BlockDefinition.forbiddenChildrenTypes.concat(Object.values(AllFrameTypesIdentifier)
        .filter((frameTypeDef: string) => !Object.values(StandardFrameTypesIdentifiers).includes(frameTypeDef))),
    colour: "#BBC6B6",
};


export const FrameContainersDefinitions = {
    RootContainerFrameDefinition,
    ImportsContainerDefinition,
    FuncDefContainerDefinition,
    MainFramesContainerDefinition,
};

export const ProjectDocumentationDefinition: FramesDefinitions = {
    ...StatementDefinition,
    type: AllFrameTypesIdentifier.projectDocumentation,
    labels: [
        { label: `<img src='${quoteCircleProject}'>`, showSlots: true, acceptAC: false, optionalSlot: OptionalSlotType.PROMPT_WHEN_UNFOCUSED_AND_BLANK, defaultText: i18n.t("frame.defaultText.projectDescription") as string, allowedSlotContent: AllowedSlotContent.FREE_TEXT_DOCUMENTATION},
    ],
    colour: "#A00000",
};


let Definitions = {};

// Entry point for generating the frame definition types -- only doing so to allow dynamic localisation bits...
export function generateAllFrameDefinitionTypes(regenerateExistingFrames?: boolean): void {
    /*1) prepare all the frame definition types */
    // Statements
    const FuncCallDefinition: FramesDefinitions = {
        ...StatementDefinition,
        type: StandardFrameTypesIdentifiers.funccall,
        labels: [{ label: "", defaultText: i18n.t("frame.defaultText.funcCall") as string, showLabel: false }],
        colour: scssVars.mainCodeContainerBackground,
    };

    const BlankDefinition: FramesDefinitions = {
        ...StatementDefinition,
        type: StandardFrameTypesIdentifiers.blank,
        labels: [],
        colour: scssVars.mainCodeContainerBackground,
    };

    const ReturnDefinition: FramesDefinitions = {
        ...StatementDefinition,
        type: StandardFrameTypesIdentifiers.return,
<<<<<<< HEAD
        labels: [{ label: "return ", defaultText: i18n.t("frame.defaultText.expression") as string, optionalSlot: true }],
=======
        labels: [{ label: "return ", defaultText: i18n.t("frame.defaultText.expression") as string, optionalSlot: OptionalSlotType.HIDDEN_WHEN_UNFOCUSED_AND_BLANK }],
>>>>>>> 030a5740
        colour: scssVars.mainCodeContainerBackground,
    };

    const GlobalDefinition: FramesDefinitions = {
        ...StatementDefinition,
        type: StandardFrameTypesIdentifiers.global,
        labels: [{ label: "global ", defaultText: i18n.t("frame.defaultText.variable") as string, allowedSlotContent: AllowedSlotContent.ONLY_NAMES }],
        colour: scssVars.mainCodeContainerBackground,
    };

    const VarAssignDefinition: FramesDefinitions = {
        ...StatementDefinition,
        type: StandardFrameTypesIdentifiers.varassign,
        labels: [
            { label: "", defaultText: i18n.t("frame.defaultText.identifier") as string },
            { label: " &#x21D0; ", defaultText: i18n.t("frame.defaultText.value") as string },
        ],
        colour: scssVars.mainCodeContainerBackground,
    };

    const BreakDefinition: FramesDefinitions = {
        ...StatementDefinition,
        type: StandardFrameTypesIdentifiers.break,
        labels: [
            { label: "break", showSlots: false, defaultText: "" },
        ],
        colour: scssVars.mainCodeContainerBackground,
    };

    const ContinueDefinition: FramesDefinitions = {
        ...StatementDefinition,
        type: StandardFrameTypesIdentifiers.continue,
        labels: [
            { label: "continue", showSlots: false, defaultText: "" },
        ],
        colour: scssVars.mainCodeContainerBackground,
    };

    const RaiseDefinition: FramesDefinitions = {
        ...StatementDefinition,
        type: StandardFrameTypesIdentifiers.raise,
        labels: [
            { label: "raise ", defaultText: i18n.t("frame.defaultText.exception") as string, optionalSlot: OptionalSlotType.HIDDEN_WHEN_UNFOCUSED_AND_BLANK },
        ],
        colour: scssVars.mainCodeContainerBackground,
    };

    const ImportDefinition: FramesDefinitions = {
        ...StatementDefinition,
        type: ImportFrameTypesIdentifiers.import,
        labels: [
            { label: "import ", defaultText: i18n.t("frame.defaultText.modulePart") as string, allowedSlotContent: AllowedSlotContent.ONLY_NAMES },
            // The as slot to be used in a future version, as it seems that Brython does not understand the shortcut the as is creating
            // and thus not giving us back any AC results on the shortcut
            //{ label: "as ", hidableLabelSlots: true, defaultText: "shortcut", acceptAC: false},
        ],
        colour: scssVars.nonMainCodeContainerBackground,
        isImportFrame: true,
    };

    const FromImportDefinition: FramesDefinitions = {
        ...StatementDefinition,
        type: ImportFrameTypesIdentifiers.fromimport,
        labels: [
            { label: "from ", defaultText: i18n.t("frame.defaultText.module") as string, allowedSlotContent: AllowedSlotContent.ONLY_NAMES },
            { label: "import ", defaultText: i18n.t("frame.defaultText.modulePart") as string, allowedSlotContent: AllowedSlotContent.ONLY_NAMES_OR_STAR },
            // The as slot to be used in a future version, as it seems that Brython does not understand the shortcut the as is creating
            // and thus not giving us back any AC results on the shortcut
            //{ label: "as ", hidableLabelSlots: true, defaultText: "shortcut", acceptAC: false},
        ],
        colour: scssVars.nonMainCodeContainerBackground,
        isImportFrame: true,
    };

    const LibraryDefinition: FramesDefinitions = {
        ...StatementDefinition,
        type: ImportFrameTypesIdentifiers.library,
        labels: [
<<<<<<< HEAD
            { label: "library ", defaultText: i18n.t("frame.defaultText.libraryAddress") as string, acceptAC: false },
=======
            { label: "library ", defaultText: i18n.t("frame.defaultText.libraryAddress") as string, acceptAC: false, allowedSlotContent: AllowedSlotContent.LIBRARY_ADDRESS},
>>>>>>> 030a5740
        ],
        colour: "#B4C8DC",
    };

    const CommentDefinition: FramesDefinitions = {
        ...StatementDefinition,
        type: StandardFrameTypesIdentifiers.comment,
<<<<<<< HEAD
        labels: [{ label: "# ", defaultText: i18n.t("frame.defaultText.comment") as string, optionalSlot: true, acceptAC: false }],
=======
        labels: [{ label: "# ", defaultText: i18n.t("frame.defaultText.comment") as string, optionalSlot: OptionalSlotType.HIDDEN_WHEN_UNFOCUSED_AND_BLANK, acceptAC: false, allowedSlotContent: AllowedSlotContent.FREE_TEXT_DOCUMENTATION}],
>>>>>>> 030a5740
        colour: scssVars.mainCodeContainerBackground,
    };

    // Blocks
    const IfDefinition: FramesDefinitions = {
        ...BlockDefinition,
        type: StandardFrameTypesIdentifiers.if,
        labels: [
            { label: "if ", defaultText: i18n.t("frame.defaultText.condition") as string },
            { label: " :", showSlots: false, defaultText: "" },
        ],
        allowJointChildren: true,
        jointFrameTypes: [StandardFrameTypesIdentifiers.elif, StandardFrameTypesIdentifiers.else],
        colour: "#E0DFE4",
        forbiddenChildrenTypes: Object.values(ImportFrameTypesIdentifiers)
            .concat(Object.values(FuncDefIdentifiers))
            .concat([StandardFrameTypesIdentifiers.except, StandardFrameTypesIdentifiers.finally]),
    };

    const ElifDefinition: FramesDefinitions = {
        ...BlockDefinition,
        type: StandardFrameTypesIdentifiers.elif,
        labels: [
            { label: "elif ", defaultText: i18n.t("frame.defaultText.condition") as string },
            { label: " :", showSlots: false, defaultText: "" },
        ],
        isJointFrame: true,
        jointFrameTypes: [StandardFrameTypesIdentifiers.elif, StandardFrameTypesIdentifiers.else],
    };

    const ElseDefinition: FramesDefinitions = {
        ...BlockDefinition,
        type: StandardFrameTypesIdentifiers.else,
        labels: [{ label: "else :", showSlots: false, defaultText: "" }],
        isJointFrame: true,
        jointFrameTypes: [StandardFrameTypesIdentifiers.finally],
    };

    const ForDefinition: FramesDefinitions = {
        ...BlockDefinition,
        type: StandardFrameTypesIdentifiers.for,
        labels: [
            { label: "for ", defaultText: i18n.t("frame.defaultText.identifier") as string, acceptAC: false },
            { label: " in ", defaultText: i18n.t("frame.defaultText.list") as string },
            { label: " :", showSlots: false, defaultText: "" },
        ],
        allowJointChildren: true,
        jointFrameTypes: [StandardFrameTypesIdentifiers.else],
        colour: "#E4D6CE",
    };

    const WhileDefinition: FramesDefinitions = {
        ...BlockDefinition,
        type: StandardFrameTypesIdentifiers.while,
        labels: [
            { label: "while ", defaultText: i18n.t("frame.defaultText.condition") as string },
            { label: " :", showSlots: false, defaultText: "" },
        ],
        allowJointChildren: true,
        jointFrameTypes: [StandardFrameTypesIdentifiers.else],
        colour: "#E4D5D5",
    };

    const ExceptDefinition: FramesDefinitions = {
        ...BlockDefinition,
        type: StandardFrameTypesIdentifiers.except,
        labels: [
<<<<<<< HEAD
            { label: "except ", defaultText: i18n.t("frame.defaultText.exception") as string, optionalSlot: true, allowedSlotContent: AllowedSlotContent.ONLY_NAMES },
=======
            { label: "except ", defaultText: i18n.t("frame.defaultText.exception") as string, optionalSlot: OptionalSlotType.HIDDEN_WHEN_UNFOCUSED_AND_BLANK, allowedSlotContent: AllowedSlotContent.ONLY_NAMES },
>>>>>>> 030a5740
            { label: " :", showSlots: false, defaultText: "" },
        ],
        jointFrameTypes: [StandardFrameTypesIdentifiers.except, StandardFrameTypesIdentifiers.else, StandardFrameTypesIdentifiers.finally],
        colour: "",
        isJointFrame: true,
    };

    const FinallyDefinition: FramesDefinitions = {
        ...BlockDefinition,
        type: StandardFrameTypesIdentifiers.finally,
        labels: [
            { label: "finally :", showSlots: false, defaultText: "" },
        ],
        colour: "",
        isJointFrame: true,
    };

    const TryDefinition: FramesDefinitions = {
        ...BlockDefinition,
        type: StandardFrameTypesIdentifiers.try,
        labels: [{ label: "try :", showSlots: false, defaultText: "" }],
        allowJointChildren: true,
        jointFrameTypes: [StandardFrameTypesIdentifiers.except, StandardFrameTypesIdentifiers.else, StandardFrameTypesIdentifiers.finally],
        defaultJointTypes: [{ ...EmptyFrameObject, frameType: ExceptDefinition, labelSlotsDict: { 0: { slotStructures: { fields: [{ code: "" }], operators: [] } } } }],
        colour: "#C7D9DC",
    };

    const FuncDefDefinition: FramesDefinitions = {
        ...BlockDefinition,
        type: FuncDefIdentifiers.funcdef,
        labels: [
            { label: "def ", defaultText: i18n.t("frame.defaultText.name") as string, acceptAC: false, allowedSlotContent: AllowedSlotContent.ONLY_NAMES },
<<<<<<< HEAD
            { label: "(", defaultText: i18n.t("frame.defaultText.parameters") as string, optionalSlot: true, acceptAC: false, allowedSlotContent: AllowedSlotContent.ONLY_NAMES },
            { label: ") :", showSlots: false, defaultText: "" },
=======
            { label: "(", defaultText: i18n.t("frame.defaultText.parameters") as string, optionalSlot: OptionalSlotType.HIDDEN_WHEN_UNFOCUSED_AND_BLANK, acceptAC: false, allowedSlotContent: AllowedSlotContent.ONLY_NAMES },
            { label: ") :", showSlots: false, defaultText: "" },
            { label: `<img src='${quoteCircleFuncdef}'>`, newLine: true, showSlots: true, acceptAC: false, optionalSlot: OptionalSlotType.PROMPT_WHEN_UNFOCUSED_AND_BLANK, defaultText: i18n.t("frame.defaultText.funcDescription") as string, allowedSlotContent: AllowedSlotContent.FREE_TEXT_DOCUMENTATION},
>>>>>>> 030a5740
        ],
        colour: "#ECECC8",
    };

    const WithDefinition: FramesDefinitions = {
        ...BlockDefinition,
        type: StandardFrameTypesIdentifiers.with,
        labels: [
            { label: "with ", defaultText: i18n.t("frame.defaultText.expression") as string },
            { label: " as ", defaultText: i18n.t("frame.defaultText.identifier") as string, allowedSlotContent: AllowedSlotContent.ONLY_NAMES },
            { label: " :", showSlots: false, defaultText: "" },
        ],
        colour: "#ede8f2",
    };

    /*2) update the Defintions variable holding all the definitions */
    Definitions = {
        IfDefinition,
        ElifDefinition,
        ElseDefinition,
        ForDefinition,
        WhileDefinition,
        BreakDefinition,
        ContinueDefinition,
        RaiseDefinition,
        TryDefinition,
        ExceptDefinition,
        FinallyDefinition,
        FuncDefDefinition,
        WithDefinition,
        FuncCallDefinition,
        BlankDefinition,
        ReturnDefinition,
        VarAssignDefinition,
        ImportDefinition,
        FromImportDefinition,
        LibraryDefinition,
        CommentDefinition,
        GlobalDefinition,
        ProjectDocumentationDefinition,
        // also add the frame containers as we might need to retrieve them too
        ...FrameContainersDefinitions,
    };

    /*3) if required, update the types in all the frames existing in the editor (needed to update default texts and frame container labels) */
    if (regenerateExistingFrames) {
        Object.values(useStore().frameObjects).forEach((frameObject: FrameObject) => {
            // For containers, we just assign the label manually again here and change the definitons
            switch (frameObject.frameType.type) {
            case ImportsContainerDefinition.type:
                frameObject.frameType.labels[0].label = i18n.t("appMessage.importsContainer") as string;
                ImportsContainerDefinition.labels[0].label = i18n.t("appMessage.importsContainer") as string;
                break;
            case FuncDefContainerDefinition.type:
                frameObject.frameType.labels[0].label = i18n.t("appMessage.funcDefsContainer") as string;
                FuncDefContainerDefinition.labels[0].label = i18n.t("appMessage.funcDefsContainer") as string;
                break;
            case MainFramesContainerDefinition.type:
                frameObject.frameType.labels[0].label = i18n.t("appMessage.mainContainer") as string;
                MainFramesContainerDefinition.labels[0].label = i18n.t("appMessage.mainContainer") as string;
                break;
            case ProjectDocumentationDefinition.type:
                break;
            default:
                // For all normal frames, we rely on the frame definition type                
                frameObject.frameType.labels.forEach((labelDef, index) => {
                    labelDef.defaultText = getFrameDefType(frameObject.frameType.type).labels[index].defaultText;
                });
                break;
            }
        });
    }
}

// Methods to access the dynamic frame definition types
export function getFrameDefType(key: string): FramesDefinitions {
    if (Object.values(Definitions).length == 0) {
        generateAllFrameDefinitionTypes();
    }

    return Object.values(Definitions).find((frameDefinition) => ((frameDefinition as FramesDefinitions).type === key)) as FramesDefinitions;
}

export function getLoopFramesTypeIdentifiers(): string[] {
    return [StandardFrameTypesIdentifiers.for, StandardFrameTypesIdentifiers.while];
}

export const EmptyFrameObject: FrameObject = {
    frameType: DefaultFramesDefinition,
    id: -101, //default non-meaningful value - this will be overriden when frames are created
    isDisabled: false,
    isSelected: false,
    isVisible: true,
    parentId: -101, //default non-meaningful value - this will be overriden when frames are created
    childrenIds: [], //this contains the IDs of the children frames
    jointParentId: -101, //default non-meaningful value - this will be overriden when frames are created
    jointFrameIds: [], //this contains the IDs of the joint frames
    caretVisibility: CaretPosition.none,
    labelSlotsDict: {},
};

/**
 * Types for Bootstrap related stuff
 **/
export type BootstrapDlgSize = ("sm" | "lg" | "xl");

export type BootstrapDlgAutoFocusButton = ("ok" | "cancel");

/**
 *  Types for the messages banner
 **/

export interface MessageButton {
    label: string;
    action: VoidFunction | string;
}

export interface FormattedMessageArgKeyValuePlaceholder {
    key: string;
    placeholderName: string;
}

export const FormattedMessageArgKeyValuePlaceholders: { [id: string]: FormattedMessageArgKeyValuePlaceholder } = {
    error: { key: "errorMsg", placeholderName: "{error_placeholder}" },
    list: { key: "list", placeholderName: "{list_placeholder}" },
    file: { key: "file", placeholderName: "{file_name}" },
};

export interface FormattedMessage {
    path: string;
    args: { [id: string]: string };
}

export const DefaultFormattedMessage: FormattedMessage = {
    path: "",
    args: {},
};

export const MessageDefinedActions = {
    closeBanner: "close",
    undo: "undo",
};

export enum imagePaths {
    empty = "",
    transferHexFile = "transferHexFile.svg",
}

export interface MessageDefinition {
    type: string;
    message: string | FormattedMessage;
    buttons: MessageButton[];
    path: imagePaths;
}

export const MessageTypes = {
    noMessage: "none",
    imageDisplay: "imageDisplay",
    uploadSuccessMicrobit: "uploadSuccessMicrobit",
    noUndo: "noUndo",
    noRedo: "noRedo",
    uploadEditorFileError: "uploadEditorFileError",
    uploadEditorFileNotSupported: "uploadEditorFileNotSupported",
    forbiddenFramePaste: "forbiddenFramePaste",
    functionFrameCantDelete: "functionFrameCantDelete",
    gdriveConnectToSaveFailed: "gdriveConnectToSaveFailed",
    gdriveCantCreateStrypeFolder: "gdriveCantCreateStrypeFolder",
    gdriveFileAlreadyExists: "gdriveFileAlreadyExists",
    invalidPythonParseImport: "invalidPythonParseImport",
    invalidPythonParsePaste: "invalidPythonParsePaste",
};

//empty message
const NoMessage: MessageDefinition = {
    type: MessageTypes.noMessage,
    message: "",
    buttons: [],
    path: imagePaths.empty,
};

//download hex message
const DownloadHex: MessageDefinition = {
    type: MessageTypes.imageDisplay,
    message: "",
    buttons: [],
    path: imagePaths.transferHexFile,
};

//message for upload code success in microbit progress
const UploadSuccessMicrobit: MessageDefinition = {
    ...NoMessage,
    type: MessageTypes.uploadSuccessMicrobit,
    message: "messageBannerMessage.uploadSuccessMicrobit",
};

//message for upload code failure in microbit progress
const UploadFailureMicrobit: MessageDefinition = {
    ...NoMessage,
    type: MessageTypes.uploadSuccessMicrobit,
    message: {
        path: "messageBannerMessage.uploadFailureMicrobit",
        args: {
            [FormattedMessageArgKeyValuePlaceholders.error.key]: FormattedMessageArgKeyValuePlaceholders.error.placeholderName,
        },
    },
};

//messages to inform the user there is no undo/redo to perfom
const NoUndo: MessageDefinition = {
    ...NoMessage,
    type: MessageTypes.noUndo,
    message: "messageBannerMessage.noUndo",
};

const NoRedo: MessageDefinition = {
    ...NoMessage,
    type: MessageTypes.noRedo,
    message: "messageBannerMessage.noRedo",
};

const UploadEditorFileError: MessageDefinition = {
    type: MessageTypes.uploadEditorFileError,
    message: {
        path: "messageBannerMessage.uploadEditorFileError",
        args: {
            [FormattedMessageArgKeyValuePlaceholders.error.key]: FormattedMessageArgKeyValuePlaceholders.error.placeholderName,
        },
    },
    buttons: [{ label: "buttonLabel.ok", action: MessageDefinedActions.closeBanner }],
    path: imagePaths.empty,
};

const UploadEditorFileNotSupported: MessageDefinition = {
    type: MessageTypes.uploadEditorFileNotSupported,
    message: {
        path: "messageBannerMessage.uploadEditorFileNotSupported",
        args: {
            [FormattedMessageArgKeyValuePlaceholders.list.key]: FormattedMessageArgKeyValuePlaceholders.list.placeholderName,
        },
    },
    buttons: [{ label: "buttonLabel.ok", action: MessageDefinedActions.closeBanner }],
    path: imagePaths.empty,
};

const ForbiddenFramePaste: MessageDefinition = {
    ...NoMessage,
    type: MessageTypes.forbiddenFramePaste,
    message: "messageBannerMessage.forbiddenFramePaste",
};

const FunctionFrameCantDelete: MessageDefinition = {
    ...NoMessage,
    type: MessageTypes.functionFrameCantDelete,
    message: "messageBannerMessage.functionFrameCantDelete",
};

const GDriveConnectToSaveFailed: MessageDefinition = {
    type: MessageTypes.gdriveConnectToSaveFailed,
    message: "messageBannerMessage.gdriveConnectToSaveFailed",
    buttons: [{ label: "buttonLabel.ok", action: MessageDefinedActions.closeBanner }],
    path: imagePaths.empty,
};

const GDriveCantCreateStrypeFolder: MessageDefinition = {
    ...NoMessage,
    type: MessageTypes.gdriveCantCreateStrypeFolder,
    message: "messageBannerMessage.gdriveCantCreateStrypeFolder",
};

const InvalidPythonParseImport: MessageDefinition = {
    ...NoMessage,
    type: MessageTypes.invalidPythonParseImport,
    message: {
        path: "messageBannerMessage.invalidPythonParseImport",
        args: {
            [FormattedMessageArgKeyValuePlaceholders.error.key]: FormattedMessageArgKeyValuePlaceholders.error.placeholderName,
        },
    },
};

const InvalidPythonParsePaste: MessageDefinition = {
    ...NoMessage,
    type: MessageTypes.invalidPythonParsePaste,
    message: {
        path: "messageBannerMessage.invalidPythonParsePaste",
        args: {
            [FormattedMessageArgKeyValuePlaceholders.error.key]: FormattedMessageArgKeyValuePlaceholders.error.placeholderName,
        },
    },
};


export const MessageDefinitions = {
    NoMessage,
    UploadSuccessMicrobit,
    UploadFailureMicrobit,
    DownloadHex,
    NoUndo,
    NoRedo,
    UploadEditorFileError,
    UploadEditorFileNotSupported,
    ForbiddenFramePaste,
    FunctionFrameCantDelete,
    GDriveConnectToSaveFailed,
    GDriveCantCreateStrypeFolder,
    InvalidPythonParseImport,
    InvalidPythonParsePaste,
};

//WebUSB listener
export interface WebUSBListener {
    //Callback functions called on the listener by the webUSB.ts file
    onUploadProgressHandler: { (percent: number): void };
    onUploadSuccessHandler: VoidFunction;
    onUploadFailureHandler: { (errorMsg: string): void };
}

//Object difference
export interface ObjectPropertyDiff {
    //The property path is formatted as "level1_<bool>.level2_<bool>. ... .levelN" 
    //where <bool> is a boolean flag value indicating if the corresponding level is for an array or not.
    propertyPathWithArrayFlag: string;
    //value is set to "null" to notify a deletion.
    value: any;
}

//Event at application level that requests the application "freeze"
export interface AppEvent {
    requestAttention: boolean;
    message?: string;
}

//Object that holds information on changes to perform on a frame's property
export interface ChangeFramePropInfos {
    //indicated whether the propery should be changed
    changeDisableProp: boolean;
    //indicates what value the property should be changed to (one flag per type)
    newBoolPropVal?: boolean;
    newNumberPropVal?: number;
    newStringPropVal?: string;
}

//Autocompletion
export interface LanguageDef {
    builtin: ElementDef[];
    libraries: ElementDef[];
    userDefinitions: ElementDef[];
}

export interface AliasesPath {
    //return a hash of alias name / path in modules definitions
    [alias: string]: string;
    //light = module_moduleA.module_moduleB.moduleC.methodA
}
export interface ElementDef {
    name: string;
    kind: "module" | "class" | "method" | "variable" | "constructor" | "keyword";
    elements?: ElementDef[];
    argsNum?: number;
    argsName?: string[];
    argsOptional?: boolean[];
    type?: string; //return type for methods, type of obj for variables
    needNS?: boolean; // this flag indicates if a module name needs to be used within the code (ex for "import microbit", users need to write "microbit.xxxx" in code)
    hide?: boolean; //if this flag is true for a class, the class name cannot appear in AC, but its methods/variables can.
    super?: string[]; //for classes, the super classes' paths of that class.
    target?: string; //for objects that are referred without namespace: gets the full path
}

export interface LibraryPath {
    name: string;
    aliasFor: string;
}

export interface StateAppObject {
    debugging: boolean;
    initialState: EditorFrameObjects;
    showKeystroke: boolean;
    nextAvailableId: number;
}

export interface StateAppObjects {
    [id: string]: StateAppObject;
}

export enum StrypePlatform {
    standard = "std",
    microbit = "mb",
}

// This enum represents the different possible states the user code Python execution can take (including the micro:bit simulator)
export enum PythonExecRunningState {
    NotRunning,
    Running,
    RunningAwaitingStop,
}

export enum StrypeSyncTarget {
    /* KEEP ORDER AS THIS TO AVOID COMPATILIBITY ISSUES WITH PREV VERSIONS OF STRYPE */
    none, // Nothing set up (note that auto save is always available on WebStores)
    fs, // The local file system (note that this is only for us to know saving has been requested once, there is NO auto-sync to the local FS)
    gd, // Google Drive    
    od, // Microsoft One Drive
    ws, // Webstore: only used for default autosaving in the browser
}

export enum ShareProjectMode {
    public, // A public sharing (generic cases)
    withinGD, // A share within Google Drive access rights
}

export enum SaveRequestReason {
    autosave,
    saveProjectAtLocation, // explicit save at the given location in the dialog
    saveProjectAtOtherLocation, // explicit save with a change of the given location in the dialog
    overwriteExistingProject, // explicit save overwerwriting an existing file/project (used for Google Drive only)
    loadProject,
    unloadPage,
    reloadBrowser, // for Google Drive: when a project was previously saved in GD and the browser is reloaded and the user requested to save the local changes to GD.
    saveSettings, // for saving Strype settings
}

export interface ProjectSaveFunction {
    syncTarget: StrypeSyncTarget,
    function: (saveReason: SaveRequestReason) => void;
}

export interface UserDefinedElement {
    name: string;
    isFunction: boolean;
}
export interface VoidFunction {
    (): void;
}

//Representation of an item of the (microbit) API using a coded identifier with its potential children
/* IFTRUE_isMicrobit */
export interface APICodedItem {
    name: string, //a UUID coded name that represent a single item of the API description (** do not use "." in the coded names, it messes i18n **)
    codePortion: string, //the code portion that will builds an example use in the editor (code builder)
    extraCodePortion?: string, //the optional full code portion to be shown in extra doc -- this code portion isn't used in the code builder
    version?: number, //the version of the API for this element (for instance 2 for microbit v2) if not provided, 1 is assumed
    children?: APICodedItem[];
}

//Representation of an item of the (microbit) API textual description based on a coded indentifier
export interface APIItemTextualDescription {
    name: string; //a UUID coded name that represent a single item of the API description
    label: string; //the textual value of the item
    doc: string; //the documentation for this item (short and always visible)
    extradoc: string; //the rest of the documentation for this item (visible on demand);
    codePortion: string, //the code portion that will builds an example use in the editor (code builder)
    extraCodePortion: string, //the full code portion to be shown in extra doc (or empty string if none) -- this code portion isn't used in the code builder
    version: number, //the version of the API for this element (for instance 2 for microbit v2)
    level: number; //the level of the item in the API hierarchy
    isFinal: boolean; //indicates if that is a termination item
    immediateParentName: string; //the name of the immediate parent of this item - empty string if level 1
}
/* FITRUE_isMicrobit */

//Object containing the different elements produced when parsing the code, to be used by parsing callers
export interface ParserElements {
    parsedOutput: string, //the python code generated by the parser
    hasErrors: boolean, //indicates the the code contains errors (precompiled & TigerPython errors)
    compiler: Compiler, //the compiler associated with this parser, that allow access to more complex objects generated after parsing code (i.e. blob, hex...)
}

// utility types
export interface MIMEDesc {
    description: string,
    accept: { [MIME: string]: string[] }
}

export type ProjectLocation = (undefined | string | FileSystemFileHandle);

export interface Locale {
    code: string, // a 2 letter code idenitifying the locale (e.g.: "en")
    name: string, // the user-friendly locale's name (e.g.: "English")
}

export enum StrypePEALayoutMode {
    tabsCollapsed = "tabsCollapsed", // the default layout mode where PEA is collapsed and using tabs for console/graphics (and selected mode for the micro:bit version)
    tabsExpanded = "tabsExpanded", // the layout mode where PEA is expanded and using tabs for console/graphics
    splitCollapsed = "splitCollapsed", // the layout mode where PEA is collapsed and console/graphics windows are (horizontally) split
    splitExpanded = "splitExpanded", // the layout mode where PEA is expanded and console/graphics windows are (vertically) split
}
export interface StrypePEALayoutData {
    mode: StrypePEALayoutMode, // The layout view for the PEA in Strype, see related enum
    iconName: string, // the name of the icon to be retrieved from our SVG icons + localisation key name (makes it simpler to have one property!)
}

// Typescript doesn't allow to declare types with an index signature parameter being something else than number or string or symbol.
// So to be able to still use types, we can use this trick that will use the values of the enum we want to use for the index signature type.
// This type however requires all values of the enum to be used as indexes - so we need to also allow undefined values for the indexes.
export type StrypeLayoutDividerSettings = {
    [layout in StrypePEALayoutMode]: number | undefined;
};

export const defaultEmptyStrypeLayoutDividerSettings: StrypeLayoutDividerSettings = {
    [StrypePEALayoutMode.tabsCollapsed]: undefined,
    [StrypePEALayoutMode.tabsExpanded]: undefined,
    [StrypePEALayoutMode.splitCollapsed]: undefined,
    [StrypePEALayoutMode.splitExpanded]: undefined,
};

export interface LoadedMedia {
    mediaType: string,
    // Both sounds and images have an imageDataURL which acts as the preview:
    imageDataURL: string,
    // But only sounds have this item:
    audioBuffer?: AudioBuffer,
}

export type EditImageInDialogFunction = (imageDataURL: string, showPreview: (dataURL: string) => void, callback: (replacement: { code: string, mediaType: string }) => void) => void;
export type EditSoundInDialogFunction = (sound: AudioBuffer, callback: (replacement: { code: string, mediaType: string }) => void) => void;
<|MERGE_RESOLUTION|>--- conflicted
+++ resolved
@@ -2,11 +2,8 @@
 import Compiler from "@/compiler/compiler";
 import { useStore } from "@/store/store";
 import scssVars from "@/assets/style/_export.module.scss";
-<<<<<<< HEAD
-=======
 import quoteCircleProject from "@/assets/images/quote-circle-project.png";
 import quoteCircleFuncdef from "@/assets/images/quote-circle-funcdef.png";
->>>>>>> 030a5740
 
 // Re-export types from ac-types:
 // Note, important to use * here rather than individual imports, to avoid this issue with Babel:
@@ -105,10 +102,7 @@
     // "no type", which can be used for undo/redo difference marking
     // media type
     media = 0o70000, // meta category
-<<<<<<< HEAD
-=======
     comment = 0o700000, // meta category
->>>>>>> 030a5740
     none = 0,
 }
 
@@ -502,11 +496,7 @@
     const ReturnDefinition: FramesDefinitions = {
         ...StatementDefinition,
         type: StandardFrameTypesIdentifiers.return,
-<<<<<<< HEAD
-        labels: [{ label: "return ", defaultText: i18n.t("frame.defaultText.expression") as string, optionalSlot: true }],
-=======
         labels: [{ label: "return ", defaultText: i18n.t("frame.defaultText.expression") as string, optionalSlot: OptionalSlotType.HIDDEN_WHEN_UNFOCUSED_AND_BLANK }],
->>>>>>> 030a5740
         colour: scssVars.mainCodeContainerBackground,
     };
 
@@ -585,11 +575,7 @@
         ...StatementDefinition,
         type: ImportFrameTypesIdentifiers.library,
         labels: [
-<<<<<<< HEAD
-            { label: "library ", defaultText: i18n.t("frame.defaultText.libraryAddress") as string, acceptAC: false },
-=======
             { label: "library ", defaultText: i18n.t("frame.defaultText.libraryAddress") as string, acceptAC: false, allowedSlotContent: AllowedSlotContent.LIBRARY_ADDRESS},
->>>>>>> 030a5740
         ],
         colour: "#B4C8DC",
     };
@@ -597,11 +583,7 @@
     const CommentDefinition: FramesDefinitions = {
         ...StatementDefinition,
         type: StandardFrameTypesIdentifiers.comment,
-<<<<<<< HEAD
-        labels: [{ label: "# ", defaultText: i18n.t("frame.defaultText.comment") as string, optionalSlot: true, acceptAC: false }],
-=======
         labels: [{ label: "# ", defaultText: i18n.t("frame.defaultText.comment") as string, optionalSlot: OptionalSlotType.HIDDEN_WHEN_UNFOCUSED_AND_BLANK, acceptAC: false, allowedSlotContent: AllowedSlotContent.FREE_TEXT_DOCUMENTATION}],
->>>>>>> 030a5740
         colour: scssVars.mainCodeContainerBackground,
     };
 
@@ -669,11 +651,7 @@
         ...BlockDefinition,
         type: StandardFrameTypesIdentifiers.except,
         labels: [
-<<<<<<< HEAD
-            { label: "except ", defaultText: i18n.t("frame.defaultText.exception") as string, optionalSlot: true, allowedSlotContent: AllowedSlotContent.ONLY_NAMES },
-=======
             { label: "except ", defaultText: i18n.t("frame.defaultText.exception") as string, optionalSlot: OptionalSlotType.HIDDEN_WHEN_UNFOCUSED_AND_BLANK, allowedSlotContent: AllowedSlotContent.ONLY_NAMES },
->>>>>>> 030a5740
             { label: " :", showSlots: false, defaultText: "" },
         ],
         jointFrameTypes: [StandardFrameTypesIdentifiers.except, StandardFrameTypesIdentifiers.else, StandardFrameTypesIdentifiers.finally],
@@ -706,14 +684,9 @@
         type: FuncDefIdentifiers.funcdef,
         labels: [
             { label: "def ", defaultText: i18n.t("frame.defaultText.name") as string, acceptAC: false, allowedSlotContent: AllowedSlotContent.ONLY_NAMES },
-<<<<<<< HEAD
-            { label: "(", defaultText: i18n.t("frame.defaultText.parameters") as string, optionalSlot: true, acceptAC: false, allowedSlotContent: AllowedSlotContent.ONLY_NAMES },
-            { label: ") :", showSlots: false, defaultText: "" },
-=======
             { label: "(", defaultText: i18n.t("frame.defaultText.parameters") as string, optionalSlot: OptionalSlotType.HIDDEN_WHEN_UNFOCUSED_AND_BLANK, acceptAC: false, allowedSlotContent: AllowedSlotContent.ONLY_NAMES },
             { label: ") :", showSlots: false, defaultText: "" },
             { label: `<img src='${quoteCircleFuncdef}'>`, newLine: true, showSlots: true, acceptAC: false, optionalSlot: OptionalSlotType.PROMPT_WHEN_UNFOCUSED_AND_BLANK, defaultText: i18n.t("frame.defaultText.funcDescription") as string, allowedSlotContent: AllowedSlotContent.FREE_TEXT_DOCUMENTATION},
->>>>>>> 030a5740
         ],
         colour: "#ECECC8",
     };
