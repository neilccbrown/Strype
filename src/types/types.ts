--- conflicted
+++ resolved
@@ -138,22 +138,6 @@
     acceptAC?: boolean; //default true
 }
 
-<<<<<<< HEAD
-
-// There are three groups of draggable frames.
-// You can drag from the main code to the body of a method and vice-versa, 
-// but you cannot drag from/to imports or drag method signatures
-export enum DraggableGroupTypes {
-    imports = "imports",
-    code = "code",
-    definitions = "definitions",
-    ifCompound = "ifCompound",
-    tryCompound = "tryCompound",
-    none = "none",
-}
-
-=======
->>>>>>> ffeef8ec
 export enum CaretPosition {
     body = "caretBody",
     below = "caretBelow",
@@ -407,11 +391,6 @@
     forbiddenChildrenTypes: Object.values(AllFrameTypesIdentifier)
         .filter((frameTypeDef: string) => !Object.values(DefIdentifiers).includes(frameTypeDef) && frameTypeDef !== CommentFrameTypesIdentifier.comment),
     colour: "#BBC6B6",
-<<<<<<< HEAD
-    draggableGroup: DraggableGroupTypes.definitions,
-
-=======
->>>>>>> ffeef8ec
 };
 
 export const MainFramesContainerDefinition: FramesDefinitions = {
@@ -439,141 +418,6 @@
 // Entry point for generating the frame definition types -- only doing so to allow dynamic localisation bits...
 export function generateAllFrameDefinitionTypes(regenerateExistingFrames?: boolean): void{
     /*1) prepare all the frame definition types */
-<<<<<<< HEAD
-    // Blocks
-    const IfDefinition: FramesDefinitions = {
-        ...BlockDefinition,
-        type: StandardFrameTypesIdentifiers.if,
-        labels: [
-            { label: "if ", defaultText: i18n.t("frame.defaultText.condition") as string},
-            { label: " :", showSlots: false, defaultText: ""},
-        ],
-        allowJointChildren: true,
-        jointFrameTypes: [StandardFrameTypesIdentifiers.elif, StandardFrameTypesIdentifiers.else],
-        colour: "#E0DFE4",
-        innerJointDraggableGroup: DraggableGroupTypes.ifCompound,
-        forbiddenChildrenTypes: Object.values(ImportFrameTypesIdentifiers)
-            .concat(Object.values(DefIdentifiers))
-            .concat([ StandardFrameTypesIdentifiers.except, StandardFrameTypesIdentifiers.finally]),
-    };
-
-    const ElifDefinition: FramesDefinitions = {
-        ...BlockDefinition,
-        type: StandardFrameTypesIdentifiers.elif,
-        labels: [
-            { label: "elif ", defaultText: i18n.t("frame.defaultText.condition") as string},
-            { label: " :", showSlots: false, defaultText: ""},
-        ],
-        draggableGroup: DraggableGroupTypes.ifCompound,
-        isJointFrame: true,
-        jointFrameTypes: [StandardFrameTypesIdentifiers.elif, StandardFrameTypesIdentifiers.else],
-    };
-
-    const ElseDefinition: FramesDefinitions = {
-        ...BlockDefinition,
-        type: StandardFrameTypesIdentifiers.else,
-        labels: [{ label: "else :", showSlots: false, defaultText: ""}],
-        draggableGroup: DraggableGroupTypes.ifCompound,
-        isJointFrame: true,
-        jointFrameTypes: [StandardFrameTypesIdentifiers.finally],
-    };
-
-    const ForDefinition: FramesDefinitions = {
-        ...BlockDefinition,
-        type: StandardFrameTypesIdentifiers.for,
-        labels: [
-            { label: "for ", defaultText: i18n.t("frame.defaultText.identifier") as string, acceptAC: false},
-            { label: " in ", defaultText: i18n.t("frame.defaultText.list") as string},
-            { label: " :", showSlots: false, defaultText: ""},
-        ],
-        allowJointChildren: true,
-        jointFrameTypes:[StandardFrameTypesIdentifiers.else],
-        colour: "#E4D6CE",
-    };
-
-    const WhileDefinition: FramesDefinitions = {
-        ...BlockDefinition,
-        type: StandardFrameTypesIdentifiers.while,
-        labels: [
-            { label: "while ", defaultText: i18n.t("frame.defaultText.condition") as string},
-            { label: " :", showSlots: false, defaultText: ""},
-        ],
-        colour: "#E4D5D5",
-    };
-
-    const TryDefinition: FramesDefinitions = {
-        ...BlockDefinition,
-        type: StandardFrameTypesIdentifiers.try,
-        labels: [{ label: "try :", showSlots: false, defaultText: ""}],
-        allowJointChildren: true,
-        jointFrameTypes: [StandardFrameTypesIdentifiers.except, StandardFrameTypesIdentifiers.else, StandardFrameTypesIdentifiers.finally],
-        colour: "#C7D9DC",
-        innerJointDraggableGroup: DraggableGroupTypes.tryCompound,
-    };
-
-    const ExceptDefinition: FramesDefinitions = {
-        ...BlockDefinition,
-        type: StandardFrameTypesIdentifiers.except,
-        labels: [
-            { label: "except ", defaultText: i18n.t("frame.defaultText.exception") as string, optionalSlot: true},
-            { label: " :", showSlots: false, defaultText: ""},
-        ],
-        jointFrameTypes: [StandardFrameTypesIdentifiers.except, StandardFrameTypesIdentifiers.else, StandardFrameTypesIdentifiers.finally],
-        colour: "",
-        isJointFrame: true,
-        draggableGroup: DraggableGroupTypes.tryCompound,
-    };
-
-    const FinallyDefinition: FramesDefinitions = {
-        ...BlockDefinition,
-        type: StandardFrameTypesIdentifiers.finally,
-        labels: [
-            { label: "finally :", showSlots: false, defaultText: ""},
-        ],
-        colour: "",
-        isJointFrame: true,
-        draggableGroup: DraggableGroupTypes.none,
-    };
-
-    const FuncDefDefinition: FramesDefinitions = {
-        ...BlockDefinition,
-        type: DefIdentifiers.funcdef,
-        labels: [
-            { label: "def ", defaultText: i18n.t("frame.defaultText.name") as string, acceptAC: false},
-            { label: "(", defaultText: i18n.t("frame.defaultText.parameters") as string, optionalSlot: true, acceptAC: false},
-            { label: ") :", showSlots: false, defaultText: ""},
-        ],
-        colour: "#ECECC8",
-        draggableGroup: DraggableGroupTypes.definitions,
-    };
-    
-    const ClassDefinition : FramesDefinitions = {
-        ...BlockDefinition,
-        type: DefIdentifiers.classdef,
-        labels: [
-            { label: "class ", defaultText: i18n.t("frame.defaultText.name") as string, acceptAC: false},
-            { label: " :", showSlots: false, defaultText: ""},
-        ],
-        colour: "#baded3",
-        draggableGroup: DraggableGroupTypes.definitions,
-        forbiddenChildrenTypes: Object.values(ImportFrameTypesIdentifiers)
-            .concat(Object.values(StandardFrameTypesIdentifiers).filter((f) => f != CommentFrameTypesIdentifier.comment))
-            .concat([DefIdentifiers.classdef]),
-    };
-
-    const WithDefinition: FramesDefinitions = {
-        ...BlockDefinition,
-        type: StandardFrameTypesIdentifiers.with,
-        labels: [
-            { label: "with ", defaultText: i18n.t("frame.defaultText.expression") as string},
-            { label: " as ", defaultText: i18n.t("frame.defaultText.identifier") as string},
-            { label: " :", showSlots: false, defaultText: ""},
-        ],
-        colour: "#ede8f2",
-    };
-
-=======
->>>>>>> ffeef8ec
     // Statements
     const FuncCallDefinition: FramesDefinitions = {
         ...StatementDefinition,
@@ -686,7 +530,7 @@
         jointFrameTypes: [StandardFrameTypesIdentifiers.elif, StandardFrameTypesIdentifiers.else],
         colour: "#E0DFE4",
         forbiddenChildrenTypes: Object.values(ImportFrameTypesIdentifiers)
-            .concat(Object.values(FuncDefIdentifiers))
+            .concat(Object.values(DefIdentifiers))
             .concat([ StandardFrameTypesIdentifiers.except, StandardFrameTypesIdentifiers.finally]),
     };
 
@@ -766,13 +610,26 @@
 
     const FuncDefDefinition: FramesDefinitions = {
         ...BlockDefinition,
-        type: FuncDefIdentifiers.funcdef,
+        type: DefIdentifiers.funcdef,
         labels: [
             { label: "def ", defaultText: i18n.t("frame.defaultText.name") as string, acceptAC: false},
             { label: "(", defaultText: i18n.t("frame.defaultText.parameters") as string, optionalSlot: true, acceptAC: false},
             { label: ") :", showSlots: false, defaultText: ""},
         ],
         colour: "#ECECC8",
+    };
+    
+    const ClassDefinition : FramesDefinitions = {
+        ...BlockDefinition,
+        type: DefIdentifiers.classdef,
+        labels: [
+            { label: "class ", defaultText: i18n.t("frame.defaultText.name") as string, acceptAC: false},
+            { label: " :", showSlots: false, defaultText: ""},
+        ],
+        colour: "#baded3",
+        forbiddenChildrenTypes: Object.values(ImportFrameTypesIdentifiers)
+            .concat(Object.values(StandardFrameTypesIdentifiers).filter((f) => f != CommentFrameTypesIdentifier.comment))
+            .concat([DefIdentifiers.classdef]),
     };
 
     const WithDefinition: FramesDefinitions = {
@@ -1274,4 +1131,4 @@
 export interface Locale {
     code: string, // a 2 letter code idenitifying the locale (e.g.: "en")
     name: string, // the user-friendly locale's name (e.g.: "English")
-}+}
