// Type Definitions

/**
 *  NOTE that all types start with a lower-case as this is the way TS works.
 */

export interface FrameObject {
    frameType: FramesDefinitions;
    id: number;
    parentId: number; //this is the ID of a parent frame (example: the if frame of a inner while frame). Value can be 0 (root), 1+ (in a level), -1 for a joint frame
    childrenIds: number[]; //this contains the IDs of the children frames
    jointParentId: number; //this is the ID of the first sibling of a joint frame (example: the if frame of a elif frame under that if), value can be -1 if none, 1+ otherwise
    jointFrameIds: number[]; //this contains the IDs of the joint frames
    caretVisibility: CaretPosition;
    contentDict: { [id: number]: string }; //this contains the label input slots data listed as a key value pairs array (key = index of the slot)
}

export interface FrameLabel {
    label: string;
    slot: boolean;
}

// There are three groups of draggable frames.
// You can drag from the main code to the body of a method and vice-versa, 
// but you cannot drag from/to imports or drag method signatures
export enum DraggableGroupTypes {
    imports = "imports",
    code = "code",
    functionSignatures = "functionSignatures",
    ifCompound = "ifCompound",
    tryCompound = "tryCompound",
    none = "none",
}

export enum CaretPosition {
    body = "caretBody",
    below = "caretBelow",
    none = "none",
}

export interface CurrentFrame {
    id: number;
    caretPosition: CaretPosition;
}

export interface EditorFrameObjects {
    [id: number]: FrameObject;
}

// This is an array with all the frame Definitions objects.
// Note that the slot variable of each objects tells if the
// Label needs an editable slot as well attached to it.

export interface ErrorSlotPayload {
    frameId: number;
    slotId: number;
    code: string;
}
export interface FrameCommandDef {
    type: FramesDefinitions;
    description: string;
    shortcut: string;
    symbol?: string;
}

// This is an array with all the frame Definitions objects.
// Note that the slot variable of each objects tells if the
// Label needs an editable slot as well attached to it.
export interface FramesDefinitions {
    type: string;
    labels: FrameLabel[];
    allowChildren: boolean;
    forbiddenChildrenTypes: string[];
    jointFrameTypes: string[];
    colour: string;
    draggableGroup: DraggableGroupTypes;
    innerJointDraggableGroup: DraggableGroupTypes;
}

// Identifiers of the containers
export const ContainerTypesIdentifiers = {
    root: "root",
    importsContainer: "importsContainer",
    funcDefsContainer: "funcDefsContainer",
    framesMainContainer: "mainContainer",
}

const CommmentFrameTypesIdentifier = {
    comment: "comment",
}
// Identifiers of the frame types
const ImportFrameTypesIdentifiers = {
    import: "import",
    fromimport: "fromimport",
}
const FuncDefIdentifiers = {
    funcdef: "funcdef",
}

export const JointFrameIdentifiers = {
    elseif: "elseif",
    else: "else",
    except: "except",
    finally: "finally",
}

const StandardFrameTypesIdentifiers = {
    ...CommmentFrameTypesIdentifier,
    empty: "",
    if: "if",
<<<<<<< HEAD
    elif: "elif",
    else: "else",
=======
>>>>>>> 6d250ff9
    for: "for",
    while: "while",
    try: "try",
    with: "with",
    return: "return",
    varassign: "varassign",
    ...JointFrameIdentifiers,
}

export const AllFrameTypesIdentifier = {
    ...ImportFrameTypesIdentifiers,
    ...FuncDefIdentifiers,
    ...StandardFrameTypesIdentifiers,
}

export const DefaultFramesDefinition: FramesDefinitions = {
    type: StandardFrameTypesIdentifiers.empty,
    labels: [],
    allowChildren: false,
    forbiddenChildrenTypes: [],
    jointFrameTypes: [],
    colour: "",
    draggableGroup: DraggableGroupTypes.none,
    innerJointDraggableGroup: DraggableGroupTypes.none,
};

export const BlockDefinition: FramesDefinitions = {
    ...DefaultFramesDefinition,
    allowChildren: true,
    forbiddenChildrenTypes: Object.values(ImportFrameTypesIdentifiers)
        .concat(Object.values(FuncDefIdentifiers))
        .concat([StandardFrameTypesIdentifiers.else, StandardFrameTypesIdentifiers.elif, StandardFrameTypesIdentifiers.except, StandardFrameTypesIdentifiers.finally]),
    draggableGroup: DraggableGroupTypes.code,
};

export const StatementDefinition: FramesDefinitions = {
    ...DefaultFramesDefinition,
    forbiddenChildrenTypes: Object.values(AllFrameTypesIdentifier),
    draggableGroup: DraggableGroupTypes.code,
};

// Container frames
export const RootContainerFrameDefinition: FramesDefinitions = {
    ...BlockDefinition,
    type: ContainerTypesIdentifiers.root,
    draggableGroup: DraggableGroupTypes.none,
}

export const ImportsContainerDefinition: FramesDefinitions = {
    ...BlockDefinition,
    type: ContainerTypesIdentifiers.importsContainer,
    labels: [
        { label: "Imports:", slot: false },
    ],
    forbiddenChildrenTypes: Object.values(AllFrameTypesIdentifier)
        .filter((frameTypeDef: string) => !Object.values(ImportFrameTypesIdentifiers).includes(frameTypeDef) && frameTypeDef !== CommmentFrameTypesIdentifier.comment),
    colour: "#FFFFF",
    draggableGroup: DraggableGroupTypes.imports,

}

export const FuncDefContainerDefinition: FramesDefinitions = {
    ...BlockDefinition,
    type: ContainerTypesIdentifiers.funcDefsContainer,
    labels: [
        { label: "Function Definitions:", slot: false },
    ],
    forbiddenChildrenTypes: Object.values(AllFrameTypesIdentifier)
        .filter((frameTypeDef: string) => !Object.values(FuncDefIdentifiers).includes(frameTypeDef) && frameTypeDef !== CommmentFrameTypesIdentifier.comment),
    colour: "#FFFFF",
    draggableGroup: DraggableGroupTypes.functionSignatures,

}

export const MainFramesContainerDefinition: FramesDefinitions = {
    ...BlockDefinition,
    type: ContainerTypesIdentifiers.funcDefsContainer,
    labels: [
        { label: "Your code:", slot: false },
    ],
    forbiddenChildrenTypes: BlockDefinition.forbiddenChildrenTypes.concat(Object.values(AllFrameTypesIdentifier)
        .filter((frameTypeDef: string) => !Object.values(StandardFrameTypesIdentifiers).includes(frameTypeDef))),
    colour: "#FFFFF",
}

// Blocks
export const IfDefinition: FramesDefinitions = {
    ...BlockDefinition,
    type: StandardFrameTypesIdentifiers.if,
    labels: [
        { label: "if", slot: true },
        { label: ":", slot: false },
    ],
    jointFrameTypes: [StandardFrameTypesIdentifiers.elif, StandardFrameTypesIdentifiers.else],
    colour: "#EA9C72",
    innerJointDraggableGroup: DraggableGroupTypes.ifCompound,
};

export const ElifDefinition: FramesDefinitions = {
    ...BlockDefinition,
    type: StandardFrameTypesIdentifiers.elif,
    labels: [
        { label: "elif", slot: true },
        { label: ":", slot: false },
    ],
<<<<<<< HEAD
    draggableGroup: DraggableGroupTypes.ifCompound,
=======
    jointFrameTypes: [StandardFrameTypesIdentifiers.elseif, StandardFrameTypesIdentifiers.else],
>>>>>>> 6d250ff9
};

export const ElseDefinition: FramesDefinitions = {
    ...BlockDefinition,
    type: StandardFrameTypesIdentifiers.else,
    labels: [{ label: "else:", slot: false }],
<<<<<<< HEAD
    draggableGroup: DraggableGroupTypes.none,
=======
    jointFrameTypes: [StandardFrameTypesIdentifiers.finally],
>>>>>>> 6d250ff9
};

export const ForDefinition: FramesDefinitions = {
    ...BlockDefinition,
    type: StandardFrameTypesIdentifiers.for,
    labels: [
        { label: "for", slot: true },
        { label: "in", slot: true },
        { label: ":", slot: false },
    ],
    jointFrameTypes:[StandardFrameTypesIdentifiers.else],
    colour: "#EA72C0",
};

export const WhileDefinition: FramesDefinitions = {
    ...BlockDefinition,
    type: StandardFrameTypesIdentifiers.while,
    labels: [
        { label: "while", slot: true },
        { label: ":", slot: false },
    ],
    colour: "#9C72EA",
};

export const TryDefinition: FramesDefinitions = {
    ...BlockDefinition,
    type: StandardFrameTypesIdentifiers.try,
    labels: [{ label: "try:", slot: false }],
    jointFrameTypes: [StandardFrameTypesIdentifiers.except, StandardFrameTypesIdentifiers.else, StandardFrameTypesIdentifiers.finally],
    colour: "#EA0000",
    innerJointDraggableGroup: DraggableGroupTypes.tryCompound,
};

export const ExceptDefinition: FramesDefinitions = {
    ...BlockDefinition,
    type: StandardFrameTypesIdentifiers.except,
    labels: [
        { label: "except", slot: true },
        { label: ":", slot: false },
    ],
    jointFrameTypes: [StandardFrameTypesIdentifiers.except, StandardFrameTypesIdentifiers.else, StandardFrameTypesIdentifiers.finally],
    colour: "",
    draggableGroup: DraggableGroupTypes.tryCompound,
};

export const FinallyDefinition: FramesDefinitions = {
    ...BlockDefinition,
    type: StandardFrameTypesIdentifiers.finally,
    labels: [
        { label: "finally:", slot: false },
    ],
    colour: "",
    draggableGroup: DraggableGroupTypes.none,
};

export const FuncDefDefinition: FramesDefinitions = {
    ...BlockDefinition,
    type: FuncDefIdentifiers.funcdef,
    labels: [
        { label: "def:", slot: true },
        { label: "(", slot: true },
        { label: ")", slot: false },
    ],
    colour: "#0C3DED",
    draggableGroup: DraggableGroupTypes.functionSignatures,
};

export const WithDefinition: FramesDefinitions = {
    ...BlockDefinition,
    type: StandardFrameTypesIdentifiers.with,
    labels: [
        { label: "with", slot: true },
        { label: "as", slot: true },
        { label: ":", slot: false },
    ],
    colour: "#0C3DED",
};

// Statements
export const EmptyDefinition: FramesDefinitions = {
    ...StatementDefinition,
    type: StandardFrameTypesIdentifiers.empty,
    labels: [{ label: "", slot: true }],
    colour: "#220983",
};

export const ReturnDefinition: FramesDefinitions = {
    ...StatementDefinition,
    type: StandardFrameTypesIdentifiers.return,
    labels: [{ label: "return", slot: true }],
    colour: "#EFF779",
};

export const VarAssignDefinition: FramesDefinitions = {
    ...StatementDefinition,
    type: StandardFrameTypesIdentifiers.varassign,
    labels: [
        { label: "var", slot: true },
        { label: "=", slot: true },
    ],
    colour: "#72EAC0",
};

export const ImportDefinition: FramesDefinitions = {
    ...StatementDefinition,
    type: ImportFrameTypesIdentifiers.import,
    labels: [{ label: "import", slot: true }],
    colour: "#FFFFFF",
    draggableGroup: DraggableGroupTypes.imports,
};

export const FromImportDefinition: FramesDefinitions = {
    ...StatementDefinition,
    type: ImportFrameTypesIdentifiers.fromimport,
    labels: [
        { label: "from", slot: true },
        { label: "import", slot: true },
    ],
    colour: "#FFFFFF",
    draggableGroup: DraggableGroupTypes.imports,
};

export const CommentDefinition: FramesDefinitions = {
    ...StatementDefinition,
    type: StandardFrameTypesIdentifiers.comment,
    labels: [{ label: "Comment:", slot: true }],
    colour: "#AAAAAA",
};

export const FrameContainersDefinitions = {
    RootContainerFrameDefinition,
    ImportsContainerDefinition,
    FuncDefContainerDefinition,
    MainFramesContainerDefinition,
}

export const Definitions = {
    IfDefinition,
    ElifDefinition,
    ElseDefinition,
    ForDefinition,
    WhileDefinition,
    TryDefinition,
    ExceptDefinition,
    FinallyDefinition,
    FuncDefDefinition,
    WithDefinition,
    EmptyDefinition,
    ReturnDefinition,
    VarAssignDefinition,
    ImportDefinition,
    FromImportDefinition,
    CommentDefinition,
};<|MERGE_RESOLUTION|>--- conflicted
+++ resolved
@@ -98,7 +98,7 @@
 }
 
 export const JointFrameIdentifiers = {
-    elseif: "elseif",
+    elif: "elif",
     else: "else",
     except: "except",
     finally: "finally",
@@ -108,11 +108,6 @@
     ...CommmentFrameTypesIdentifier,
     empty: "",
     if: "if",
-<<<<<<< HEAD
-    elif: "elif",
-    else: "else",
-=======
->>>>>>> 6d250ff9
     for: "for",
     while: "while",
     try: "try",
@@ -218,22 +213,16 @@
         { label: "elif", slot: true },
         { label: ":", slot: false },
     ],
-<<<<<<< HEAD
     draggableGroup: DraggableGroupTypes.ifCompound,
-=======
-    jointFrameTypes: [StandardFrameTypesIdentifiers.elseif, StandardFrameTypesIdentifiers.else],
->>>>>>> 6d250ff9
+    jointFrameTypes: [StandardFrameTypesIdentifiers.elif, StandardFrameTypesIdentifiers.else],
 };
 
 export const ElseDefinition: FramesDefinitions = {
     ...BlockDefinition,
     type: StandardFrameTypesIdentifiers.else,
     labels: [{ label: "else:", slot: false }],
-<<<<<<< HEAD
     draggableGroup: DraggableGroupTypes.none,
-=======
     jointFrameTypes: [StandardFrameTypesIdentifiers.finally],
->>>>>>> 6d250ff9
 };
 
 export const ForDefinition: FramesDefinitions = {
