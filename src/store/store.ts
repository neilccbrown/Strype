--- conflicted
+++ resolved
@@ -1,11 +1,7 @@
 import Vue from "vue";
 import Vuex from "vuex";
-<<<<<<< HEAD
-import { FrameObject, ErrorSlotPayload, CurrentFrame, CaretPosition, FramesDefinitions, EditableFocusPayload, Definitions, AllFrameTypesIdentifier, ToggleFrameLabelCommandDef } from "@/types/types";
+import { FrameObject, ErrorSlotPayload, CurrentFrame, CaretPosition, MessageDefinitions, FramesDefinitions, EditableFocusPayload, Definitions, AllFrameTypesIdentifier, ToggleFrameLabelCommandDef } from "@/types/types";
 import addFrameCommandsDefs from "@/constants/addFrameCommandsDefs";
-=======
-import { FrameObject, ErrorSlotPayload, CurrentFrame, CaretPosition, FramesDefinitions, MessageDefinitions, EditableFocusPayload } from "@/types/types";
->>>>>>> 9642fed8
 import initialState from "@/store/initial-state";
 import {getEditableSlotId} from "@/helpers/editor"
 
@@ -115,9 +111,6 @@
     
     return childrenAndJointFramesIds;
 };
-
-<<<<<<< HEAD
-=======
 
 const countRecursiveChildren = function(listOfFrames: Record<number, FrameObject>, frameId: number, countLimit?: number): number {
     // This method counts all recursive children (i.e. children, grand children, ...) of a frame.
@@ -156,7 +149,6 @@
     return childrenCount;
 }
 
->>>>>>> 9642fed8
 export default new Vuex.Store({
     state: {
         nextAvailableId: 16 as number,
@@ -835,13 +827,10 @@
                 state.preCompileErrors.splice(state.preCompileErrors.indexOf(id),1);
             }
         },
-<<<<<<< HEAD
-=======
         
         toggleMessageBanner(state) {
             state.isMessageBannerOn = !state.isMessageBannerOn;
         },
->>>>>>> 9642fed8
     },
 
     actions: {
