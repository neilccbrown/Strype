import Vue from "vue";
import Vuex from "vuex";
import { FrameObject, CurrentFrame, CaretPosition, MessageDefinition, MessageDefinitions, FramesDefinitions, EditableFocusPayload, Definitions, AllFrameTypesIdentifier, ToggleFrameLabelCommandDef, ObjectPropertyDiff, EditableSlotPayload, FormattedMessage, FormattedMessageArgKeyValuePlaceholders, AddFrameCommandDef, EditorFrameObjects } from "@/types/types";
import addFrameCommandsDefs from "@/constants/addFrameCommandsDefs";
import initialState from "@/store/initial-state";
import { getEditableSlotId, undoMaxSteps } from "@/helpers/editor";
import { getObjectPropertiesDiffferences, getSHA1HashForObject } from "@/helpers/common";
import i18n from "@/i18n"
import { checkStateDataIntegrity, getAllChildrenAndJointFramesIds, getDisabledBlocRootFrameId, getMovingFrameDisableChangeInfos } from "@/helpers/storeMethods";
import { removeFrameInFrameList, cloneFrameAndChildren, childrenListWithJointFrames, countRecursiveChildren, getParent } from "@/helpers/storeMethods";
import { AppVersion } from "@/main";

Vue.use(Vuex);

export default new Vuex.Store({
    state: {

        frameObjects: initialState,

        nextAvailableId: Math.max.apply({},Object.keys(initialState).map(Number))+1 as number,

        currentFrame: { id: -3, caretPosition: CaretPosition.body } as CurrentFrame,

        currentInitCodeValue: "", //this is an indicator of the CURRENT editable slot's inital content being edited.

        isEditing: false,

        currentMessage: MessageDefinitions.NoMessage,

        preCompileErrors: [] as string[],

        diffToPreviousState: [] as ObjectPropertyDiff[][],

        diffToNextState: [] as ObjectPropertyDiff[][],
        
        copiedFrameId: -100 as number, // We use -100 to avoid any used id. This variable holds the id of the root copied frame.

        copiedFrames: {} as EditorFrameObjects,

<<<<<<< HEAD
        contextMenuShownId: "" as string,

        stateBeforeChanges : {} as  {[id: string]: any}, // Keeps a copy of the state when 2-steps operations are performed and we need to know the previous state (to clear after use!)
=======
        contextMenuShownId: "",

        projectName: "My Project" as string,
>>>>>>> cbfc34c5
    },

    getters: {
        getStateJSONStrWithCheckpoints : (state) => (): string => {
            //we get the state's checksum and the current app version,
            //and add them to the state's copy object to return
            const stateCopy = JSON.parse(JSON.stringify(state));
            const checksum =  getSHA1HashForObject(stateCopy)
            stateCopy["checksum"] = checksum;
            stateCopy["version"] = AppVersion;
            return JSON.stringify(stateCopy);
        },
        getFrameObjectFromId: (state) => (frameId: number) => {
            return state.frameObjects[frameId];
        },
        getFramesForParentId: (state) => (frameId: number) => {
            //Get the childrenIds of this frame and based on these return the children objects corresponding to them
            return state.frameObjects[frameId].childrenIds
                .map((a) => state.frameObjects[a])
                .filter((a) => a);
        },
        getContentForFrameSlot: (state) => (frameId: number, slotId: number) => {
            const retCode = state.frameObjects[frameId]?.contentDict[slotId].code;
            // return "" if it is undefined
            return retCode ?? "";
        },
        getInitContentForFrameSlot: (state) => () => {
            return state.currentInitCodeValue;
        },
        getJointFramesForFrameId: (state) => (frameId: number, group: string) => {
            const jointFrameIds = state.frameObjects[frameId].jointFrameIds;
            const jointFrames: FrameObject[] = [];
            jointFrameIds?.forEach((jointFrameId: number) => {
                const jointFrame = state.frameObjects[jointFrameId];
                if (jointFrame !== undefined) {
                    //this frame should have the same draggableGroup with the parent Joint frame for it to be Draggable)
                    if (group === "draggable" && jointFrame.frameType.draggableGroup === state.frameObjects[frameId].frameType.innerJointDraggableGroup) {
                        jointFrames.push(jointFrame);
                    }
                    //this frame should not have the same draggableGroup with the parent Joint frame for it to be Static (undraggable)
                    else if (group === "static" && jointFrame.frameType.draggableGroup !== state.frameObjects[frameId].frameType.innerJointDraggableGroup) {
                        jointFrames.push(jointFrame);
                    }
                    else if (group === "all") {
                        jointFrames.push(jointFrame);
                    }
                }
            });
            return jointFrames;
        },
        getIfTypeIsJoint: (state) => (frameType: FramesDefinitions) => {
            return frameType.isJointFrame;
        },
        getAllowsJointChildren: (state) => (frameId: number) => {
            return state.frameObjects[frameId].frameType.allowJointChildren;
        },
        getIsJointFrameById: (state) => (frameId: number) => {
            return state.frameObjects[frameId].jointParentId > 0;
        },
        getCurrentFrameObject: (state) => () => {
            return state.frameObjects[state.currentFrame.id];
        },
        getIsCurrentFrameDisabled: (state) => () => {
            return state.frameObjects[state.currentFrame.id].isDisabled;
        },
        getDraggableGroupById: (state) => (frameId: number) => {
            return state.frameObjects[frameId].frameType.draggableGroup;
        },
        getDraggableJointGroupById: (state) => (frameId: number) => {
            const frame = state.frameObjects[frameId];
            return frame.frameType.innerJointDraggableGroup;
        },
        getIsEditing: (state) => () => {
            return state.isEditing;
        },
        getIsEditableFocused: (state) => (frameId: number, slotIndex: number) => {
            return state.frameObjects[frameId].contentDict[slotIndex].focused;
        },
        getCurrentFrameAddFrameCommands: (state) => (frameId: number, caretPosition: CaretPosition) => {
            const currentFrame  = state.frameObjects[frameId];

            //forbidden frames are those of the current frame's type if caret is body, those of the parent/joint root otherwise
            let forbiddenTypes = (caretPosition === CaretPosition.body) ? 
                [...currentFrame.frameType.forbiddenChildrenTypes] :
                ((currentFrame.jointParentId > 0) ? [...state.frameObjects[currentFrame.jointParentId].frameType.forbiddenChildrenTypes] : [...state.frameObjects[currentFrame.parentId].frameType.forbiddenChildrenTypes]);
         
            //as there is no static rule for showing the "break" or "continue" statements,
            //we need to check if the current frame is within a "for" or a "while" loop.
            //if we are not into a nested for/while --> we add "break" and "continue" in the forbidden frames list
            let canShowLoopBreakers = false;
            let frameToCheckId = (caretPosition === CaretPosition.body) ? 
                currentFrame.id:
                ((currentFrame.jointParentId > 0) ? state.frameObjects[currentFrame.jointParentId].id : state.frameObjects[currentFrame.parentId].id) ;
            
            while(frameToCheckId > 0 && !canShowLoopBreakers){
                const frameToCheckType = state.frameObjects[frameToCheckId].frameType.type;
                canShowLoopBreakers = (frameToCheckType === Definitions.ForDefinition.type || frameToCheckType === Definitions.WhileDefinition.type);
                frameToCheckId = state.frameObjects[frameToCheckId].parentId;
            }

            if(!canShowLoopBreakers){
                //by default, "break" and "continue" are NOT forbidden to any frame which can host children frames,
                //so if we cannot show "break" and "continue" : we add them from the list of forbidden
                forbiddenTypes.splice(
                    0,
                    0,
                    ...[Definitions.BreakDefinition.type, Definitions.ContinueDefinition.type]
                );
            }
         
            //joint frames are retrieved only for the current frame or the joint frame root if the caret is below
            let jointTypes = (caretPosition === CaretPosition.below) ?
                [...currentFrame.frameType.jointFrameTypes] : 
                [];

            //update the list of joint frames depending on where we are in the joint frames structure to respect the rules
            if(jointTypes.length > 0){
                const rootJointFrame = (currentFrame.jointParentId > 0) ? state.frameObjects[currentFrame.jointParentId] : currentFrame;

                //Remove "finally" in joint frames allowed after "else" if we are in anything else than in a "try"
                if(rootJointFrame.frameType !== Definitions.TryDefinition && jointTypes.includes(Definitions.FinallyDefinition.type)){
                    jointTypes.splice(
                        jointTypes.indexOf(Definitions.FinallyDefinition.type),
                        1
                    );
                }

                //remove joint frames that can ony be included once if they already are in the current joint frames structure
                const uniqueJointFrameTypes = [Definitions.ElseDefinition, Definitions.FinallyDefinition];
                uniqueJointFrameTypes.forEach((frameDef) => {
                    if(jointTypes.includes(frameDef.type) &&
                        rootJointFrame.jointFrameIds.find((jointFrameId) => state.frameObjects[jointFrameId]?.frameType === frameDef) !== undefined){
                        jointTypes.splice(
                            jointTypes.indexOf(frameDef.type),
                            1
                        );
                    }
                });
                
                //ensure the intermediate following joint frames orders are respected: if > elseif > else and try > except > else > finally
                if(rootJointFrame.jointFrameIds.length > 0) {
                    const isCurrentFrameIntermediateJointFrame = (currentFrame.id === rootJointFrame.id 
                        || rootJointFrame.jointFrameIds.indexOf(currentFrame.id) < rootJointFrame.jointFrameIds.length -1);
                  
                    //Forbid every frame if we are in an intermediate joint, no frame should be added except allowed joint frames
                    if(isCurrentFrameIntermediateJointFrame ) {
                        forbiddenTypes = Object.values(AllFrameTypesIdentifier);
                    }
                  
                    //workout what types can be left for if and try joint frames structures.
                    if(rootJointFrame.frameType.type === Definitions.IfDefinition.type){  
                        //"if" joint frames --> only "elif" can be added after an intermediate joint frame                   
                        if(isCurrentFrameIntermediateJointFrame) {
                            jointTypes = jointTypes.filter((type) => type !== Definitions.ElseDefinition.type);
                        }
                    }
                    else if (rootJointFrame.frameType.type === Definitions.TryDefinition.type){
                        const hasFinally = (rootJointFrame.jointFrameIds.find((jointFrameId) => state.frameObjects[jointFrameId]?.frameType.type === Definitions.FinallyDefinition.type) !== undefined);
                        const hasElse = (rootJointFrame.jointFrameIds.find((jointFrameId) => state.frameObjects[jointFrameId]?.frameType.type === Definitions.ElseDefinition.type) !== undefined);
                        const hasExcept = (rootJointFrame.jointFrameIds.find((jointFrameId) => state.frameObjects[jointFrameId]?.frameType.type === Definitions.ExceptDefinition.type) !== undefined);

                        //"try" joint frames & "except" joint frames --> we make sure that "try" > "except" (n frames) > "else" and "finally" order is respected
                        if(currentFrame.frameType.type === Definitions.TryDefinition.type){
                            if(hasElse && !hasFinally){
                                jointTypes.splice(
                                    jointTypes.indexOf(Definitions.FinallyDefinition.type),
                                    1
                                );
                            }
                            if(hasExcept){
                                uniqueJointFrameTypes.forEach((frameType) => {
                                    if(jointTypes.includes(frameType.type)){
                                        jointTypes.splice(
                                            jointTypes.indexOf(frameType.type),
                                            1
                                        );
                                    }
                                });
                            }
                        }
                        else if( currentFrame.frameType.type === Definitions.ExceptDefinition.type){
                            //if this isn't the last expect in the joint frames structure, we need to know what is following it.
                            const indexOfCurrentFrameInJoints = (rootJointFrame.jointFrameIds.indexOf(currentFrame.id));
                            if(indexOfCurrentFrameInJoints < rootJointFrame.jointFrameIds.length -1){
                                //This "except" is not the last joint frame: we check if the following joint frame is "except"
                                //if so, we remove "finally" and "else" from the joint frame types (if still there) to be sure 
                                //none of these type frames can be added immediately after which could result in "...except > finally/else > except..."
                                if(state.frameObjects[rootJointFrame.jointFrameIds[indexOfCurrentFrameInJoints + 1]]?.frameType.type === Definitions.ExceptDefinition.type){
                                    uniqueJointFrameTypes.forEach((frameType) => {
                                        if(jointTypes.includes(frameType.type)){
                                            jointTypes.splice(
                                                jointTypes.indexOf(frameType.type),
                                                1
                                            );
                                        }
                                    }); 
                                }
                                //And if this "except" frame is followed by an "else" but no "finally" is present, we remove "finally"
                                //to avoid "... except > finally > else"
                                else if(hasElse && !hasFinally){
                                    jointTypes.splice(
                                        jointTypes.indexOf(Definitions.FinallyDefinition.type),
                                        1
                                    );                                   
                                }
                            }
                        }
                    }
                }

            }
            
            //remove the commands that are forbidden and not defined as joint frames
            const filteredCommands = { ...addFrameCommandsDefs.AddFrameCommandsDefs};
            for (const frameType in addFrameCommandsDefs.AddFrameCommandsDefs) {
                if(forbiddenTypes.includes(addFrameCommandsDefs.AddFrameCommandsDefs[frameType].type.type) 
                    && !jointTypes.includes(addFrameCommandsDefs.AddFrameCommandsDefs[frameType].type.type)){
                    Vue.delete(
                        filteredCommands,
                        frameType
                    );
                }
            }

            return filteredCommands;
        },
        getCurrentFrameToggleFrameLabelCommands: (state) => () => {
            const commands: ToggleFrameLabelCommandDef[] = [];
            state.frameObjects[state.currentFrame.id].frameType.labels.forEach((labelDef) => {
                const command = labelDef.toggleLabelCommand;
                if(command !== undefined){
                    commands.push(command);
                }
            });
            return commands;
        },
        getIsCurrentFrameLabelShown: (state) => (frameId: number, slotIndex: number) => {
            //for an optional label, the corresponding contentDict is always definined with a shown value
            if(state.frameObjects[frameId].frameType.labels[slotIndex]?.optionalLabel === true){
                return (state.frameObjects[frameId].contentDict[slotIndex].shownLabel);
            }

            //not optional label --> it's never hidden so we don't need to check any flag
            return true;
        },
        getAllowChildren: (state) => (frameId: number) => {
            return state.frameObjects[frameId].frameType.allowChildren;
        },

        getIsErroneousSlot: (state) => (frameId: number, slotIndex: number) => {
            return state.frameObjects[frameId].contentDict[slotIndex].error !== "";
        },

        getIsErroneousFrame: (state) => (frameId: number) => {
            return state.frameObjects[frameId].error !== "";
        },
        
        getErrorForSlot: (state) => (frameId: number, slotIndex: number) => {
            return state.frameObjects[frameId].contentDict[slotIndex].error;
        },

        getErrorForFrame: (state) => (frameId: number) => {
            return state.frameObjects[frameId].error;
        },

        getPreCompileErrors: (state) => () => {
            return state.preCompileErrors;
        },

        getPreCompileErrorExists: (state) => (id: string) => {
            return state.preCompileErrors.includes(id);
        },
        getIsMessageBannerOn: (state) => () => {
            return state.currentMessage !== MessageDefinitions.NoMessage;
        },
        getCurrentMessage: (state) => () => {
            return state.currentMessage;
        },
        // Automatically checks returns Parent OR JointParent
        getParentOfFrame: (state) => (frameId: number) => {
            const isJointFrame = state.frameObjects[frameId].frameType.isJointFrame;
            return (isJointFrame)? 
                state.frameObjects[frameId].jointParentId:
                state.frameObjects[frameId].parentId;
        },
        // Automatically checks returns index in Parent OR JointParent
        getIndexInParent: (state) => (frameId: number) => {
            const isJointFrame = state.frameObjects[frameId].frameType.isJointFrame;
            return (isJointFrame)? 
                state.frameObjects[state.frameObjects[frameId].jointParentId].jointFrameIds.indexOf(frameId):
                state.frameObjects[state.frameObjects[frameId].parentId].childrenIds.indexOf(frameId);
        },
        getIsCopiedAvailable: (state) => () => {
            return state.copiedFrameId !== -100;
        },
        // frameToBeMovedId is an optional argument and it is used in cases where we are just checking if a 
        // frame can be moved to a position based on the copied frame type --> we are not really checking about the actual copied Frame
        getIfPositionAllowsFrame: (state, getters) => (targetFrameId: number, targetCaretPosition: CaretPosition, frameToBeMovedId?: number) => {
            
            // Where do we get the frame from --> from copiedFrames if it is a copied frame
            // Otherwise the input frame is to be checked (e.g. for moving an else statement or duplicating an else statement -- which doesn't go anywhere).
            const sourceFrameList: EditorFrameObjects = (frameToBeMovedId === undefined) ? state.copiedFrames : state.frameObjects ;    

            frameToBeMovedId = frameToBeMovedId ?? state.copiedFrameId;

            if(frameToBeMovedId < 1){
                return false;
            }     

            const allowedFrameTypes: [AddFrameCommandDef] = getters.getCurrentFrameAddFrameCommands(targetFrameId, targetCaretPosition);
            // isFrameCopied needs to be checked in the case that the original frame which was copied has been deleted.
            const copiedType: string = sourceFrameList[frameToBeMovedId].frameType.type;
           
            // for..of is used instead of foreach here, as foreach does not supports return.........
            for (const element of Object.values(allowedFrameTypes)) {
                if (element.type.type === copiedType) {
                    return true;
                }
            }

            return false;
        },

        getContextMenuShownId: (state) => () => {
            return state.contextMenuShownId;
        },

        getProjectName: (state) => () => {
            return state.projectName;
        },
    }, 

    mutations: {
        updateStateBeforeChanges(state, release: boolean) {
            //if the flag release is true, we clear the current stateBeforeChanges value
            Vue.set(
                state,
                "stateBeforeChanges",
                (release) ? {} : JSON.parse(JSON.stringify(state))
            )
        },

        addFrameObject(state, newFrame: FrameObject) {
 
            let indexToAdd = 0;
            const isAddingJointFrame = (newFrame.jointParentId > 0);
            const parentToAdd = (isAddingJointFrame) ? newFrame.jointParentId : newFrame.parentId;

            const listToUpdate = (isAddingJointFrame) ? state.frameObjects[parentToAdd].jointFrameIds : state.frameObjects[parentToAdd].childrenIds;
            
            // Adding a joint frame
            if (state.currentFrame.caretPosition === CaretPosition.below) {
                //calculate index in parent list
                const childToCheck = (state.frameObjects[state.currentFrame.id].jointParentId > 0 && newFrame.jointParentId == 0) ?
                    state.frameObjects[state.currentFrame.id].jointParentId :
                    state.currentFrame.id;
                indexToAdd = listToUpdate.indexOf(childToCheck) + 1;
            }

            // Add the frame id to its parent's childrenIds list
            listToUpdate.splice(
                indexToAdd,
                0,
                newFrame.id
            );

            // Add the new frame to the list
            // "Vue.set" is used as Vue cannot catch the change by doing : state.frameObjects[fobj.id] = fobj
            Vue.set(
                state.frameObjects,
                newFrame.id,
                newFrame
            );
        },

        deleteFrame(state, payload: {key: string; frameToDeleteId: number; deleteChildren?: boolean}) {
            //if delete is pressed
            //  case cursor is body: cursor stay here, the first child (if exits) is deleted (*)
            //  case cursor is below: cursor stay here, the next sibling (if exits) is deleted (*)
            //if backspace is pressed
            //  case current frame is Container --> do nothing, a container cannot be deleted
            //  case cursor is body: cursor needs to move one level up, and the current frame's children + all siblings replace its parent
            //  case cursor is below: cursor needs to move to bottom of previous sibling (or body of parent if first child) and the current frame (*) is deleted
            //(*) with all sub levels children
            
            if(payload.key=== "Delete"){
                //delete the frame and all children
                removeFrameInFrameList(
                    state.frameObjects,
                    payload.frameToDeleteId
                );
            }
            else{
                //delete the frame entirely with sub levels
                if(payload.deleteChildren === true){
                    removeFrameInFrameList(
                        state.frameObjects,
                        payload.frameToDeleteId
                    );
                }
                else{
                    //we "replace" the frame to delete by its content in its parent's location
                    //note: the content is its children and the children of its potential joint frames
                    const frameToDelete = state.frameObjects[payload.frameToDeleteId];
                    const isFrameToDeleteJointFrame = (frameToDelete.jointParentId > 0);
                    const isFrameToDeleteRootJointFrame = (frameToDelete.jointParentId === 0 && frameToDelete.frameType.jointFrameTypes.length > 0);
                    let parentIdOfFrameToDelete = frameToDelete.parentId; 
                    //if the current frame is a joint frame, we find the "parent": the root of the structure if it's the first joint, the joint before otherwise
                    if (isFrameToDeleteJointFrame) {
                        const indexOfJointFrame = state.frameObjects[frameToDelete.jointParentId].jointFrameIds.indexOf(payload.frameToDeleteId);
                        parentIdOfFrameToDelete = (indexOfJointFrame > 0) ?
                            state.frameObjects[frameToDelete.jointParentId].jointFrameIds[indexOfJointFrame - 1] :
                            state.frameObjects[payload.frameToDeleteId].jointParentId     
                    }

                    const listOfChildrenToMove = state.frameObjects[payload.frameToDeleteId].childrenIds
                    //if the frame to remove is the root of a joint frames structure, we include all the joint frames' children in the list of children to remove
                    if(isFrameToDeleteRootJointFrame){
                        state.frameObjects[payload.frameToDeleteId]
                            .jointFrameIds
                            .forEach((jointFrameId) => listOfChildrenToMove.push(...state.frameObjects[jointFrameId].childrenIds));
                    }

                    //update the new parent Id of all the children to their new parent
                    listOfChildrenToMove.forEach((childId) => state.frameObjects[childId].parentId = parentIdOfFrameToDelete);
                    //replace the frame to delete by the children in the parent frame or append them at the end (for joint frames)
                    const parentChildrenIds = state.frameObjects[parentIdOfFrameToDelete].childrenIds;
                    const indexOfFrameToReplace = (isFrameToDeleteJointFrame) ? parentChildrenIds.length : parentChildrenIds.lastIndexOf(payload.frameToDeleteId);
                    parentChildrenIds.splice(
                        indexOfFrameToReplace,
                        (isFrameToDeleteJointFrame) ? 0 : 1,
                        ...listOfChildrenToMove
                    );
                    //if the frame to delete is a joint frame, we remove it from its parent
                    if(isFrameToDeleteJointFrame){
                        state.frameObjects[state.frameObjects[payload.frameToDeleteId].jointParentId].jointFrameIds.splice(
                            state.frameObjects[state.frameObjects[payload.frameToDeleteId].jointParentId].jointFrameIds.indexOf(payload.frameToDeleteId),
                            1
                        );
                    }
                    //and finally, delete the frame
                    Vue.delete(
                        state.frameObjects,
                        payload.frameToDeleteId
                    );
                }
            }
        },

        updateFramesOrder(state, payload: {event: any; eventParentId: number}) {
            const eventType = Object.keys(payload.event)[0];

            //If we are moving a joint frame the list to be updated is it's parents jointFrameIds list.
            const listToUpdate = (payload.event[eventType].element.jointParentId > 0 ) ?
                state.frameObjects[payload.eventParentId].jointFrameIds : 
                state.frameObjects[payload.eventParentId].childrenIds;

            if (eventType === "added") {
                // Add the id to the parent's childrenId list
                listToUpdate.splice(
                    payload.event[eventType].newIndex,
                    0,
                    payload.event[eventType].element.id
                );

                if(payload.event[eventType].element.jointParentId === 0) {
                    // Set the new parentId to the the added frame
                    Vue.set(
                        state.frameObjects[payload.event[eventType].element.id],
                        "parentId",
                        payload.eventParentId
                    );
                }
            }
            else if (eventType === "moved") {
                // Delete the frameId from the children list 
                listToUpdate.splice(
                    payload.event[eventType].oldIndex,
                    1
                );
                // Add it again in the new position
                listToUpdate.splice(
                    payload.event[eventType].newIndex,
                    0,
                    payload.event[eventType].element.id
                );
            }
            else if (eventType === "removed") {
                // Remove the id from the parent's childrenId list
                listToUpdate.splice(
                    payload.event[eventType].oldIndex,
                    1
                ); 
            }
        },

        // It may be called more than once from the same place and thus requires the editing value
        setEditFlag(state, editing) {
            Vue.set(
                state,
                "isEditing", 
                editing
            );
        },

        setEditableFocus(state, payload: EditableFocusPayload) {
            Vue.set(
                state.frameObjects[payload.frameId].contentDict[payload.slotId],
                "focused",
                payload.focused
            );
        },

        changeCaretWithKeyboard(state, eventType: string) {

            let newId = state.currentFrame.id;
            let newPosition = state.currentFrame.caretPosition;

            //Turn off previous caret
            state.frameObjects[newId].caretVisibility = CaretPosition.none;

            const currentFrame = state.frameObjects[state.currentFrame.id];
            
            // Create the list of children + joints with which the caret will work with
            let childrenAndJointFramesIds = [] as number[];
            const parentId = getParent(state.frameObjects,currentFrame);

            if (eventType === "ArrowDown") {            
                
                childrenAndJointFramesIds = 
                childrenListWithJointFrames(
                    state.frameObjects, 
                    currentFrame.id,
                    state.currentFrame.caretPosition, 
                    "down"
                );

                if(state.currentFrame.caretPosition === CaretPosition.body) {
                    //if the currentFrame has children
                    if(currentFrame.childrenIds.length > 0) {

                        // The first child becomes the current frame
                        newId = currentFrame.childrenIds[0];

                        // If the child allows children go to its body, else to its bottom
                        newPosition = (state.frameObjects[newId].frameType.allowChildren) ? CaretPosition.body : CaretPosition.below;
                    }
                    //if the currentFrame has NO children go below it, except if it is a container --> next container
                    else {
                        if(currentFrame.id < 0){
                            if(childrenAndJointFramesIds.indexOf(currentFrame.id) + 1 < childrenAndJointFramesIds.length){
                                newId = childrenAndJointFramesIds[childrenAndJointFramesIds.indexOf(currentFrame.id) + 1];
                                newPosition = CaretPosition.body;
                            }
                            //else we stay where we are.
                        }
                        else{
                            newPosition = CaretPosition.below;
                        }                        
                    }
                }
                else {
                    // const currentFrameParentId = currentFrame.parentId;
                    // const currentFrameParent  = state.frameObjects[currentFrameParentId];
                    // const currentFrameIndexInParent = currentFrameParent.childrenIds.indexOf(state.currentFrame.id);
                    const currentFrameIndex = childrenAndJointFramesIds.indexOf(state.currentFrame.id);
                    // If not in the end of the list
                    if( currentFrameIndex + 1 < childrenAndJointFramesIds.length) {
                        // The next child becomes the current frame
                        newId = childrenAndJointFramesIds[currentFrameIndex + 1];

                        // If the new current frame allows children go to its body, else to its bottom
                        newPosition = (state.frameObjects[newId].frameType.allowChildren)? CaretPosition.body : CaretPosition.below;
                    }
                    // If that's the content of a container, go to the next container if possible (body)
                    else if(currentFrame.parentId < 0){
                        const containers = state.frameObjects[0].childrenIds;
                        const indexOfCurrentContainer = containers.indexOf(currentFrame.parentId);
                        if(indexOfCurrentContainer + 1 < containers.length) {
                            newId = containers[indexOfCurrentContainer + 1];
                            newPosition = CaretPosition.body;
                        }
                    }
                    else {
                        newId = (parentId > 0)? parentId : currentFrame.id;

                        newPosition = CaretPosition.below;
                    }
                }
            }
            else if (eventType === "ArrowUp") {

                childrenAndJointFramesIds = 
                childrenListWithJointFrames(
                    state.frameObjects, 
                    currentFrame.id, 
                    state.currentFrame.caretPosition,
                    "up"
                );

                // If ((not allow children && I am below) || I am in body) ==> I go out of the frame
                if ( (!currentFrame.frameType.allowChildren && state.currentFrame.caretPosition === CaretPosition.below) || state.currentFrame.caretPosition === CaretPosition.body){
                    // const currentFrameParentId = currentFrame.parentId;
                    // const currentFrameParent  = state.frameObjects[currentFrameParentId];
                    // const currentFrameIndexInParent = currentFrameParent.childrenIds.indexOf(state.currentFrame.id);
                    const currentFrameIndex = childrenAndJointFramesIds.indexOf(state.currentFrame.id);
                  
                    // If the current is not on the top of its parent's children
                    if (currentFrameIndex > 0) {
                        // Goto parent's previous child below
                        newId = childrenAndJointFramesIds[currentFrameIndex - 1];

                        //the caret position is below except for Containers where it is always body
                        newPosition = (newId < 0) ? CaretPosition.body : CaretPosition.below;
                    }
                    else {
                        newId = (parentId !== 0)? parentId : currentFrame.id;

                        newPosition = CaretPosition.body;
                    }
                }
                else { // That only validates for (Allow children && position == below) ==> I go in the frame
                    const currentFrameChildrenLength = currentFrame.childrenIds.length;
                    //if the currentFrame has children
                    if (currentFrameChildrenLength > 0) {

                        // Current's last child becomes the current frame
                        newId = currentFrame.childrenIds[currentFrameChildrenLength-1];

                        newPosition = CaretPosition.below;
                    }
                    else {
                        newPosition = CaretPosition.body;
                    }
                }
            }

            Vue.set(
                state.currentFrame,
                "id",
                newId
            );

            Vue.set(
                state.currentFrame,
                "caretPosition",
                newPosition
            );

            Vue.set(
                state.frameObjects[newId],
                "caretVisibility",
                newPosition
            );

        },

        setCurrentFrame(state, newCurrentFrame: CurrentFrame) {
            Vue.set(
                state.frameObjects[state.currentFrame.id],
                "caretVisibility",
                CaretPosition.none
            );
            Vue.set(
                state.currentFrame,
                "id",
                newCurrentFrame.id
            );

            Vue.set(
                state.currentFrame,
                "caretPosition",
                newCurrentFrame.caretPosition
            );

            Vue.set(
                state.frameObjects[newCurrentFrame.id],
                "caretVisibility",
                newCurrentFrame.caretPosition
            );
        },

        setCurrentInitCodeValue(state, payload: {frameId: number; slotId: number}){
            Vue.set(
                state,
                "currentInitCodeValue",
                state.frameObjects[payload.frameId].contentDict[payload.slotId].code
            )
        },

        setFrameEditableSlotContent(state, payload: EditableSlotPayload){
            Vue.set(
                state.frameObjects[payload.frameId].contentDict[payload.slotId],
                "code",
                payload.code
            )
        },

        setSlotErroneous(state, payload: {frameId: number; slotIndex: number; error: string}) {
            Vue.set(
                state.frameObjects[payload.frameId].contentDict[payload.slotIndex],
                "error",
                payload.error
            );
        },

        setFrameErroneous(state, payload: {frameId: number; error: string}){
            Vue.set(
                state.frameObjects[payload.frameId],
                "error",
                payload.error
            );
        },

        clearAllErrors(state) {
            Object.keys(state.frameObjects).forEach((id: any) => {
                if(state.frameObjects[id].error !==""){
                    Vue.set(
                        state.frameObjects[id],
                        "error",
                        ""
                    );
                }
                Object.keys(state.frameObjects[id].contentDict).forEach((slot: any) => {
                    Vue.set(
                        state.frameObjects[id].contentDict[slot],
                        "error",
                        ""
                    );
                });
            });  
        },

        addPreCompileErrors(state, id: string ) {
            //if it exists remove it else add it
            if(!state.preCompileErrors.includes(id)) {
                state.preCompileErrors.push(id);
            }
        },

        removePreCompileErrors(state, id: string ) {
            //if it exists remove it else add it
            if(state.preCompileErrors.includes(id)) {
                state.preCompileErrors.splice(state.preCompileErrors.indexOf(id),1);
            }
        },
        
        setMessageBanner(state, messageType: MessageDefinition) {
            Vue.set(
                state,
                "currentMessage",
                messageType
            );
        },
        updateNextAvailableId(state) {
            Vue.set( 
                state,
                "nextAvailableId",  
                Math.max.apply({},(Object.keys(state.frameObjects).concat(Object.keys(state.copiedFrames))).map(Number))+1
            );
        },
        copyFrame(state, frameId: number) {
            Vue.set( 
                state,
                "copiedFrameId",  
                state.nextAvailableId
            );
            Vue.set(
                state,
                "copiedFrames",
                {}
            );
            // If it has a JointParent, we're talking about a JointFrame
            const isJointFrame = state.frameObjects[frameId].frameType.isJointFrame;
            
            const parent = (isJointFrame)? state.frameObjects[frameId].jointParentId : state.frameObjects[frameId].parentId;
            cloneFrameAndChildren(state.frameObjects, frameId, parent, {id: state.nextAvailableId}, state.copiedFrames); 
        },
        setCaretVisibility(state, payload: {frameId: number; caretVisibility: CaretPosition}) {
            Vue.set(
                state.frameObjects[payload.frameId],
                "caretVisibility",
                payload.caretVisibility
            );
        },

        updateState(state, newState){
            //this method complete changes the state with a new state object
            Object.keys(state).forEach((property) => {
                Vue.set(
                    state,
                    property,
                    newState[property]
                );
            } );

            //undo redo is cleared
            state.diffToPreviousState.splice(0,state.diffToPreviousState.length);
            state.diffToNextState.splice(0,state.diffToNextState.length);
            
            //copied frames are cleared
            Vue.set(
                state,
                "copiedFrameId",
                -100
            );
            Vue.set(
                state,
                "copiedFrames",
                {}
            )

            //context menu indicator is cleared
            Vue.set(
                state,
                "contextMenuShownId",
                ""
            )
        },

        saveStateChanges(state, payload: {previousState: object; mockCurrentCursorFocus?: EditableFocusPayload}) {
            //Saves the state changes in diffPreviousState.
            //However it is not just doing it without checking up things: because of the caret issues we need to generate a mock change of currentFrame.Id etc 
            //if there is no difference and the action may rely on the cursor position.
            //We use a "mock" change to force a difference of cursor between state and previous state, and revert to actual value after change is backed up.

            let backupCurrentFrame = {} as CurrentFrame;
            let backupCurrentFocus = false;
            let backupCurrentFrameVisibility = CaretPosition.none;
            if(payload.mockCurrentCursorFocus !== undefined){
                //before saving the state, we "mock" a change of current state ID to a dummy
                //value so that a difference is raised --> if users change the cursor, before doing undo,
                //the cursor will correctly be at the right location. Same with focused.
                backupCurrentFrame = state.currentFrame;
                backupCurrentFocus = state.frameObjects[payload.mockCurrentCursorFocus.frameId].contentDict[payload.mockCurrentCursorFocus.slotId].focused;
                backupCurrentFrameVisibility = state.frameObjects[state.currentFrame.id].caretVisibility;
                state.frameObjects[payload.mockCurrentCursorFocus.frameId].contentDict[payload.mockCurrentCursorFocus.slotId].focused = false;
                state.currentFrame = {id: 0, caretPosition: CaretPosition.none};
                state.frameObjects[payload.mockCurrentCursorFocus.frameId].caretVisibility = CaretPosition.none;
            }
           

            state.diffToPreviousState.push(getObjectPropertiesDiffferences(state, payload.previousState));
            //don't exceed the maximum of undo steps allowed
            if(state.diffToPreviousState.length > undoMaxSteps) {
                state.diffToPreviousState.splice(
                    0,
                    1
                );
            }
            //we clear the diffToNextState content as we are now starting a new sequence of actions
            state.diffToNextState.splice(
                0,
                state.diffToNextState.length
            );

            if(payload.mockCurrentCursorFocus !== undefined){
                //revert the mock changes in the state
                state.frameObjects[payload.mockCurrentCursorFocus.frameId].contentDict[payload.mockCurrentCursorFocus.slotId].focused = backupCurrentFocus;
                state.currentFrame = backupCurrentFrame;
                state.frameObjects[backupCurrentFrame.id].caretVisibility = backupCurrentFrameVisibility;
            }
        },

        applyStateUndoRedoChanges(state, isUndo: boolean){
            //performing the change if there is any change recoreded in the state
            let changeList = [] as ObjectPropertyDiff[];
            if(isUndo) {
                changeList = state.diffToPreviousState.pop()??[];
            }
            else {
                changeList = state.diffToNextState.pop()??[];
            }

            const stateBeforeChanges = JSON.parse(JSON.stringify(state));
            if(changeList.length > 0){
                //if the value in the changes isn't "null" --> replaced/add, otherwise, delete.
                changeList.forEach((changeEntry: ObjectPropertyDiff) => {
                    //we reconstruct what in the state should be changed based on the difference path
                    const stateParts = changeEntry.propertyPathWithArrayFlag.split(".");
                    const property = stateParts[stateParts.length -1];
                    stateParts.pop();
                    let statePartToChange = state as {[id: string]: any};
                    stateParts.forEach((partWithArrayFlag) => {
                        //intermediate parts have a flag suffix indicating if the part is an array or not
                        const part = partWithArrayFlag.substring(0, partWithArrayFlag.lastIndexOf("_"));
                        const isArrayPart = partWithArrayFlag.substring(partWithArrayFlag.lastIndexOf("_") + 1) === "true";
                        //if a part doesn't exist, we create it with an empty object value
                        if(statePartToChange[part] === undefined){
                            Vue.set(
                                statePartToChange,
                                part,
                                (isArrayPart) ? [] : {}
                            );
                        }
                        statePartToChange = statePartToChange[part];
                    });
                    if(changeEntry.value != null){
                        Vue.set(
                            statePartToChange,
                            property,
                            changeEntry.value
                        );
                    }
                    else{
                        Vue.delete(
                            statePartToChange,
                            property
                        );
                    }
                })

                //If the copied frame doesn't exist after changes, we revert to the default -100 value.
                if(state.frameObjects[state.copiedFrameId] === undefined){
                    Vue.set(state, "copiedFrameId", -100);
                }
             
                //keep the arrays of changes in sync with undo/redo sequences
                const stateDifferences = getObjectPropertiesDiffferences(state, stateBeforeChanges);
                if(isUndo){
                    state.diffToNextState.push(stateDifferences);
                }
                else{
                    state.diffToPreviousState.push(stateDifferences);        
                }
            }
        },

        setContextMenuShownId(state, id: string) {
            Vue.set(state, "contextMenuShownId", id);
<<<<<<< HEAD
        },  
        
        changeDisableFrame(state, payload: {frameId: number; isDisabling: boolean; ignoreEnableFromRoot?: boolean}) {
            //if we enable, we may need to use the root frame ID instead of the frame ID where the menu has been invocked
            //because enabling a frame enables all the frames for that disabled "block" (i.e. the top disabled frame and its children/joint frames)
            const rootFrameID = (payload.isDisabling || (payload.ignoreEnableFromRoot??false)) ? payload.frameId : getDisabledBlocRootFrameId(state.frameObjects, payload.frameId);

            //When we disable or enable a frame, we also disable/enable all the sublevels (children and joint frames)
            const allFrameIds = [rootFrameID];
            allFrameIds.push(...getAllChildrenAndJointFramesIds(state.frameObjects, rootFrameID));
            allFrameIds.forEach((frameId) => {
                Vue.set(
                    state.frameObjects[frameId],
                    "isDisabled",
                    payload.isDisabling
                );

                //if disabling [resp. enabling], we also need to remove [resp. add] potential errors of empty editable slots
                if(payload.isDisabling){
                    Object.keys(state.frameObjects[frameId].contentDict).forEach((slotIndex: string) => {
                        Vue.set(
                            state.frameObjects[frameId].contentDict[Number.parseInt(slotIndex)],
                            "error",
                            ""
                        );

                        const id = getEditableSlotId(frameId, Number.parseInt(slotIndex));
                        if(state.preCompileErrors.includes(id)) {
                            state.preCompileErrors.splice(state.preCompileErrors.indexOf(id),1);
                        }
                    });
                } 
                else{
                    Object.keys(state.frameObjects[frameId].contentDict).forEach((slotIndex: string) => {
                        const optionalSlot = state.frameObjects[payload.frameId].frameType.labels[Number.parseInt(slotIndex)].optionalSlot ?? true
                        if(!optionalSlot && state.frameObjects[frameId].contentDict[Number.parseInt(slotIndex)].code.trim().length == 0){
                            Vue.set(
                                state.frameObjects[frameId].contentDict[Number.parseInt(slotIndex)],
                                "error",
                                i18n.t("errorMessage.emptyEditableSlot")
                            );
    
                            const id = getEditableSlotId(frameId, Number.parseInt(slotIndex));
                            state.preCompileErrors.push(id)
                        }
                    });
                }                 
            });
        },
=======
        },   

        setProjectName(state, newName) {
            Vue.set(state, "projectName", newName);
        },

>>>>>>> cbfc34c5
    },

    actions: {
        updateFramesOrder({getters, commit, state }, payload: {event: any; eventParentId: number}) {
            //before the adding step, we make a backup of the state to be used by undo/redo and inside the mutation method updateFramesOrder()
            if(payload.event["added"] !== undefined){
                commit(
                    "updateStateBeforeChanges",
                    false
                );
            }
            
            const eventType = Object.keys(payload.event)[0];
            const isJointFrame = getters.getIsJointFrameById(payload.event[eventType].element.id);

            const position: CaretPosition = (isJointFrame || payload.event[eventType].newIndex !== 0)?
                CaretPosition.below:
                CaretPosition.body;

            // Even in the same draggable group, some JointFrames cannot be moved (i.e. an elif below an else)
            // That should be checked both ways as for example if you move an `else` above an elif, it may be
            // valid, as the if accepts else there, but the elif cannot go below the else.
            // getIfPositionAllowsFrame() is used as it checks if a frame can be landed on a position     
            // succeedingFrame is the next frame (if it exists) above which we are adding
            const succeedingFrame = state.frameObjects[payload.eventParentId].jointFrameIds[payload.event[eventType].newIndex];       
            if(eventType !== "removed") {
                // EXAMPLE: Moving frame `A` above Frame `B`
                // IF `A` cannot be moved on this position 
                //                OR
                // IF `A` is jointFrame and there IS a frame `B` where I am moving `A` at
                //     on TRUE ==> Check if `B` CANNOT be placed below `A`
                //     on FALSE ==> We don't care about this situation
                if(!getters.getIfPositionAllowsFrame(payload.eventParentId, position, payload.event[eventType].element.id) ||
                    ((isJointFrame && succeedingFrame !== undefined) ? !getters.getIfPositionAllowsFrame(payload.event[eventType].element.id, CaretPosition.below,succeedingFrame) : false)
                ) {                
                    return;
                }
            }

            commit(
                "updateFramesOrder",
                payload
            );

            //after the removing step, we use the backup of the state for setting "isDisabled", prepare for undo/redo and clear the backup off
            if(payload.event["removed"] !== undefined){
                // Set the right value for "isDisabled"
                const srcFrameId = payload.event[eventType].element.id as number;
                const destContainerId = (state.frameObjects[srcFrameId].jointParentId > 0)
                    ? state.frameObjects[srcFrameId].jointParentId
                    : state.frameObjects[srcFrameId].parentId;
                const changeDisableInfo = getMovingFrameDisableChangeInfos(state.stateBeforeChanges.frameObjects, srcFrameId, destContainerId);
                if(changeDisableInfo.changeDisableProp){
                    this.commit(
                        "changeDisableFrame",
                        {frameId: srcFrameId, isDisabling: changeDisableInfo.newBoolPropVal, ignoreEnableFromRoot: true}
                    );
                }    

                //save the state changes for undo/redo
                commit(
                    "saveStateChanges",
                    {                   
                        previousState: state.stateBeforeChanges,
                    }
                );

                //clear the statebeforeChanges flag off
                commit(
                    "updateStateBeforeChanges",
                    true
                );
            }
        },

        setFrameEditableSlotContent({state, commit}, payload: EditableSlotPayload) {
            //This action is called EVERY time a unitary change is made on the editable slot.
            //We save changes at the entire slot level: therefore, we need to remove the last
            //previous state to replace it with the difference between the state even before and now;            
            let stateBeforeChanges = {};
            if(!payload.isFirstChange){
                state.diffToPreviousState.pop();
                state.frameObjects[payload.frameId].contentDict[payload.slotId].code = payload.initCode;  
            }

            //save the previous state
            stateBeforeChanges = JSON.parse(JSON.stringify(state));

            commit(
                "setFrameEditableSlotContent",
                payload
            );

            //save state changes
            commit(
                "saveStateChanges",
                {
                    previousState: stateBeforeChanges,
                    mockCurrentCursorFocus: {
                        frameId: payload.frameId,
                        slotId: payload.slotId,
                        focused: true,
                    },
                }
            );
        },

        updateErrorsOnSlotValidation({state, commit, getters}, payload: EditableSlotPayload) {            
            commit(
                "setEditFlag",
                false
            );

            if(state.frameObjects[payload.frameId]){
                commit(
                    "setEditableFocus",
                    {
                        frameId: payload.frameId,
                        slotId: payload.slotId,
                        focused: false,
                    }
                );

                commit(
                    "setCurrentInitCodeValue",
                    {
                        frameId: payload.frameId,
                        slotId: payload.slotId,
                    }
                )

                const optionalSlot = state.frameObjects[payload.frameId].frameType.labels[payload.slotId].optionalSlot ?? true;
                const errorMessage = getters.getErrorForSlot(payload.frameId,payload.slotId);
                if(payload.code !== "") {
                    //if the user entered text on previously left blank slot, remove the error
                    if(!optionalSlot && errorMessage === i18n.t("errorMessage.emptyEditableSlot")) {
                        commit(
                            "setSlotErroneous", 
                            {
                                frameId: payload.frameId, 
                                slotIndex: payload.slotId, 
                                error: "",
                            }
                        );
                        commit("removePreCompileErrors", getEditableSlotId(payload.frameId, payload.slotId));
                    }
                }
                else if(!optionalSlot){
                    commit(
                        "setSlotErroneous", 
                        {
                            frameId: payload.frameId, 
                            slotIndex: payload.slotId,  
                            error: i18n.t("errorMessage.emptyEditableSlot"),
                        }
                    );
                    commit("addPreCompileErrors", getEditableSlotId(payload.frameId, payload.slotId));
                }
            }
        },

        setFocusEditableSlot({commit}, payload: {frameId: number; slotId: number; caretPosition: CaretPosition}){            
            commit(
                "setCurrentInitCodeValue",
                {
                    frameId: payload.frameId,
                    slotId: payload.slotId,
                }
            )
            
            commit(
                "setEditFlag",
                true
            );

            //First set the curretFrame to this frame
            commit(
                "setCurrentFrame",
                {
                    id: payload.frameId,
                    caretPosition: payload.caretPosition,
                }
            );
            //Then store which editable has the focus
            commit(
                "setEditableFocus",
                {
                    frameId: payload.frameId,
                    slotId: payload.slotId,
                    focused: true,
                }
            );   
        },

        undoRedo({ state, commit }, isUndo: boolean) {
            //check if the undo/redo list is empty BEFORE doing any action
            const isEmptyList = (isUndo) ? state.diffToPreviousState.length == 0 : state.diffToNextState.length == 0;
            
            if(isEmptyList){
                //no undo or redo can performed: inform the user on a temporary message
                commit(
                    "setMessageBanner",
                    (isUndo) ? MessageDefinitions.NoUndo : MessageDefinitions.NoRedo
                );

                //don't leave the message for ever
                setTimeout(()=>commit(
                    "setMessageBanner",
                    MessageDefinitions.NoMessage
                ), 2000);
            }
            else{
                //a undo/redo can be performed: do the action
                commit(
                    "applyStateUndoRedoChanges",
                    isUndo 
                );
            }
        },

        changeCaretPosition({ commit }, key) {
            commit(
                "changeCaretWithKeyboard",
                key
            );
        },

        addFrameWithCommand({ commit, state, getters, dispatch }, payload: FramesDefinitions) {
            const stateBeforeChanges = JSON.parse(JSON.stringify(state));

            //Prepare the newFrame object based on the frameType
            const isJointFrame = getters.getIfTypeIsJoint(payload);
            
            let parentId = (isJointFrame) ? 0 : state.currentFrame.id;
            //if the cursor is below a frame, we actually add to the current's frame parent)
            if(parentId > 0 && state.currentFrame.caretPosition === CaretPosition.below) {
                const currentFrame = state.frameObjects[state.currentFrame.id];
                const parentOfCurrent = (currentFrame.jointParentId > 0) ?
                    state.frameObjects[state.frameObjects[currentFrame.jointParentId].parentId] :
                    state.frameObjects[currentFrame.parentId];
                parentId = parentOfCurrent.id;
            }

            const newFrame = {
                frameType: payload,
                id: state.nextAvailableId++,
                parentId: isJointFrame ? 0 : parentId, 
                childrenIds: [],
                jointParentId: isJointFrame
                    ? (state.frameObjects[state.currentFrame.id].jointParentId > 0) ? state.frameObjects[state.currentFrame.id].jointParentId : state.currentFrame.id
                    : 0,
                jointFrameIds: [],
                contentDict:
                    //find each editable slot and create an empty & unfocused entry for it
                    //optional labels are not visible by default, not optional labels are visible by default
                    payload.labels.filter((el)=> el.slot).reduce(
                        (acc, cur, idx) => ({ 
                            ...acc, 
                            [idx]: {code: "", focused: false, error: "", shownLabel:(!cur?.optionalLabel ?? true)},
                        }),
                        {}
                    ),
                error: "",
            };

            commit(
                "addFrameObject",
                newFrame
            );
            
            //"move" the caret along
            dispatch(
                "leftRightKey",
                "ArrowRight"                
            ).then(
                () => 
                    //save state changes
                    commit(
                        "saveStateChanges",
                        {                 
                            previousState: stateBeforeChanges,
                        }
                    )
            );
        },

        deleteCurrentFrame({commit, state}, payload: string){
            const stateBeforeChanges = JSON.parse(JSON.stringify(state));
            
            //if delete is pressed
            //  case cursor is body: cursor stay here, the first child (if exits) is deleted (*)
            //  case cursor is below: cursor stay here, the next sibling (if exits) is deleted (*)
            //if backspace is pressed
            //  case current frame is Container --> do nothing, a container cannot be deleted
            //  case cursor is body: cursor needs to move one level up, and the current frame's children + all siblings replace its parent
            //  case cursor is below: cursor needs to move to bottom of previous sibling (or body of parent if first child) and the current frame (*) is deleted
            //(*) with all sub levels children

            let showDeleteMessage = false;

            const currentFrame = state.frameObjects[state.currentFrame.id];

            // Create the list of children + joints with which the caret will work with
            const parentId = getParent(state.frameObjects,currentFrame);

            const listOfSiblings = 
            childrenListWithJointFrames(
                state.frameObjects, 
                currentFrame.id, 
                state.currentFrame.caretPosition,
                "down"
            );

            const indexOfCurrentFrame = listOfSiblings.indexOf(currentFrame.id);
            let frameToDeleteId = 0;
            let deleteChildren = false;

            if(payload === "Delete"){
                if(indexOfCurrentFrame + 1 < listOfSiblings.length){
                    frameToDeleteId = listOfSiblings[indexOfCurrentFrame + 1];
                } 

            }
            else {
                if (currentFrame.id > 0) {
                    if(state.currentFrame.caretPosition === CaretPosition.body ){
                        //just move the cursor one level up
                        commit(
                            "changeCaretWithKeyboard",
                            "ArrowUp"
                        );
                    }
                    else{
                        //move the cursor up to the previous sibling bottom if available, otherwise body of parent
                        const newId = (indexOfCurrentFrame - 1 >= 0) ? listOfSiblings[indexOfCurrentFrame - 1] : parentId;
                        const newPosition = (indexOfCurrentFrame - 1 >= 0 || currentFrame.jointParentId > 0) ? CaretPosition.below : CaretPosition.body;
                        commit(
                            "setCurrentFrame",
                            {id: newId, caretPosition: newPosition}
                        );
                        deleteChildren = true;
                    }
                    frameToDeleteId = currentFrame.id;
                }
            }

            //before actually deleting the frame(s), we check if the user should be notified of a large deletion
            if(countRecursiveChildren(
                state.frameObjects,
                frameToDeleteId,
                3
            ) >= 3){
                showDeleteMessage = true;
            }

            //Delete the frame if a frame to delete has been found
            if(frameToDeleteId > 0){
                commit(
                    "deleteFrame",
                    {
                        key:payload,
                        frameToDeleteId: frameToDeleteId,  
                        deleteChildren: deleteChildren,
                    }
                );
            }  

            //save state changes
            commit(
                "saveStateChanges",
                {
                    previousState: stateBeforeChanges,
                }
            );

            //we show the message of large deletion after saving state changes as this is not to be notified.
            if(showDeleteMessage){
                commit(
                    "setMessageBanner",
                    MessageDefinitions.LargeDeletion
                );

                //don't leave the message for ever
                setTimeout(()=>commit(
                    "setMessageBanner",
                    MessageDefinitions.NoMessage
                ), 7000);
            }
        },

        toggleCaret({ commit }, newCurrent) {
            commit(
                "setCurrentFrame",
                newCurrent
            );
        },

        leftRightKey({commit, state} , key) {
            let editFlag = state.isEditing;
            
            if(editFlag) {
                const currentEditableSlots = Object.entries(state.frameObjects[state.currentFrame.id].contentDict).filter((slot) => slot[1].shownLabel);
                const posCurSlot = currentEditableSlots.findIndex((slot) => slot[1].focused);
                const change = (key === "ArrowLeft") ? -1: 1;

                // if we won't exceed the editable slots
                if( posCurSlot + change >= 0 && posCurSlot + change <= currentEditableSlots.length - 1 ){
                    commit(
                        "setEditableFocus",
                        {
                            frameId: state.currentFrame.id,
                            slotId: currentEditableSlots[posCurSlot][0],
                            focused: false,
                        }
                    );
                    commit(
                        "setEditableFocus",
                        {
                            frameId: state.currentFrame.id,
                            slotId: currentEditableSlots[posCurSlot + change][0],
                            focused: true,
                        }
                    );
                }
                // Else we are at the edge and we need to change move caret
                else {

                    commit(
                        "setEditFlag",
                        false
                    );

                    // The caret is set to Body, so with a right click we just show it. With a left click, we move up
                    if(key === "ArrowLeft") {
                        commit(
                            "changeCaretWithKeyboard",
                            "ArrowUp"
                        );
                    }
                }
            }
            else { 
                const currentFrame = state.frameObjects[state.currentFrame.id];
                // By nextFrame we mean either the next or the previous frame, depending on the direction
                let nextFrame = 0;
                //  direction = up | down
                let directionDown = true;

                if(key === "ArrowRight") {
                    const parent = state.frameObjects[currentFrame.parentId];
                    //In the case we are in the body and there are no children OR caret bellow and last in parent, move the caret
                    if ((state.currentFrame.caretPosition === CaretPosition.body && !(currentFrame.childrenIds.length >0)) || (state.currentFrame.caretPosition === CaretPosition.below && parent.childrenIds.indexOf(currentFrame.id) === parent.childrenIds.length-1)) {
                        commit(
                            "changeCaretWithKeyboard",
                            "ArrowDown"
                        );
                        return;
                    }
                    else {
                        const framesIdList = 
                        childrenListWithJointFrames(
                            state.frameObjects,
                            currentFrame.id,
                            state.currentFrame.caretPosition,
                            "down"
                        );
                        // avoid getting an out of bound exception
                        nextFrame = (framesIdList.indexOf(currentFrame.id)+1 < framesIdList.length) ? framesIdList[framesIdList.indexOf(currentFrame.id)+1] : framesIdList[framesIdList.length - 1];   
                    }
                }
                else {
                    // If bellow a frame that does not allow children OR in the body, we check for this frame's slots
                    if((state.currentFrame.caretPosition === CaretPosition.below && !state.frameObjects[currentFrame.id].frameType.allowChildren) || state.currentFrame.caretPosition === CaretPosition.body)  {
                        nextFrame = currentFrame.id;
                    }
                    // in the case where you are bellow and you are simply going in it body
                    else if (state.currentFrame.caretPosition == CaretPosition.below) {
                        commit(
                            "changeCaretWithKeyboard",
                            "ArrowUp"
                        );
                        return;
                    }
                    else {
                        const framesIdList = 
                        childrenListWithJointFrames(
                            state.frameObjects,
                            currentFrame.id,
                            state.currentFrame.caretPosition,
                            "up"
                        );
                        // avoid getting an out of bound exception
                        nextFrame = (framesIdList.indexOf(currentFrame.id) > 0) ? framesIdList[framesIdList.indexOf(currentFrame.id)-1] : framesIdList[0];
                    }
                    directionDown = false;
                }

                //If there are editable slots, go in the first available slot
                const editableSlotsIndexes: number[] = [];
                Object.entries(state.frameObjects[nextFrame].contentDict).forEach((entry) => {
                    if(entry[1].shownLabel){
                        editableSlotsIndexes.push(parseInt(entry[0]));
                    }
                });

                if(editableSlotsIndexes.length > 0) {

                    editFlag = true;

                    commit(
                        "setEditableFocus",
                        {
                            frameId: state.frameObjects[nextFrame].id,
                            slotId: (directionDown)? editableSlotsIndexes[0] : editableSlotsIndexes[editableSlotsIndexes.length -1],
                            focused: true,
                        }
                    );
                }
                else {
                    //In the case of no editable slots, just move the caret
                    commit(
                        "changeCaretWithKeyboard",
                        (directionDown)? "ArrowDown" : "ArrowUp"
                    );
                }

                commit(
                    "setEditFlag",
                    editFlag
                );
            }
        },
        
        //Toggle the current frame label that matches the type specified in the payload.
        toggleFrameLabel({commit, state}, commandType: string) {
            const stateBeforeChanges = JSON.parse(JSON.stringify(state));

            //Get the FrameLabel (index) matching the type
            const frameLabeToTogglelIndex = state.frameObjects[state.currentFrame.id].frameType.labels.findIndex((frameLabel) => frameLabel?.toggleLabelCommand?.type === commandType);
            
            const changeShowLabelTo = !state.frameObjects[state.currentFrame.id].contentDict[frameLabeToTogglelIndex].shownLabel;
            //toggle the "shownLabel" property of in the contentDict for that label
            Vue.set(
                state.frameObjects[state.currentFrame.id].contentDict[frameLabeToTogglelIndex],
                "shownLabel",
                changeShowLabelTo
            );

            //update the precompiled errors based on the visibility of the label (if the label isn't shown, no error should be raised)
            const slotId = getEditableSlotId(state.currentFrame.id, frameLabeToTogglelIndex);
            if(changeShowLabelTo){
                //we show the label: add the slot in precompiled error if the slot is empty
                if(state.frameObjects[state.currentFrame.id].contentDict[frameLabeToTogglelIndex].code.trim().length == 0){
                    commit(
                        "addPreCompileErrors",
                        slotId
                    );
                }
            }
            else{
                //we hide the label: remove the slot in precompiled error
                commit(
                    "removePreCompileErrors",
                    slotId
                );
            }

            //save state changes
            commit(
                "saveStateChanges",
                {
                    previousState: stateBeforeChanges,
                }
            );
        },        
        
        setMessageBanner({commit}, message: MessageDefinition){
            commit("setMessageBanner", message);
        },

        setStateFromJSONStr({commit}, payload: {stateJSONStr: string; errorReason?: string}){
            let isStateJSONStrValid = (payload.errorReason === undefined);
            let errorrDetailMessage = payload.errorReason ?? "unknow reason";
            let isVersionCorrect = false;

            // If there is an error set because the file couldn't be retrieved
            // we don't check anything, just get to the error display.
            if(isStateJSONStrValid){

                // We need to check the JSON string is:
                // 1) a valid JSON description of an object --> easy, we can just try to convert
                // 2) an object that matches the state (checksum checker)
                // 3) if the object is valid, we just verify the version is correct (and attempt loading)
                
                try {
                    //Check 1)
                    const newStateObj = JSON.parse(payload.stateJSONStr);
                    if(!newStateObj || typeof(newStateObj) !== "object" || Array.isArray(newStateObj)){
                        //no need to go further
                        isStateJSONStrValid=false;
                        const error = i18n.t("errorMessage.dataNotObject");
                        //note: the following conditional test is only for TS... the message should always be found
                        errorrDetailMessage = (typeof error === "string") ? error : "data doesn't describe object";
                    }
                    else{
                        // Check 2) as 1) is validated
                        if(!checkStateDataIntegrity(newStateObj)) {
                            isStateJSONStrValid = false;
                            const error = i18n.t("errorMessage.stateDataIntegrity")
                            //note: the following conditional test is only for TS... the message should always be found
                            errorrDetailMessage = (typeof error === "string") ? error : "data integrity error"; 
                        } 
                        else {
                            // Check 3) as 2) is validated
                            isVersionCorrect = (newStateObj["version"] == AppVersion);
                            delete newStateObj["version"];
                        }          
                    }
                }
                catch(err){
                    //we cannot use the string arguemnt to retrieve a valid state --> inform the users
                    isStateJSONStrValid = false;
                    const error = i18n.t("errorMessage.wrongDataFormat");
                    //note: the following conditional test is only for TS... the message should always be found
                    errorrDetailMessage = (typeof error === "string") ? error : "wrong data format";
                }
            }
            
            // Apply the change and indicate it to the user if we detected a valid JSON string
            // or alert the user we couldn't if we detected a faulty JSON string to represent the state
            if(isStateJSONStrValid){
                
                if(!isVersionCorrect) {
                    //if the version isn't correct, we ask confirmation to the user before continuing 
                    const confirmMsg = i18n.t("appMessage.editorFileUploadWrongVersion");
                    //note: the following conditional test is only for TS... the message should always be found   
                    if(!confirm((typeof confirmMsg === "string") ? confirmMsg : "This code has been produced with a different version of the editor.\nImporting may result in errors.\n\nDo you still want to continue?")){
                        return;
                    }
                }

                commit(
                    "updateState",
                    JSON.parse(payload.stateJSONStr)
                )

                commit(
                    "setMessageBanner",
                    MessageDefinitions.UploadEditorFileSuccess
                );

                //don't leave the message for ever
                setTimeout(()=>commit(
                    "setMessageBanner",
                    MessageDefinitions.NoMessage
                ), 5000);     
                
            }
            else{
                const message = MessageDefinitions.UploadEditorFileError;
                const msgObj: FormattedMessage = (message.message as FormattedMessage);
                msgObj.args[FormattedMessageArgKeyValuePlaceholders.error.key] = msgObj.args.errorMsg.replace(FormattedMessageArgKeyValuePlaceholders.error.placeholderName, errorrDetailMessage);

                commit(
                    "setMessageBanner",
                    message
                );
            }
        },

        // This method can be used to copy a frame to a position.
        // This can be a paste event or a duplicate event.
        copyFrameToPosition({commit, state}, payload: {frameId?: number; newParentId: number; newIndex: number}) {
            const stateBeforeChanges = JSON.parse(JSON.stringify(state));
            
            const isPasteOperation: boolean = (payload.frameId === undefined);
            payload.frameId = payload.frameId ?? state.copiedFrameId;

            // If it is not a paste operation, it is a duplication of the frame.
            const sourceFrameList: EditorFrameObjects = (isPasteOperation) ? state.copiedFrames : state.frameObjects;            
            const copiedFrames: EditorFrameObjects = {};
            cloneFrameAndChildren(sourceFrameList, payload.frameId, payload.newParentId, {id: state.nextAvailableId}, copiedFrames); 


            // Add the copied objects to the FrameObjects
            Object.keys(copiedFrames).map(Number).forEach((id: number)=> {
                Vue.set(
                    state.frameObjects,
                    id,
                    copiedFrames[id]
                )
            });
            
            const topFrame = copiedFrames[Object.keys(copiedFrames).map(Number)[0]];

            // It will be added either as a Child or as a JointChild
            const isJointFrame = sourceFrameList[payload.frameId].frameType.isJointFrame;
            const childrenListToBeAdded = (isJointFrame)? state.frameObjects[payload.newParentId].jointFrameIds : state.frameObjects[payload.newParentId].childrenIds;

            // Add the top frame to the its new parents children list
            childrenListToBeAdded.splice(
                payload.newIndex,
                0,
                topFrame.id
            );

            //Make the top new frame the current frame
            commit( "setCurrentFrame", { 
                id: topFrame.id,
                caretPosition: (topFrame.frameType.allowChildren) ? CaretPosition.body : CaretPosition.below,
            });

            commit( "updateNextAvailableId" );

            //if we do a paste, update the pasted frames' "isDisabled" property solely based on the parent's property
            if(isPasteOperation){
                this.commit(
                    "changeDisableFrame",
                    {frameId: topFrame.id, isDisabling: state.frameObjects[payload.newParentId].isDisabled, ignoreEnableFromRoot: true}
                );
            }
            //save state changes
            commit(
                "saveStateChanges",
                {
                    previousState: stateBeforeChanges,
                }
            );
        },

        pasteFrame({dispatch, getters, state}, payload: {clickedFrameId: number; caretPosition: CaretPosition}) {
            // If the copiedFrame has a JointParent, we're talking about a JointFrame
            const isCopiedJointFrame = state.copiedFrames[state.copiedFrameId].frameType.isJointFrame;
            const isClickedJointFrame = state.frameObjects[payload.clickedFrameId].frameType.isJointFrame;

            // Clicked is joint ? parent of clicked is its joint parent ELSE clicked is the real parent
            const clickedParentId = (isClickedJointFrame)? state.frameObjects[payload.clickedFrameId].jointParentId: state.frameObjects[payload.clickedFrameId].parentId;

            // Index is 0 if we paste in the body OR we paste a JointFrame Below JointParent
            const index = (payload.caretPosition === CaretPosition.body || ( payload.caretPosition === CaretPosition.below && isCopiedJointFrame && !isClickedJointFrame)) ? 
                0 : 
                getters.getIndexInParent(payload.clickedFrameId)+1;

            // If the caret is below and it is not a joint frame, parent is the clicked's parent 
            const pasteToParentId = (payload.caretPosition === CaretPosition.body || (isCopiedJointFrame && !isClickedJointFrame) ) ?
                payload.clickedFrameId:   
                clickedParentId;
                
            // frameId is omitted from the action call, so that the method knows we talk about the copied frame!
            dispatch(
                "copyFrameToPosition",
                {
                    newParentId: pasteToParentId,
                    newIndex: index,
                }
            );
        },

        copyFrame({commit}, frameId: number) {
            commit(
                "copyFrame",
                frameId
            );
            commit( "updateNextAvailableId" );
        },

        changeDisableFrame({state, commit}, payload: {frameId: number; isDisabling: boolean}) {
            const stateBeforeChanges = JSON.parse(JSON.stringify(state));

            commit(
                "changeDisableFrame",
                payload
            );
            
            //save state changes
            commit(
                "saveStateChanges",
                {
                    previousState: stateBeforeChanges,
                }
            );
        },
    },
    modules: {},
});
<|MERGE_RESOLUTION|>--- conflicted
+++ resolved
@@ -37,15 +37,11 @@
 
         copiedFrames: {} as EditorFrameObjects,
 
-<<<<<<< HEAD
-        contextMenuShownId: "" as string,
-
         stateBeforeChanges : {} as  {[id: string]: any}, // Keeps a copy of the state when 2-steps operations are performed and we need to know the previous state (to clear after use!)
-=======
+
         contextMenuShownId: "",
 
         projectName: "My Project" as string,
->>>>>>> cbfc34c5
     },
 
     getters: {
@@ -976,7 +972,6 @@
 
         setContextMenuShownId(state, id: string) {
             Vue.set(state, "contextMenuShownId", id);
-<<<<<<< HEAD
         },  
         
         changeDisableFrame(state, payload: {frameId: number; isDisabling: boolean; ignoreEnableFromRoot?: boolean}) {
@@ -1026,14 +1021,10 @@
                 }                 
             });
         },
-=======
-        },   
 
         setProjectName(state, newName) {
             Vue.set(state, "projectName", newName);
         },
-
->>>>>>> cbfc34c5
     },
 
     actions: {
