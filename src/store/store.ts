--- conflicted
+++ resolved
@@ -207,16 +207,12 @@
 
         updateFramesOrder(state, data) {
             const eventType = Object.keys(data.event)[0];
-<<<<<<< HEAD
 
             //If we are moving a joint frame the list to be updated is it's parents jointFrameIds list.
             const listToUpdate = (data.event[eventType].element.jointParentId > 0 ) ?
                 state.frameObjects[data.eventParentId].jointFrameIds : 
                 state.frameObjects[data.eventParentId].childrenIds;
 
-=======
-            
->>>>>>> 6d250ff9
             if (eventType === "added") {
                 // Add the id to the parent's childrenId list
                 listToUpdate.splice(
@@ -236,13 +232,8 @@
                 
             }
             else if (eventType === "moved") {
-<<<<<<< HEAD
                 // Delete the frameId from the children list 
                 listToUpdate.splice(
-=======
-                // Delete the frameId from the children list
-                state.frameObjects[data.eventParentId].childrenIds.splice(
->>>>>>> 6d250ff9
                     data.event[eventType].oldIndex,
                     1
                 );
