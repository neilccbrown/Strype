--- conflicted
+++ resolved
@@ -56,7 +56,6 @@
 
         selectedFrames: [] as number[],
 
-<<<<<<< HEAD
         importedLibraryPaths : [] as LibraryPath[],
 
         userDefinedElements: [] as ElementDef[],
@@ -68,8 +67,6 @@
         // The referential is used in different context, and changed whenever a change of context is done
         // The referential is what a search of language elements is made upo
         currentLangSearchReferential: [] as ElementDef[],        
-=======
->>>>>>> 9bc03b81
     },
 
     getters: {
@@ -1276,7 +1273,6 @@
                 ));
         },
 
-<<<<<<< HEAD
         addImportedLibrary(state, path: LibraryPath){
             if(state.importedLibraryPaths.indexOf(path) === -1){
                 state.importedLibraryPaths.splice(
@@ -1335,7 +1331,8 @@
                     makeLangSearchReferential(payload)
                 )
             }
-=======
+        },
+        
         removeMultiDragStyling(state) {
             state.selectedFrames.forEach( (id) => {
                 Vue.set(
@@ -1344,7 +1341,6 @@
                     ""
                 );
             });
->>>>>>> 9bc03b81
         },
     },
 
