import Vue from "vue";
import Vuex from "vuex";
<<<<<<< HEAD
import { FrameObject, CurrentFrame, CaretPosition, MessageDefinition, MessageDefinitions, FramesDefinitions, EditableFocusPayload, Definitions, AllFrameTypesIdentifier, ToggleFrameLabelCommandDef, ObjectPropertyDiff, EditableSlotPayload, MessageDefinedActions } from "@/types/types";
import addFrameCommandsDefs from "@/constants/addFrameCommandsDefs";
import initialState from "@/store/initial-state";
import {getEditableSlotId, undoMaxSteps} from "@/helpers/editor";
import {getObjectPropertiesDiffferences} from "@/helpers/common";
=======
import { FrameObject, ErrorSlotPayload, CurrentFrame, CaretPosition, MessageDefinition, MessageDefinitions, FramesDefinitions, EditableFocusPayload, Definitions, AllFrameTypesIdentifier, ToggleFrameLabelCommandDef ,EditorFrameObjects, AddFrameCommandDef} from "@/types/types";
import addFrameCommandsDefs from "@/constants/addFrameCommandsDefs";
import initialState from "@/store/initial-state";
import {getEditableSlotId} from "@/helpers/editor";
>>>>>>> 74649323

Vue.use(Vuex);

const removeFrameInFrameList = (listOfFrames: Record<number, FrameObject>, frameId: number) => {
    // When removing a frame in the list, we remove all its sub levels,
    // then update its parent and then delete the frame itself

    const frameObject = listOfFrames[frameId];

    //we need a copy of the childrenIds are we are modifying them in the foreach
    const childrenIds = [...frameObject.childrenIds];
    childrenIds.forEach((childId: number) => removeFrameInFrameList(
        listOfFrames,
        childId
    ));
    //we need a copy of the jointFrameIds are we are modifying them in the foreach
    const jointFramesIds = [...frameObject.jointFrameIds];
    jointFramesIds.forEach((jointFrameId: number) => removeFrameInFrameList(
        listOfFrames,
        jointFrameId
    ));
    const deleteAJointFrame = (frameObject.jointParentId > 0); 
    const listToUpdate = (deleteAJointFrame) ? listOfFrames[frameObject.jointParentId].jointFrameIds : listOfFrames[frameObject.parentId].childrenIds;
    listToUpdate.splice(
        listToUpdate.indexOf(frameId),
        1
    );

    //Now we can delete the frame from the list of frameObjects
    Vue.delete(
        listOfFrames,
        frameId
    );
};

const getParent = (listOfFrames: Record<number, FrameObject>, currentFrame: FrameObject) => {
    let parentId = 0;
    if(currentFrame.id !== 0){
        parentId = (currentFrame.jointParentId > 0) ? listOfFrames[currentFrame.jointParentId].parentId : currentFrame.parentId;
    }
    return parentId;
};

const childrenListWithJointFrames = (listOfFrames: Record<number, FrameObject>, currentFrameId: number, caretPosition: CaretPosition, direction: string) => {
    const currentFrame = listOfFrames[currentFrameId];
            
    // Create the list of children + joints with which the caret will work with
    let childrenAndJointFramesIds = [] as number[];
    const parentId = getParent(listOfFrames,currentFrame);

    childrenAndJointFramesIds = [...listOfFrames[parentId].childrenIds];    
    
    // Joint frames are added to a temp list and caret works with this list instead.
    if (currentFrame.jointFrameIds.length > 0 || currentFrame.jointParentId > 0) {

        const jointParentId = (currentFrame.jointParentId > 0) ? currentFrame.jointParentId : currentFrame.id;
        const indexOfJointParent = childrenAndJointFramesIds.indexOf(jointParentId);

        //the joint frames are added to the temporary list
        childrenAndJointFramesIds.splice(
            indexOfJointParent+1,
            0,
            ...listOfFrames[jointParentId].jointFrameIds
        );
    }
    
    if (direction === "up") {
        // when going up and, if the previous frame is part of a compound or another container we need to add it in the list
        const indexOfCurrentInParent = childrenAndJointFramesIds.indexOf(currentFrame.id);
        const previousId = childrenAndJointFramesIds[indexOfCurrentInParent - 1];

        // If the previous is simply my parent, there is not need to check whether he has JointChildren as even if he has
        // I am already above them (in his body). (if the prevID is undefined, that means I am the first child)
        if(previousId !== undefined && previousId !== currentFrame.parentId){

            //get the previous container's children if the current frame is a container (OR keep self it first container),
            //otherwise, get the previous frame's joint frames
            const previousSubLevelFrameIds = 
                (currentFrame.id < 0) ?
                    ((indexOfCurrentInParent > 0) ? 
                        listOfFrames[previousId].childrenIds : 
                        []
                    ) :
                    listOfFrames[previousId].jointFrameIds;
           
            //the last joint frames are added to the temporary list
            childrenAndJointFramesIds.splice(
                indexOfCurrentInParent,
                0,
                ...previousSubLevelFrameIds  
            );

        }
    }
    else {
        if(caretPosition === CaretPosition.body){
            // add its children to the list
            childrenAndJointFramesIds.splice(
                childrenAndJointFramesIds.indexOf(currentFrame.id)+1,
                0,
                ...currentFrame.childrenIds
            );
        }
    }
    
    return childrenAndJointFramesIds;
};

const countRecursiveChildren = function(listOfFrames: Record<number, FrameObject>, frameId: number, countLimit?: number): number {
    // This method counts all recursive children (i.e. children, grand children, ...) of a frame.
    // The countLimit is a threshold to reach where we can stop recursion. Therefore the number of children returned IS NOT guaranted
    // to be less than the limit: it just means we don't look at any more siblings/sub children if we reached this limit.
    // If this argument isn't passed in the method, all recursive children are counted until we reach the end of the tree.
    
    const currentChildrenIds = listOfFrames[frameId].childrenIds;
    const currentJointFramesIds = listOfFrames[frameId].jointFrameIds;
    
    let childrenCount = currentChildrenIds.length;
    if(countLimit === undefined || childrenCount < countLimit){
        //if there is no limit set, or if we haven't reached it, we look at the subchildren
        currentChildrenIds.forEach((childId: number) => childrenCount += countRecursiveChildren(
            listOfFrames, 
            childId, 
            countLimit
        ));
        //if there is no limit set, or if we haven't reached it, we look at the children of the joint frames
        if(countLimit === undefined || childrenCount < countLimit){
            //for the joint frame structure, if a joint frame has at least one child, we count is as its parent 
            //child to give it a count.
            currentJointFramesIds.forEach((jointFrameId: number) => {
                if(listOfFrames[jointFrameId].childrenIds.length > 0){
                    childrenCount++;
                }
                childrenCount += countRecursiveChildren(
                    listOfFrames, 
                    jointFrameId, 
                    countLimit
                );
            });
        }
    }

    return childrenCount;
}

const cloneFrameAndChildren = function(listOfFrames: EditorFrameObjects, currentFrameId: number, parentId: number,  nextAvailableId: number, framesToReturn: EditorFrameObjects): void {
    // This method recursively clones a frame and all its children.
    // `nextAvailableId` is used to store the id that each cloned frame will take. It is an Object in order to
    // enable Pass-By-Reference whenever it is increased.
    
    // first copy the current frame
    // You can also use Lodash's "_.cloneDeep" in case JSON.parse(JSON.stringify()) has a problem on Mac
    const frame: FrameObject = JSON.parse(JSON.stringify(listOfFrames[currentFrameId])) as FrameObject;

    frame.id = nextAvailableId;
    nextAvailableId = nextAvailableId+1;

    // Change the parent as well to the frame who called this instance of the method.
    let parent = (frame.parentId!==0)? frame.parentId : frame.jointParentId;
    parent = parentId;
    
    // Add the new frame to the list
    framesToReturn[frame.id] = frame;

    //Look at the subchildren first and then at the joint frames
    frame.childrenIds.forEach((childId: number) => {
        cloneFrameAndChildren(
            listOfFrames, 
            childId,
            frame.id,
            nextAvailableId,
            framesToReturn
        );
    });

    //Look at the subchildren first and then at the joint frames
    frame.jointFrameIds.forEach((childId: number) => {
        cloneFrameAndChildren(
            listOfFrames, 
            childId,
            frame.id,
            nextAvailableId,
            framesToReturn
        );
    });
    
}

export default new Vuex.Store({
    state: {

        frameObjects: initialState,

        nextAvailableId: Math.max.apply({},Object.keys(initialState).map(Number))+1 as number,

        currentFrame: { id: -3, caretPosition: CaretPosition.body } as CurrentFrame,

        currentInitCodeValue: "",

        isEditing: false,

        currentMessage: MessageDefinitions.NoMessage,

        preCompileErrors: [] as string[],

<<<<<<< HEAD
        diffToPreviousState: [] as ObjectPropertyDiff[][],

        diffToNextState: [] as ObjectPropertyDiff[][],
=======
        copiedFrameId: -100 as number, // We use -100 to avoid any used id.
>>>>>>> 74649323
    },

    getters: {
        getFrameObjectFromId: (state) => (frameId: number) => {
            return state.frameObjects[frameId];
        },
        getFramesForParentId: (state) => (frameId: number) => {
            //Get the childrenIds of this frame and based on these return the children objects corresponding to them
            return state.frameObjects[frameId].childrenIds
                .map((a) => state.frameObjects[a])
                .filter((a) => a);
        },
        getContentForFrameSlot: (state) => (frameId: number, slotId: number) => {
            const retCode = state.frameObjects[frameId]?.contentDict[slotId].code;
            // return "" if it is undefined
            return retCode ?? "";
        },
        getInitContentForFrameSlot: (state) => () => {
            return state.currentInitCodeValue;
        },

        getJointFramesForFrameId: (state) => (frameId: number, group: string) => {
            const jointFrameIds = state.frameObjects[frameId].jointFrameIds;
            const jointFrames: FrameObject[] = [];
            jointFrameIds?.forEach((jointFrameId: number) => {
                const jointFrame = state.frameObjects[jointFrameId];
                if (jointFrame !== undefined) {
                    //this frame should have the same draggableGroup with the parent Joint frame for it to be Draggable)
                    if (group === "draggable" && jointFrame.frameType.draggableGroup === state.frameObjects[frameId].frameType.innerJointDraggableGroup) {
                        jointFrames.push(jointFrame);
                    }
                    //this frame should not have the same draggableGroup with the parent Joint frame for it to be Static (undraggable)
                    else if (group === "static" && jointFrame.frameType.draggableGroup !== state.frameObjects[frameId].frameType.innerJointDraggableGroup) {
                        jointFrames.push(jointFrame);
                    }
                    else if (group === "all") {
                        jointFrames.push(jointFrame);
                    }
                }
            });
            return jointFrames;
        },
        getIsJointFrame: (state) => (parentId: number, frameType: FramesDefinitions) => {
            //this getter checks if a frame type identified by "frameType" is listed as a joint frame (e.g. "else" for "if")
            const parentType = state.frameObjects[parentId]?.frameType;
            if (parentType !== undefined) {
                return parentType.jointFrameTypes.includes(frameType.type);
            }
            return false;
        },
        getCurrentFrameObject: (state) => () => {
            return state.frameObjects[state.currentFrame.id];
        },
        getDraggableGroupById: (state) => (frameId: number) => {
            return state.frameObjects[frameId].frameType.draggableGroup;
        },
        getDraggableJointGroupById: (state) => (frameId: number) => {
            const frame = state.frameObjects[frameId];
            return frame.frameType.innerJointDraggableGroup;
        },
        getIsEditing: (state) => () => {
            return state.isEditing;
        },
        getIsEditableFocused: (state) => (frameId: number, slotIndex: number) => {
            return state.frameObjects[frameId].contentDict[slotIndex].focused;
        },
        getCurrentFrameAddFrameCommands: (state) => (frameId: number, caretPosition: CaretPosition) => {
            const currentFrame  = state.frameObjects[frameId];

            //forbidden frames are those of the current frame's type if caret is body, those of the parent/joint root otherwise
            let forbiddenTypes = (caretPosition === CaretPosition.body) ? 
                [...currentFrame.frameType.forbiddenChildrenTypes] :
                ((currentFrame.jointParentId > 0) ? [...state.frameObjects[currentFrame.jointParentId].frameType.forbiddenChildrenTypes] : [...state.frameObjects[currentFrame.parentId].frameType.forbiddenChildrenTypes]);
         
            //as there is no static rule for showing the "break" or "continue" statements,
            //we need to check if the current frame is within a "for" or a "while" loop.
            //if we are not into a nested for/while --> we add "break" and "continue" in the forbidden frames list
            let canShowLoopBreakers = false;
            let frameToCheckId = (caretPosition === CaretPosition.body) ? 
                currentFrame.id:
                ((currentFrame.jointParentId > 0) ? state.frameObjects[currentFrame.jointParentId].id : state.frameObjects[currentFrame.parentId].id) ;
            
            while(frameToCheckId > 0 && !canShowLoopBreakers){
                const frameToCheckType = state.frameObjects[frameToCheckId].frameType;
                canShowLoopBreakers = (frameToCheckType === Definitions.ForDefinition || frameToCheckType === Definitions.WhileDefinition);
                frameToCheckId = state.frameObjects[frameToCheckId].parentId;
            }

            if(!canShowLoopBreakers){
                //by default, "break" and "continue" are NOT forbidden to any frame which can host children frames,
                //so if we cannot show "break" and "continue" : we add them from the list of forbidden
                forbiddenTypes.splice(
                    0,
                    0,
                    ...[Definitions.BreakDefinition.type, Definitions.ContinueDefinition.type]
                );
            }
         
            //joint frames are retrieved only for the current frame or the joint frame root if the caret is below
            let jointTypes = (caretPosition === CaretPosition.below) ?
                [...currentFrame.frameType.jointFrameTypes] : 
                [];

            //update the list of joint frames depending on where we are in the joint frames structure to respect the rules
            if(jointTypes.length > 0){
                const rootJointFrame = (currentFrame.jointParentId > 0) ? state.frameObjects[currentFrame.jointParentId] : currentFrame;

                //Remove "finally" in joint frames allowed after "else" if we are in anything else than in a "try"
                if(rootJointFrame.frameType !== Definitions.TryDefinition && jointTypes.includes(Definitions.FinallyDefinition.type)){
                    jointTypes.splice(
                        jointTypes.indexOf(Definitions.FinallyDefinition.type),
                        1
                    );
                }

                //remove joint frames that can ony be included once if they already are in the current joint frames structure
                const uniqueJointFrameTypes = [Definitions.ElseDefinition, Definitions.FinallyDefinition];
                uniqueJointFrameTypes.forEach((frameDef) => {
                    if(jointTypes.includes(frameDef.type) &&
                        rootJointFrame.jointFrameIds.find((jointFrameId) => state.frameObjects[jointFrameId]?.frameType === frameDef) !== undefined){
                        jointTypes.splice(
                            jointTypes.indexOf(frameDef.type),
                            1
                        );
                    }
                });
                
                //ensure the intermediate following joint frames orders are respected: if > elseif > else and try > except > else > finally
                if(rootJointFrame.jointFrameIds.length > 0) {
                    const isCurrentFrameIntermediateJointFrame = (currentFrame.id === rootJointFrame.id 
                        || rootJointFrame.jointFrameIds.indexOf(currentFrame.id) < rootJointFrame.jointFrameIds.length -1);
                  
                    //Forbid every frame if we are in an intermediate joint, no frame should be added except allowed joint frames
                    if(isCurrentFrameIntermediateJointFrame ) {
                        forbiddenTypes = Object.values(AllFrameTypesIdentifier);
                    }
                  
                    //workout what types can be left for if and try joint frames structures.
                    if(rootJointFrame.frameType === Definitions.IfDefinition){  
                        //"if" joint frames --> only "elif" can be added after an intermediate joint frame                   
                        if(isCurrentFrameIntermediateJointFrame) {
                            jointTypes = jointTypes.filter((type) => type !== Definitions.ElseDefinition.type);
                        }
                    }
                    else if (rootJointFrame.frameType === Definitions.TryDefinition){
                        const hasFinally = (rootJointFrame.jointFrameIds.find((jointFrameId) => state.frameObjects[jointFrameId]?.frameType === Definitions.FinallyDefinition) !== undefined);
                        const hasElse = (rootJointFrame.jointFrameIds.find((jointFrameId) => state.frameObjects[jointFrameId]?.frameType === Definitions.ElseDefinition) !== undefined);
                        const hasExcept = (rootJointFrame.jointFrameIds.find((jointFrameId) => state.frameObjects[jointFrameId]?.frameType === Definitions.ExceptDefinition) !== undefined);

                        //"try" joint frames & "except" joint frames --> we make sure that "try" > "except" (n frames) > "else" and "finally" order is respected
                        if(currentFrame.frameType === Definitions.TryDefinition){
                            if(hasElse && !hasFinally){
                                jointTypes.splice(
                                    jointTypes.indexOf(Definitions.FinallyDefinition.type),
                                    1
                                );
                            }
                            if(hasExcept){
                                uniqueJointFrameTypes.forEach((frameType) => {
                                    if(jointTypes.includes(frameType.type)){
                                        jointTypes.splice(
                                            jointTypes.indexOf(frameType.type),
                                            1
                                        );
                                    }
                                });
                            }
                        }
                        else if( currentFrame.frameType === Definitions.ExceptDefinition){
                            //if this isn't the last expect in the joint frames structure, we need to know what is following it.
                            const indexOfCurrentFrameInJoints = (rootJointFrame.jointFrameIds.indexOf(currentFrame.id));
                            if(indexOfCurrentFrameInJoints < rootJointFrame.jointFrameIds.length -1){
                                //This "except" is not the last joint frame: we check if the following joint frame is "except"
                                //if so, we remove "finally" and "else" from the joint frame types (if still there) to be sure 
                                //none of these type frames can be added immediately after which could result in "...except > finally/else > except..."
                                if(state.frameObjects[rootJointFrame.jointFrameIds[indexOfCurrentFrameInJoints + 1]]?.frameType === Definitions.ExceptDefinition){
                                    uniqueJointFrameTypes.forEach((frameType) => {
                                        if(jointTypes.includes(frameType.type)){
                                            jointTypes.splice(
                                                jointTypes.indexOf(frameType.type),
                                                1
                                            );
                                        }
                                    }); 
                                }
                                //And if this "except" frame is followed by an "else" but no "finally" is present, we remove "finally"
                                //to avoid "... except > finally > else"
                                else if(hasElse && !hasFinally){
                                    jointTypes.splice(
                                        jointTypes.indexOf(Definitions.FinallyDefinition.type),
                                        1
                                    );                                   
                                }
                            }
                        }
                    }
                }

            }
            
            //remove the commands that are forbidden and not defined as joint frames
            const filteredCommands = { ...addFrameCommandsDefs.AddFrameCommandsDefs};
            for (const frameType in addFrameCommandsDefs.AddFrameCommandsDefs) {
                if(forbiddenTypes.includes(addFrameCommandsDefs.AddFrameCommandsDefs[frameType].type.type) 
                    && !jointTypes.includes(addFrameCommandsDefs.AddFrameCommandsDefs[frameType].type.type)){
                    Vue.delete(
                        filteredCommands,
                        frameType
                    );
                }
            }

            return filteredCommands;
        },
        getCurrentFrameToggleFrameLabelCommands: (state) => () => {
            const commands: ToggleFrameLabelCommandDef[] = [];
            state.frameObjects[state.currentFrame.id].frameType.labels.forEach((labelDef) => {
                const command = labelDef.toggleLabelCommand;
                if(command !== undefined){
                    commands.push(command);
                }
            });
            return commands;
        },
        getIsCurrentFrameLabelShown: (state) => (frameId: number, slotIndex: number) => {
            //for an optional label, the corresponding contentDict is always definined with a shown value
            if(state.frameObjects[frameId].frameType.labels[slotIndex]?.optionalLabel === true){
                return (state.frameObjects[frameId].contentDict[slotIndex].shownLabel);
            }

            //not optional label --> it's never hidden so we don't need to check any flag
            return true;
        },
        getAllowChildren: (state) => (frameId: number) => {
            return state.frameObjects[frameId].frameType.allowChildren;
        },

        getIsErroneousSlot: (state) => (frameId: number, slotIndex: number) => {
            return state.frameObjects[frameId].contentDict[slotIndex].error !== "";
        },

        getIsErroneousFrame: (state) => (frameId: number) => {
            return state.frameObjects[frameId].error !== "";
        },
        
        getErrorForSlot: (state) => (frameId: number, slotIndex: number) => {
            return state.frameObjects[frameId].contentDict[slotIndex].error;
        },

        getErrorForFrame: (state) => (frameId: number) => {
            return state.frameObjects[frameId].error;
        },

        getPreCompileErrors: (state) => () => {
            return state.preCompileErrors;
        },

        getPreCompileErrorExists: (state) => (id: string) => {
            return state.preCompileErrors.includes(id);
        },
        getIsMessageBannerOn: (state) => () => {
            return state.currentMessage !== MessageDefinitions.NoMessage;
        },
        getCurrentMessage: (state) => () => {
            return state.currentMessage;
        },
        // Automatically checks returns Parent OR JointParent
        getParentOfFrame: (state) => (frameId: number) => {
            const isJointFrame = state.frameObjects[frameId].jointParentId > 0;
            return (isJointFrame)? 
                state.frameObjects[frameId].jointParentId:
                state.frameObjects[frameId].parentId;
        },
        // Automatically checks returns index in Parent OR JointParent
        getIndexInParent: (state) => (frameId: number) => {
            const isJointFrame = state.frameObjects[frameId].jointParentId > 0;
            return (isJointFrame)? 
                state.frameObjects[state.frameObjects[frameId].parentId].jointFrameIds.indexOf(frameId):
                state.frameObjects[state.frameObjects[frameId].parentId].childrenIds.indexOf(frameId);
        },
        getCopiedFrameId: (state) => () => {
            return state.copiedFrameId;
        },
        getIfPasteIsAllowed: (state, getters) => (clickedFrameId: number, caretPosition: CaretPosition, copiedFrameId: number) => {
            copiedFrameId = copiedFrameId ?? state.copiedFrameId;
            if(copiedFrameId < 1){
                return false;
            }

            const allowedFrameTypes: [AddFrameCommandDef] = getters.getCurrentFrameAddFrameCommands(clickedFrameId, caretPosition);
            const copiedType: string = state.frameObjects[copiedFrameId].frameType.type;
           
            // for..of is used instead of foreach here, as foreach does not supports return.........
            for (const element of Object.values(allowedFrameTypes)) {
                if (element.type.type === copiedType) {
                    return true;
                }
            }

            return false;
        },
    }, 

    mutations: {

        addFrameObject(state, newFrame: FrameObject) {
 
            let indexToAdd = 0;
            const isAddingJointFrame = (newFrame.jointParentId > 0);
            const parentToAdd = (isAddingJointFrame) ? newFrame.jointParentId : newFrame.parentId;

            const listToUpdate = (isAddingJointFrame) ? state.frameObjects[parentToAdd].jointFrameIds : state.frameObjects[parentToAdd].childrenIds;
            
            // Adding a joint frame
            if (state.currentFrame.caretPosition === CaretPosition.below) {
                //calculate index in parent list
                const childToCheck = (state.frameObjects[state.currentFrame.id].jointParentId > 0 && newFrame.jointParentId == 0) ?
                    state.frameObjects[state.currentFrame.id].jointParentId :
                    state.currentFrame.id;
                indexToAdd = listToUpdate.indexOf(childToCheck) + 1;
            }

            // Add the frame id to its parent's childrenIds list
            listToUpdate.splice(
                indexToAdd,
                0,
                newFrame.id
            );

            // Add the new frame to the list
            // "Vue.set" is used as Vue cannot catch the change by doing : state.frameObjects[fobj.id] = fobj
            Vue.set(
                state.frameObjects,
                newFrame.id,
                newFrame
            );
        },

        deleteFrame(state, payload: {key: string; frameToDeleteId: number; deleteChildren?: boolean}) {
            //if delete is pressed
            //  case cursor is body: cursor stay here, the first child (if exits) is deleted (*)
            //  case cursor is below: cursor stay here, the next sibling (if exits) is deleted (*)
            //if backspace is pressed
            //  case current frame is Container --> do nothing, a container cannot be deleted
            //  case cursor is body: cursor needs to move one level up, and the current frame's children + all siblings replace its parent
            //  case cursor is below: cursor needs to move to bottom of previous sibling (or body of parent if first child) and the current frame (*) is deleted
            //(*) with all sub levels children
            
            if(payload.key=== "Delete"){
                //delete the frame and all children
                removeFrameInFrameList(
                    state.frameObjects,
                    payload.frameToDeleteId
                );
            }
            else{
                //delete the frame entirely with sub levels
                if(payload.deleteChildren === true){
                    removeFrameInFrameList(
                        state.frameObjects,
                        payload.frameToDeleteId
                    );
                }
                else{
                    //we "replace" the frame to delete by its content in its parent's location
                    //note: the content is its children and the children of its potential joint frames
                    const frameToDelete = state.frameObjects[payload.frameToDeleteId];
                    const isFrameToDeleteJointFrame = (frameToDelete.jointParentId > 0);
                    const isFrameToDeleteRootJointFrame = (frameToDelete.jointParentId === 0 && frameToDelete.frameType.jointFrameTypes.length > 0);
                    let parentIdOfFrameToDelete = frameToDelete.parentId; 
                    //if the current frame is a joint frame, we find the "parent": the root of the structure if it's the first joint, the joint before otherwise
                    if (isFrameToDeleteJointFrame) {
                        const indexOfJointFrame = state.frameObjects[frameToDelete.jointParentId].jointFrameIds.indexOf(payload.frameToDeleteId);
                        parentIdOfFrameToDelete = (indexOfJointFrame > 0) ?
                            state.frameObjects[frameToDelete.jointParentId].jointFrameIds[indexOfJointFrame - 1] :
                            state.frameObjects[payload.frameToDeleteId].jointParentId     
                    }

                    const listOfChildrenToMove = state.frameObjects[payload.frameToDeleteId].childrenIds
                    //if the frame to remove is the root of a joint frames structure, we include all the joint frames' children in the list of children to remove
                    if(isFrameToDeleteRootJointFrame){
                        state.frameObjects[payload.frameToDeleteId]
                            .jointFrameIds
                            .forEach((jointFrameId) => listOfChildrenToMove.push(...state.frameObjects[jointFrameId].childrenIds));
                    }

                    //update the new parent Id of all the children to their new parent
                    listOfChildrenToMove.forEach((childId) => state.frameObjects[childId].parentId = parentIdOfFrameToDelete);
                    //replace the frame to delete by the children in the parent frame or append them at the end (for joint frames)
                    const parentChildrenIds = state.frameObjects[parentIdOfFrameToDelete].childrenIds;
                    const indexOfFrameToReplace = (isFrameToDeleteJointFrame) ? parentChildrenIds.length : parentChildrenIds.lastIndexOf(payload.frameToDeleteId);
                    parentChildrenIds.splice(
                        indexOfFrameToReplace,
                        (isFrameToDeleteJointFrame) ? 0 : 1,
                        ...listOfChildrenToMove
                    );
                    //if the frame to delete is a joint frame, we remove it from its parent
                    if(isFrameToDeleteJointFrame){
                        state.frameObjects[state.frameObjects[payload.frameToDeleteId].jointParentId].jointFrameIds.splice(
                            state.frameObjects[state.frameObjects[payload.frameToDeleteId].jointParentId].jointFrameIds.indexOf(payload.frameToDeleteId),
                            1
                        );
                    }
                    //and finally, delete the frame
                    Vue.delete(
                        state.frameObjects,
                        payload.frameToDeleteId
                    );
                }
            }
        },

        updateFramesOrder(state, payload: {event: any; eventParentId: number}) {
            const eventType = Object.keys(payload.event)[0];

            //If we are moving a joint frame the list to be updated is it's parents jointFrameIds list.
            const listToUpdate = (payload.event[eventType].element.jointParentId > 0 ) ?
                state.frameObjects[payload.eventParentId].jointFrameIds : 
                state.frameObjects[payload.eventParentId].childrenIds;

            if (eventType === "added") {
                // Add the id to the parent's childrenId list
                listToUpdate.splice(
                    payload.event[eventType].newIndex,
                    0,
                    payload.event[eventType].element.id
                );

                if(payload.event[eventType].element.jointParentId == 0) {
                    // Set the new parentId to the the added frame
                    Vue.set(
                        state.frameObjects[payload.event[eventType].element.id],
                        "parentId",
                        payload.eventParentId
                    );
                }
                
            }
            else if (eventType === "moved") {
                // Delete the frameId from the children list 
                listToUpdate.splice(
                    payload.event[eventType].oldIndex,
                    1
                );
                // Add it again in the new position
                listToUpdate.splice(
                    payload.event[eventType].newIndex,
                    0,
                    payload.event[eventType].element.id
                );
            }
            else if (eventType === "removed") {
                // Remove the id from the parent's childrenId list
                listToUpdate.splice(
                    payload.event[eventType].oldIndex,
                    1
                );
            }
        },

        // It may be called more than once from the same place and thus requires the editing value
        setEditFlag(state, editing) {
            Vue.set(
                state,
                "isEditing", 
                editing
            );
        },

        setEditableFocus(state, payload: EditableFocusPayload) {
            Vue.set(
                state.frameObjects[payload.frameId].contentDict[payload.slotId],
                "focused",
                payload.focused
            );
        },

        changeCaretWithKeyboard(state, eventType: string) {

            let newId = state.currentFrame.id;
            let newPosition = state.currentFrame.caretPosition;

            //Turn off previous caret
            state.frameObjects[newId].caretVisibility = CaretPosition.none;

            const currentFrame = state.frameObjects[state.currentFrame.id];
            
            // Create the list of children + joints with which the caret will work with
            let childrenAndJointFramesIds = [] as number[];
            const parentId = getParent(state.frameObjects,currentFrame);

            if (eventType === "ArrowDown") {            
                
                childrenAndJointFramesIds = 
                childrenListWithJointFrames(
                    state.frameObjects, 
                    currentFrame.id,
                    state.currentFrame.caretPosition, 
                    "down"
                );

                if(state.currentFrame.caretPosition === CaretPosition.body) {
                    //if the currentFrame has children
                    if(currentFrame.childrenIds.length > 0) {

                        // The first child becomes the current frame
                        newId = currentFrame.childrenIds[0];

                        // If the child allows children go to its body, else to its bottom
                        newPosition = (state.frameObjects[newId].frameType.allowChildren) ? CaretPosition.body : CaretPosition.below;
                    }
                    //if the currentFrame has NO children go below it, except if it is a container --> next container
                    else {
                        if(currentFrame.id < 0){
                            if(childrenAndJointFramesIds.indexOf(currentFrame.id) + 1 < childrenAndJointFramesIds.length){
                                newId = childrenAndJointFramesIds[childrenAndJointFramesIds.indexOf(currentFrame.id) + 1];
                                newPosition = CaretPosition.body;
                            }
                            //else we stay where we are.
                        }
                        else{
                            newPosition = CaretPosition.below;
                        }                        
                    }
                }
                else {
                    // const currentFrameParentId = currentFrame.parentId;
                    // const currentFrameParent  = state.frameObjects[currentFrameParentId];
                    // const currentFrameIndexInParent = currentFrameParent.childrenIds.indexOf(state.currentFrame.id);
                    const currentFrameIndex = childrenAndJointFramesIds.indexOf(state.currentFrame.id);
                    // If not in the end of the list
                    if( currentFrameIndex + 1 < childrenAndJointFramesIds.length) {
                        // The next child becomes the current frame
                        newId = childrenAndJointFramesIds[currentFrameIndex + 1];

                        // If the new current frame allows children go to its body, else to its bottom
                        newPosition = (state.frameObjects[newId].frameType.allowChildren)? CaretPosition.body : CaretPosition.below;
                    }
                    // If that's the content of a container, go to the next container if possible (body)
                    else if(currentFrame.parentId < 0){
                        const containers = state.frameObjects[0].childrenIds;
                        const indexOfCurrentContainer = containers.indexOf(currentFrame.parentId);
                        if(indexOfCurrentContainer + 1 < containers.length) {
                            newId = containers[indexOfCurrentContainer + 1];
                            newPosition = CaretPosition.body;
                        }
                    }
                    else {
                        newId = (parentId > 0)? parentId : currentFrame.id;

                        newPosition = CaretPosition.below;
                    }
                }
            }
            else if (eventType === "ArrowUp") {

                childrenAndJointFramesIds = 
                childrenListWithJointFrames(
                    state.frameObjects, 
                    currentFrame.id, 
                    state.currentFrame.caretPosition,
                    "up"
                );

                // If ((not allow children && I am below) || I am in body) ==> I go out of the frame
                if ( (!currentFrame.frameType.allowChildren && state.currentFrame.caretPosition === CaretPosition.below) || state.currentFrame.caretPosition === CaretPosition.body){
                    // const currentFrameParentId = currentFrame.parentId;
                    // const currentFrameParent  = state.frameObjects[currentFrameParentId];
                    // const currentFrameIndexInParent = currentFrameParent.childrenIds.indexOf(state.currentFrame.id);
                    const currentFrameIndex = childrenAndJointFramesIds.indexOf(state.currentFrame.id);
                  
                    // If the current is not on the top of its parent's children
                    if (currentFrameIndex > 0) {
                        // Goto parent's previous child below
                        newId = childrenAndJointFramesIds[currentFrameIndex - 1];

                        //the caret position is below except for Containers where it is always body
                        newPosition = (newId < 0) ? CaretPosition.body : CaretPosition.below;
                    }
                    else {
                        newId = (parentId !== 0)? parentId : currentFrame.id;

                        newPosition = CaretPosition.body;
                    }
                }
                else { // That only validates for (Allow children && position == below) ==> I go in the frame
                    const currentFrameChildrenLength = currentFrame.childrenIds.length;
                    //if the currentFrame has children
                    if (currentFrameChildrenLength > 0) {

                        // Current's last child becomes the current frame
                        newId = currentFrame.childrenIds[currentFrameChildrenLength-1];

                        newPosition = CaretPosition.below;
                    }
                    else {
                        newPosition = CaretPosition.body;
                    }
                }
            }

            Vue.set(
                state.currentFrame,
                "id",
                newId
            );

            Vue.set(
                state.currentFrame,
                "caretPosition",
                newPosition
            );

            Vue.set(
                state.frameObjects[newId],
                "caretVisibility",
                newPosition
            );

        },

        setCurrentFrame(state, newCurrentFrame: CurrentFrame) {
            Vue.set(
                state.frameObjects[state.currentFrame.id],
                "caretVisibility",
                CaretPosition.none
            );
            Vue.set(
                state.currentFrame,
                "id",
                newCurrentFrame.id
            );

            Vue.set(
                state.currentFrame,
                "caretPosition",
                newCurrentFrame.caretPosition
            );

            Vue.set(
                state.frameObjects[newCurrentFrame.id],
                "caretVisibility",
                newCurrentFrame.caretPosition
            );
        },

        setCurrentInitCodeValue(state, payload: {frameId: number; slotId: number}){
            state.currentInitCodeValue = state.frameObjects[payload.frameId].contentDict[payload.slotId].code;
        },

        setFrameEditableSlotContent(state, payload: EditableSlotPayload){
            Vue.set(
                state.frameObjects[payload.frameId].contentDict[payload.slotId],
                "code",
                payload.code
            )
        },

        setSlotErroneous(state, payload: {frameId: number; slotIndex: number; error: string}) {
            Vue.set(
                state.frameObjects[payload.frameId].contentDict[payload.slotIndex],
                "error",
                payload.error
            );
        },

        setFrameErroneous(state, payload: {frameId: number; error: string}){
            Vue.set(
                state.frameObjects[payload.frameId],
                "error",
                payload.error
            );
        },

        clearAllErrors(state) {
            Object.keys(state.frameObjects).forEach((id: any) => {
                if(state.frameObjects[id].error !==""){
                    Vue.set(
                        state.frameObjects[id],
                        "error",
                        ""
                    );
                }
                Object.keys(state.frameObjects[id].contentDict).forEach((slot: any) => {
                    Vue.set(
                        state.frameObjects[id].contentDict[slot],
                        "error",
                        ""
                    );
                });
            });  
        },

        addPreCompileErrors(state, id: string ) {
            //if it exists remove it else add it
            if(!state.preCompileErrors.includes(id)) {
                state.preCompileErrors.push(id);
            }
        },

        removePreCompileErrors(state, id: string ) {
            //if it exists remove it else add it
            if(state.preCompileErrors.includes(id)) {
                state.preCompileErrors.splice(state.preCompileErrors.indexOf(id),1);
            }
        },
        
        setMessageBanner(state, messageType: MessageDefinition) {
            Vue.set(
                state,
                "currentMessage",
                messageType
            );
        },
        updateNextAvailableId(state) {
            Vue.set( 
                state,
                "nextAvailableId",  
                Math.max.apply({},Object.keys(initialState).map(Number))+1
            );
        },
        copyFrameId(state, frameId: number) {
            Vue.set( 
                state,
                "copiedFrameId",  
                frameId
            );
        },
        setCaretVisibility(state, payload: {frameId: number; caretVisibility: CaretPosition}) {
            Vue.set(
                state.frameObjects[payload.frameId],
                "caretVisibility",
                payload.caretVisibility
            );
        },

        saveStateChanges(state, payload: {previousState: object; mockCurrentCursorFocus?: EditableFocusPayload}) {
            let backupCurrentFrame = {} as CurrentFrame;
            let backupCurrentFocus = false;
            let backupCurrentFrameVisibility = CaretPosition.none;
            if(payload.mockCurrentCursorFocus !== undefined){
                //before saving the state, we "mock" a change of current state ID to a dummy
                //value so that a difference is raised --> if users change the cursor, before doing undo,
                //the cursor will correctly be at the right location. Same with focused.
                backupCurrentFrame = state.currentFrame;
                backupCurrentFocus = state.frameObjects[payload.mockCurrentCursorFocus.frameId].contentDict[payload.mockCurrentCursorFocus.slotId].focused;
                backupCurrentFrameVisibility = state.frameObjects[state.currentFrame.id].caretVisibility;
                state.frameObjects[payload.mockCurrentCursorFocus.frameId].contentDict[payload.mockCurrentCursorFocus.slotId].focused = false;
                state.currentFrame = {id: 0, caretPosition: CaretPosition.none};
                state.frameObjects[payload.mockCurrentCursorFocus.frameId].caretVisibility = CaretPosition.none;
            }
           

            state.diffToPreviousState.push(getObjectPropertiesDiffferences(state, payload.previousState));
            //don't exceed the maximum of undo steps allowed
            if(state.diffToPreviousState.length > undoMaxSteps) {
                state.diffToPreviousState.splice(
                    0,
                    1
                );
            }
            //we clear the diffToNextState content as we are now starting a new sequence of actions
            state.diffToNextState.splice(
                0,
                state.diffToNextState.length
            );

            if(payload.mockCurrentCursorFocus !== undefined){
                //revert the mock changes in the state
                state.frameObjects[payload.mockCurrentCursorFocus.frameId].contentDict[payload.mockCurrentCursorFocus.slotId].focused = backupCurrentFocus;
                state.currentFrame = backupCurrentFrame;
                state.frameObjects[backupCurrentFrame.id].caretVisibility = backupCurrentFrameVisibility;
            }
        },

        applyStateUndoRedoChanges(state, isUndo: boolean){
            //performing the change if there is any change recoreded in the state
            let changeList = [] as ObjectPropertyDiff[];
            if(isUndo) {
                changeList = state.diffToPreviousState.pop()??[];
            }
            else {
                changeList = state.diffToNextState.pop()??[];
            }

            const stateBeforeChanges = JSON.parse(JSON.stringify(state));
            if(changeList.length > 0){
                //if the value in the changes isn't "null" --> replaced/add, otherwise, delete.
                changeList.forEach((changeEntry: ObjectPropertyDiff) => {
                    //we reconstruct what in the state should be changed based on the difference path
                    const stateParts = changeEntry.propertyPathWithArrayFlag.split(".");
                    const property = stateParts[stateParts.length -1];
                    stateParts.pop();
                    let statePartToChange = state as {[id: string]: any};
                    stateParts.forEach((partWithArrayFlag) => {
                        //intermediate parts have a flag suffix indicating if the part is an array or not
                        const part = partWithArrayFlag.substring(0, partWithArrayFlag.lastIndexOf("_"));
                        const isArrayPart = partWithArrayFlag.substring(partWithArrayFlag.lastIndexOf("_") + 1) === "true";
                        //if a part doesn't exist, we create it with an empty object value
                        if(statePartToChange[part] === undefined){
                            Vue.set(
                                statePartToChange,
                                part,
                                (isArrayPart) ? [] : {}
                            );
                        }
                        statePartToChange = statePartToChange[part];
                    });
                    if(changeEntry.value != null){
                        Vue.set(
                            statePartToChange,
                            property,
                            changeEntry.value
                        );
                    }
                    else{
                        Vue.delete(
                            statePartToChange,
                            property
                        );
                    }
                })
             
                //keep the arrays of changes in sync with undo/redo sequences
                const stateDifferences = getObjectPropertiesDiffferences(state, stateBeforeChanges);
                if(isUndo){
                    state.diffToNextState.push(stateDifferences);
                }
                else{
                    state.diffToPreviousState.push(stateDifferences);        
                }
            }
        },
    },

    actions: {
<<<<<<< HEAD
        updateFramesOrder({ state, commit }, payload) {
            const stateBeforeChanges = JSON.parse(JSON.stringify(state));
            
=======
        updateFramesOrder({getters, commit }, payload: {event: any; eventParentId: number}) {
            // payload.event[eventType].newIndex, payload.event[eventType].element.id
            const eventType = Object.keys(payload.event)[0];
            const position: CaretPosition = (payload.event[eventType].newIndex === 0)?
                CaretPosition.body:
                CaretPosition.below;

            // clickedFrameId: number, caretPosition: CaretPosition, copiedFrameId: number
            // Even in the same draggable group, some things cannot be moved (i.e. an else below an elif)
            // That should be checked both ways as for example if you move an `else` above an elif, it may be
            // valid, as the if accepts else there, but the elif cannot go below the else.
            if( getters.getIfPasteIsAllowed(payload.eventParentId, position, payload.event[eventType].element.id) ||
                getters.getIfPasteIsAllowed(payload.event[eventType].element.id, position, payload.eventParentId)
            ) {
                return
            }

>>>>>>> 74649323
            commit(
                "updateFramesOrder",
                payload
            );

            //save state changes
            commit(
                "saveStateChanges",
                {                   
                    previousState: stateBeforeChanges,
                }
            );
        },

        setFrameEditableSlotContent({state, commit}, payload: EditableSlotPayload) {
            //This action is called EVERY time a unitary change is made on the editable slot.
            //We save changes at the entire slot level: therefore, we need to remove the last
            //previous state to replace it with the difference between the state even before and now;            
            let stateBeforeChanges = {};
            if(!payload.isFirstChange){
                state.diffToPreviousState.pop();
                state.frameObjects[payload.frameId].contentDict[payload.slotId].code = payload.initCode;  
            }

            //save the previous state
            stateBeforeChanges = JSON.parse(JSON.stringify(state));

            commit(
                "setFrameEditableSlotContent",
                payload
            );

            //save state changes
            commit(
                "saveStateChanges",
                {
                    previousState: stateBeforeChanges,
                    mockCurrentCursorFocus: {
                        frameId: payload.frameId,
                        slotId: payload.slotId,
                        focused: true,
                    },
                }
            );
        },

        updateErrorsOnSlotValidation({state, commit, getters}, payload: EditableSlotPayload) {            
            commit(
                "setEditFlag",
                false
            );

            if(state.frameObjects[payload.frameId]){
                commit(
                    "setEditableFocus",
                    {
                        frameId: payload.frameId,
                        slotId: payload.slotId,
                        focused: false,
                    }
                );

                commit(
                    "setCurrentInitCodeValue",
                    {
                        frameId: payload.frameId,
                        slotId: payload.slotId,
                    }
                )

                const optionalSlot = state.frameObjects[payload.frameId].frameType.labels[payload.slotId].optionalSlot ?? true;
                const errorMessage = getters.getErrorForSlot(payload.frameId,payload.slotId);
                if(payload.code !== "") {
                    //if the user entered text on previously left blank slot, remove the error
                    if(!optionalSlot && errorMessage === "Input slot cannot be empty") {
                        commit(
                            "setSlotErroneous", 
                            {
                                frameId: payload.frameId, 
                                slotIndex: payload.slotId, 
                                error: "",
                            }
                        );
                        commit("removePreCompileErrors", getEditableSlotId(payload.frameId, payload.slotId));
                    }
                }
                else if(!optionalSlot){
                    commit(
                        "setSlotErroneous", 
                        {
                            frameId: payload.frameId, 
                            slotIndex: payload.slotId,  
                            error: "Input slot cannot be empty",
                        }
                    );
                    commit("addPreCompileErrors", getEditableSlotId(payload.frameId, payload.slotId));
                }
            }
        },

        setFocusEditableSlot({commit}, payload: {frameId: number; slotId: number; caretPosition: CaretPosition}){            
            commit(
                "setCurrentInitCodeValue",
                {
                    frameId: payload.frameId,
                    slotId: payload.slotId,
                }
            )
            
            commit(
                "setEditFlag",
                true
            );

            //First set the curretFrame to this frame
            commit(
                "setCurrentFrame",
                {
                    id: payload.frameId,
                    caretPosition: payload.caretPosition,
                }
            );
            //Then store which editable has the focus
            commit(
                "setEditableFocus",
                {
                    frameId: payload.frameId,
                    slotId: payload.slotId,
                    focused: true,
                }
            );   
        },

        undoRedo({ state, commit }, isUndo: boolean) {
            //check if the undo/redo list is empty BEFORE doing any action
            const isEmptyList = (isUndo) ? state.diffToPreviousState.length == 0 : state.diffToNextState.length == 0;
            
            if(isEmptyList){
                //no undo or redo can performed: inform the user on a temporary message
                commit(
                    "setMessageBanner",
                    (isUndo) ? MessageDefinitions.NoUndo : MessageDefinitions.NoRedo
                );

                //don't leave the message for ever
                setTimeout(()=>commit(
                    "setMessageBanner",
                    MessageDefinitions.NoMessage
                ), 2000);
            }
            else{
                //a undo/redo can be performed: do the action
                commit(
                    "applyStateUndoRedoChanges",
                    isUndo 
                );
            }
        },

        changeCaretPosition({ commit }, key) {
            commit(
                "changeCaretWithKeyboard",
                key
            );
        },

        addFrameWithCommand({ commit, state, getters, dispatch }, payload: FramesDefinitions) {
            const stateBeforeChanges = JSON.parse(JSON.stringify(state));

            //Prepare the newFrame object based on the frameType
            const isJointFrame = getters.getIsJointFrame(
                (state.frameObjects[state.currentFrame.id].jointParentId > 0) ?
                    state.frameObjects[state.currentFrame.id].jointParentId :
                    state.currentFrame.id,
                payload
            );
            
            let parentId = (isJointFrame) ? 0 : state.currentFrame.id;
            //if the cursor is below a frame, we actually add to the current's frame parent)
            if(parentId > 0 && state.currentFrame.caretPosition === CaretPosition.below) {
                const currentFrame = state.frameObjects[state.currentFrame.id];
                const parentOfCurrent = (currentFrame.jointParentId > 0) ?
                    state.frameObjects[state.frameObjects[currentFrame.jointParentId].parentId] :
                    state.frameObjects[currentFrame.parentId];
                parentId = parentOfCurrent.id;
            }

            const newFrame = {
                frameType: payload,
                id: state.nextAvailableId++,
                parentId: isJointFrame ? 0 : parentId, 
                childrenIds: [],
                jointParentId: isJointFrame
                    ? (state.frameObjects[state.currentFrame.id].jointParentId > 0) ? state.frameObjects[state.currentFrame.id].jointParentId : state.currentFrame.id
                    : 0,
                jointFrameIds: [],
                contentDict:
                    //find each editable slot and create an empty & unfocused entry for it
                    //optional labels are not visible by default, not optional labels are visible by default
                    payload.labels.filter((el)=> el.slot).reduce(
                        (acc, cur, idx) => ({ 
                            ...acc, 
                            [idx]: {code: "", focused: false, error: "", shownLabel:(!cur?.optionalLabel ?? true)},
                        }),
                        {}
                    ),
                error: "",
            };

            commit(
                "addFrameObject",
                newFrame
            );
            
            //"move" the caret along
            dispatch(
                "leftRightKey",
                "ArrowRight"                
            ).then(
                () => 
                    //save state changes
                    commit(
                        "saveStateChanges",
                        {                 
                            previousState: stateBeforeChanges,
                        }
                    )
            );
        },

        deleteCurrentFrame({commit, state}, payload: string){
            const stateBeforeChanges = JSON.parse(JSON.stringify(state));
            
            //if delete is pressed
            //  case cursor is body: cursor stay here, the first child (if exits) is deleted (*)
            //  case cursor is below: cursor stay here, the next sibling (if exits) is deleted (*)
            //if backspace is pressed
            //  case current frame is Container --> do nothing, a container cannot be deleted
            //  case cursor is body: cursor needs to move one level up, and the current frame's children + all siblings replace its parent
            //  case cursor is below: cursor needs to move to bottom of previous sibling (or body of parent if first child) and the current frame (*) is deleted
            //(*) with all sub levels children

            let showDeleteMessage = false;

            const currentFrame = state.frameObjects[state.currentFrame.id];

            // Create the list of children + joints with which the caret will work with
            const parentId = getParent(state.frameObjects,currentFrame);

            const listOfSiblings = 
            childrenListWithJointFrames(
                state.frameObjects, 
                currentFrame.id, 
                state.currentFrame.caretPosition,
                "down"
            );

            const indexOfCurrentFrame = listOfSiblings.indexOf(currentFrame.id);
            let frameToDeleteId = 0;
            let deleteChildren = false;

            if(payload === "Delete"){
                if(indexOfCurrentFrame + 1 < listOfSiblings.length){
                    frameToDeleteId = listOfSiblings[indexOfCurrentFrame + 1];
                } 

            }
            else {
                if (currentFrame.id > 0) {
                    if(state.currentFrame.caretPosition === CaretPosition.body ){
                        //just move the cursor one level up
                        commit(
                            "changeCaretWithKeyboard",
                            "ArrowUp"
                        );
                    }
                    else{
                        //move the cursor up to the previous sibling bottom if available, otherwise body of parent
                        const newId = (indexOfCurrentFrame - 1 >= 0) ? listOfSiblings[indexOfCurrentFrame - 1] : parentId;
                        const newPosition = (indexOfCurrentFrame - 1 >= 0 || currentFrame.jointParentId > 0) ? CaretPosition.below : CaretPosition.body;
                        commit(
                            "setCurrentFrame",
                            {id: newId, caretPosition: newPosition}
                        );
                        deleteChildren = true;
                    }
                    frameToDeleteId = currentFrame.id;
                }
            }

            //before actually deleting the frame(s), we check if the user should be notified of a large deletion
            if(countRecursiveChildren(
                state.frameObjects,
                frameToDeleteId,
                3
            ) >= 3){
                showDeleteMessage = true;
            }

            //Delete the frame if a frame to delete has been found
            if(frameToDeleteId > 0){
                commit(
                    "deleteFrame",
                    {
                        key:payload,
                        frameToDeleteId: frameToDeleteId,  
                        deleteChildren: deleteChildren,
                    }
                );
<<<<<<< HEAD
            }  
            
            //save state changes
            commit(
                "saveStateChanges",
                {
                    previousState: stateBeforeChanges,
                }
            );

            //we show the message of large deletion after saving state changes as this is not to be notified.
            if(showDeleteMessage){
                commit(
                    "setMessageBanner",
                    MessageDefinitions.LargeDeletion
                );

                //don't leave the message for ever
                setTimeout(()=>commit(
                    "setMessageBanner",
                    MessageDefinitions.NoMessage
                ), 7000);
            }
=======
                
                //If the copied frame was deleted, then reset the copiedFrameId
                if(Object.keys(state.frameObjects).includes(state.copiedFrameId.toString())) {
                    Vue.set(state, "copiedFrameId", -100);
                }
            }            
>>>>>>> 74649323
        },

        toggleCaret({ commit }, newCurrent) {
            commit(
                "setCurrentFrame",
                newCurrent
            );
        },

        leftRightKey({commit, state} , key) {
            let editFlag = state.isEditing;
            
            if(editFlag) {
                const currentEditableSlots = Object.entries(state.frameObjects[state.currentFrame.id].contentDict).filter((slot) => slot[1].shownLabel);
                const posCurSlot = currentEditableSlots.findIndex((slot) => slot[1].focused);
                const change = (key === "ArrowRight") ? 1: -1;

                // if we won't exceed the editable slots
                if( posCurSlot + change >= 0 && posCurSlot + change <= currentEditableSlots.length - 1 ){
                    commit(
                        "setEditableFocus",
                        {
                            frameId: state.currentFrame.id,
                            slotId: currentEditableSlots[posCurSlot][0],
                            focused: false,
                        }
                    );
                    commit(
                        "setEditableFocus",
                        {
                            frameId: state.currentFrame.id,
                            slotId: currentEditableSlots[posCurSlot + change][0],
                            focused: true,
                        }
                    );
                }
                // Else we are at the edge and we need to change move caret
                else {

                    commit(
                        "setEditFlag",
                        false
                    );

                    // The caret is set to Body, so with a right click we just show it. With a left click, we move up
                    if(key === "ArrowLeft") {
                        commit(
                            "changeCaretWithKeyboard",
                            "ArrowUp"
                        );
                    }
                }
            }
            else { 
                const currentFrame = state.frameObjects[state.currentFrame.id];
                // By nextFrame we mean either the next or the previous frame, depending on the direction
                let nextFrame = 0;
                //  direction = up | down
                let directionDown = true;

                if(key === "ArrowRight") {
                    const parent = state.frameObjects[currentFrame.parentId];
                    //In the case we are in the body and there are no children OR caret bellow and last in parent, move the caret
                    if ((state.currentFrame.caretPosition === CaretPosition.body && !(currentFrame.childrenIds.length >0)) || (state.currentFrame.caretPosition === CaretPosition.below && parent.childrenIds.indexOf(currentFrame.id) === parent.childrenIds.length-1)) {
                        commit(
                            "changeCaretWithKeyboard",
                            "ArrowDown"
                        );
                        return;
                    }
                    else {
                        const framesIdList = 
                        childrenListWithJointFrames(
                            state.frameObjects,
                            currentFrame.id,
                            state.currentFrame.caretPosition,
                            "down"
                        );
                        // avoid getting an out of bound exception
                        nextFrame = (framesIdList.indexOf(currentFrame.id)+1 < framesIdList.length) ? framesIdList[framesIdList.indexOf(currentFrame.id)+1] : framesIdList[framesIdList.length - 1];   
                    }
                }
                else {
                    // If bellow a frame that does not allow children OR in the body, we check for this frame's slots
                    if((state.currentFrame.caretPosition === CaretPosition.below && !state.frameObjects[currentFrame.id].frameType.allowChildren) || state.currentFrame.caretPosition === CaretPosition.body)  {
                        nextFrame = currentFrame.id;
                    }
                    // in the case where you are bellow and you are simply going in it body
                    else if (state.currentFrame.caretPosition == CaretPosition.below) {
                        commit(
                            "changeCaretWithKeyboard",
                            "ArrowUp"
                        );
                        return;
                    }
                    else {
                        const framesIdList = 
                        childrenListWithJointFrames(
                            state.frameObjects,
                            currentFrame.id,
                            state.currentFrame.caretPosition,
                            "up"
                        );
                        // avoid getting an out of bound exception
                        nextFrame = (framesIdList.indexOf(currentFrame.id) > 0) ? framesIdList[framesIdList.indexOf(currentFrame.id)-1] : framesIdList[0];
                    }
                    directionDown = false;
                }

                //If there are editable slots, go in the first available slot
                const editableSlotsIndexes: number[] = [];
                Object.entries(state.frameObjects[nextFrame].contentDict).forEach((entry) => {
                    if(entry[1].shownLabel){
                        editableSlotsIndexes.push(parseInt(entry[0]));
                    }
                });

                if(editableSlotsIndexes.length > 0) {

                    editFlag = true;

                    commit(
                        "setEditableFocus",
                        {
                            frameId: state.frameObjects[nextFrame].id,
                            slotId: (directionDown)? editableSlotsIndexes[0] : editableSlotsIndexes[editableSlotsIndexes.length -1],
                            focused: true,
                        }
                    );
                }
                else {
                    //In the case of no editable slots, just move the caret
                    commit(
                        "changeCaretWithKeyboard",
                        (directionDown)? "ArrowDown" : "ArrowUp"
                    );
                }

                commit(
                    "setEditFlag",
                    editFlag
                );
            }
        },
        
        //Toggle the current frame label that matches the type specified in the payload.
        toggleFrameLabel({commit, state}, commandType: string) {
            const stateBeforeChanges = JSON.parse(JSON.stringify(state));

            //Get the FrameLabel (index) matching the type
            const frameLabeToTogglelIndex = state.frameObjects[state.currentFrame.id].frameType.labels.findIndex((frameLabel) => frameLabel?.toggleLabelCommand?.type === commandType);
            
            const changeShowLabelTo = !state.frameObjects[state.currentFrame.id].contentDict[frameLabeToTogglelIndex].shownLabel;
            //toggle the "shownLabel" property of in the contentDict for that label
            Vue.set(
                state.frameObjects[state.currentFrame.id].contentDict[frameLabeToTogglelIndex],
                "shownLabel",
                changeShowLabelTo
            );

            //update the precompiled errors based on the visibility of the label (if the label isn't shown, no error should be raised)
            const slotId = getEditableSlotId(state.currentFrame.id, frameLabeToTogglelIndex);
            if(changeShowLabelTo){
                //we show the label: add the slot in precompiled error if the slot is empty
                if(state.frameObjects[state.currentFrame.id].contentDict[frameLabeToTogglelIndex].code.trim().length == 0){
                    commit(
                        "addPreCompileErrors",
                        slotId
                    );
                }
            }
            else{
                //we hide the label: remove the slot in precompiled error
                commit(
                    "removePreCompileErrors",
                    slotId
                );
            }

            //save state changes
            commit(
                "saveStateChanges",
                {
                    previousState: stateBeforeChanges,
                }
            );
        },        
        
        setMessageBanner({commit}, message: MessageDefinition){
            switch (message) {    
            case MessageDefinitions.NoMessage:
                commit("setMessageBanner", MessageDefinitions.NoMessage);
                break;
            case MessageDefinitions.DownloadHex:
                commit("setMessageBanner", MessageDefinitions.DownloadHex);
                break;
            case MessageDefinitions.LargeDeletion:
                commit("setMessageBanner", MessageDefinitions.LargeDeletion);
                break;
            case MessageDefinitions.NoUndo:
                commit("setMessageBanner", MessageDefinitions.NoUndo);
                break;
            case MessageDefinitions.NoRedo:
                commit("setMessageBanner", MessageDefinitions.NoRedo);
                break;  
            default:
                break;
            }
        },

        copyFrameToPosition({commit, state}, payload: {frameId: number; newParentId: number; newIndex: number}) {
            // If it has a JointParent, we're talking about a JointFrame
            const isJointFrame = state.frameObjects[payload.frameId].jointParentId > 0;
            
            const currentParent = (isJointFrame)? state.frameObjects[payload.frameId].jointParentId : state.frameObjects[payload.frameId].parentId;
            const copiedFrames: EditorFrameObjects = {};
            cloneFrameAndChildren(state.frameObjects, payload.frameId, currentParent, state.nextAvailableId, copiedFrames); 


            // Add the copied objects to the FrameObjects
            Object.keys(copiedFrames).map(Number).forEach((id: number)=> {
                Vue.set(
                    state.frameObjects,
                    id,
                    copiedFrames[id]
                )
            });
            
            const topFrame = copiedFrames[Object.keys(copiedFrames).map(Number)[0]];

            // It will be added either as a Child or as a JointChild
            const childrenListToBeAdded = (isJointFrame)? state.frameObjects[payload.newParentId].jointFrameIds : state.frameObjects[payload.newParentId].childrenIds;
            
            // Add the top frame to the its new parents children list
            childrenListToBeAdded.splice(
                payload.newIndex,
                0,
                topFrame.id
            );

            //Make the top new frame the current frame
            commit( "setCurrentFrame", { 
                id: topFrame.id,
                caretPosition: (topFrame.frameType.allowChildren) ? CaretPosition.body : CaretPosition.below,
            });

            commit( "updateNextAvailableId" );
            
        },

        pasteFrame({dispatch, getters, state}, payload: {clickedFrameId: number; caretPosition: CaretPosition}) {
            // If the copiedFrame has a JointParent, we're talking about a JointFrame
            const isCopiedJointFrame = state.frameObjects[state.copiedFrameId].jointParentId > 0;
            const isClickedJointFrame = state.frameObjects[payload.clickedFrameId].jointParentId > 0;

            // Clicked is joint ? parent of clicked is its joint parent ELSE clicked's real parent
            const clickedParentId = (isClickedJointFrame)? state.frameObjects[payload.clickedFrameId].jointParentId: payload.clickedFrameId;

            // Index is 0 if we paste in the body OR we paste a JointFrame Below JointParent
            const index = (payload.caretPosition === CaretPosition.body || ( payload.caretPosition === CaretPosition.below && isCopiedJointFrame && !isClickedJointFrame)) ? 
                0 : 
                getters.getIndexInParent(clickedParentId)+1;

            // It the caret is below and it is not a joint frame, parent is the clicked's parent 
            const pasteToParentId = (payload.caretPosition === CaretPosition.below && !isCopiedJointFrame)?
                getters.getParentOfFrame(clickedParentId):
                payload.clickedFrameId;
            

            dispatch(
                "copyFrameToPosition",
                {
                    frameId: state.copiedFrameId,
                    newParentId: pasteToParentId,
                    newIndex: index,
                }
            );
        },

        copyFrameId({commit}, frameId: number) {
            commit(
                "copyFrameId",
                frameId
            );
        },
    },
    modules: {},
});
<|MERGE_RESOLUTION|>--- conflicted
+++ resolved
@@ -1,17 +1,10 @@
 import Vue from "vue";
 import Vuex from "vuex";
-<<<<<<< HEAD
-import { FrameObject, CurrentFrame, CaretPosition, MessageDefinition, MessageDefinitions, FramesDefinitions, EditableFocusPayload, Definitions, AllFrameTypesIdentifier, ToggleFrameLabelCommandDef, ObjectPropertyDiff, EditableSlotPayload, MessageDefinedActions } from "@/types/types";
+import { FrameObject, CurrentFrame, CaretPosition, MessageDefinition, MessageDefinitions, FramesDefinitions, EditableFocusPayload, Definitions, AllFrameTypesIdentifier, ToggleFrameLabelCommandDef, ObjectPropertyDiff, EditableSlotPayload, MessageDefinedActions, EditorFrameObjects, AddFrameCommandDef } from "@/types/types";
 import addFrameCommandsDefs from "@/constants/addFrameCommandsDefs";
 import initialState from "@/store/initial-state";
 import {getEditableSlotId, undoMaxSteps} from "@/helpers/editor";
 import {getObjectPropertiesDiffferences} from "@/helpers/common";
-=======
-import { FrameObject, ErrorSlotPayload, CurrentFrame, CaretPosition, MessageDefinition, MessageDefinitions, FramesDefinitions, EditableFocusPayload, Definitions, AllFrameTypesIdentifier, ToggleFrameLabelCommandDef ,EditorFrameObjects, AddFrameCommandDef} from "@/types/types";
-import addFrameCommandsDefs from "@/constants/addFrameCommandsDefs";
-import initialState from "@/store/initial-state";
-import {getEditableSlotId} from "@/helpers/editor";
->>>>>>> 74649323
 
 Vue.use(Vuex);
 
@@ -217,13 +210,11 @@
 
         preCompileErrors: [] as string[],
 
-<<<<<<< HEAD
         diffToPreviousState: [] as ObjectPropertyDiff[][],
 
         diffToNextState: [] as ObjectPropertyDiff[][],
-=======
+        
         copiedFrameId: -100 as number, // We use -100 to avoid any used id.
->>>>>>> 74649323
     },
 
     getters: {
@@ -1060,13 +1051,9 @@
     },
 
     actions: {
-<<<<<<< HEAD
-        updateFramesOrder({ state, commit }, payload) {
+        updateFramesOrder({getters, commit, state }, payload: {event: any; eventParentId: number}) {
             const stateBeforeChanges = JSON.parse(JSON.stringify(state));
             
-=======
-        updateFramesOrder({getters, commit }, payload: {event: any; eventParentId: number}) {
-            // payload.event[eventType].newIndex, payload.event[eventType].element.id
             const eventType = Object.keys(payload.event)[0];
             const position: CaretPosition = (payload.event[eventType].newIndex === 0)?
                 CaretPosition.body:
@@ -1082,7 +1069,6 @@
                 return
             }
 
->>>>>>> 74649323
             commit(
                 "updateFramesOrder",
                 payload
@@ -1392,8 +1378,12 @@
                         deleteChildren: deleteChildren,
                     }
                 );
-<<<<<<< HEAD
             }  
+
+            //If the copied frame was deleted, then reset the copiedFrameId
+            if(Object.keys(state.frameObjects).includes(state.copiedFrameId.toString())) {
+                Vue.set(state, "copiedFrameId", -100);
+            }
             
             //save state changes
             commit(
@@ -1416,14 +1406,6 @@
                     MessageDefinitions.NoMessage
                 ), 7000);
             }
-=======
-                
-                //If the copied frame was deleted, then reset the copiedFrameId
-                if(Object.keys(state.frameObjects).includes(state.copiedFrameId.toString())) {
-                    Vue.set(state, "copiedFrameId", -100);
-                }
-            }            
->>>>>>> 74649323
         },
 
         toggleCaret({ commit }, newCurrent) {
