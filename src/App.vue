<template>
    <div id="app" class="container-fluid">
        <vue-confirm-dialog />
        <div v-if="showAppProgress" class="app-progress-pane">
            <div class="app-progress-container">
                <div class="progress">
                    <div 
                        class="progress-bar progress-bar-striped bg-info progress-bar-animated" 
                        role="progressbar"
                        style="width: 100%"
                        aria-valuenow="100"
                        aria-valuemin="0"
                        aria-valuemax="100"
                        >
                        <span class="progress-bar-text">{{progressbarMessage}}</span>
                    </div>
                </div>
            </div>
        </div>
        <div class="row">
            <div id="editor" class="col-8">
                <div class="top">
                    <MessageBanner 
                        v-if="showMessage"
                    />
                </div>
                <div class="row no-gutters" >
                    <Menu 
                        :id="menuUIID" 
                        @app-showprogress="applyShowAppProgress"
                        @app-reset-project="resetStrypeProject"
                        class="noselect"
                    />
                    <div class="col">
                        <div 
                            :id="editorUIID" 
                            :class="{'editor-code-div noselect':true, 'small-editor-code-div': isLargePythonConsole}" 
                            @click.self="onEditorClick"
                        >
                            <!-- cf. draggableGroup property for details, delay is used to avoid showing a drag -->
                            <Draggable
                                :list="[1,2]"
                                :move="onMoveFrameContainer"
                                :group="draggableGroup"
                                key="draggable-shadow-editor"
                                forceFallback="true"
                                delay="5000"
                            >
                                <FrameContainer
                                    v-for="container in containerFrames"
                                    :key="container.frameType.type + '-id:' + container.id"
                                    :id="getFrameContainerUIID(container.id)"
                                    :frameId="container.id"
                                    :containerLabel="container.frameType.labels[0].label"
                                    :caretVisibility="container.caretVisibility"
                                    :frameType="container.frameType"
                                />
                            </Draggable>
                        </div>
                    </div>
                </div>
            </div>
            <Commands :id="commandsContainerId" class="col-4 noselect" />
        </div>
    </div>
</template>

<script lang="ts">
//////////////////////
//      Imports     //
//////////////////////
import Vue from "vue";
import MessageBanner from "@/components/MessageBanner.vue";
import FrameContainer from "@/components/FrameContainer.vue";
import Commands from "@/components/Commands.vue";
import Menu from "@/components/Menu.vue";
import { useStore } from "@/store/store";
import { AppEvent, CaretPosition, DraggableGroupTypes, FrameObject, MessageTypes } from "@/types/types";
import { getFrameContainerUIID, getMenuLeftPaneUIID, getEditorMiddleUIID, getCommandsRightPaneContainerId, isElementLabelSlotInput, getFrameContextMenuUIID, CustomEventTypes, handleDraggingCursor, getFrameUIID, parseLabelSlotUIID } from "./helpers/editor";
import { getAPIItemTextualDescriptions } from "./helpers/microbitAPIDiscovery";
import { DAPWrapper } from "./helpers/partial-flashing";
import { mapStores } from "pinia";
import Draggable from "vuedraggable";
import scssVars  from "@/assets/style/exports.scss";

//////////////////////
//     Component    //
//////////////////////
export default Vue.extend({
    name: "App",
    
    components: {
        MessageBanner,
        FrameContainer,
        Commands,
        Menu,
        Draggable,
    },

    data: function() {
        return {
            newFrameType: "",
            currentParentId: 0,
            showAppProgress: false,
            progressbarMessage: "",
            autoSaveTimerId: -1,
            resetStrypeProjectFlag:false,
            isLargePythonConsole: false,
            autoSaveState: () => {},
        };
    },

    computed: {       
        ...mapStores(useStore),
             
        // gets the container frames objects which are in the root
        containerFrames(): FrameObject[] {
            return this.appStore.getFramesForParentId(0);
        },

        showMessage(): boolean {
            return this.appStore.isMessageBannerOn;
        },

        menuUIID(): string {
            return getMenuLeftPaneUIID();
        },

        editorUIID(): string {
            return getEditorMiddleUIID();
        },

        commandsContainerId(): string {
            return getCommandsRightPaneContainerId();
        },

        localStorageAutosaveKey(): string {
            let storageString = "PythonStrypeSavedState";
            /* IFTRUE_isMicrobit */
            storageString = "MicrobitStrypeSavedState";
            /*FITRUE_isMicrobit */
            return storageString;
        },

        draggableGroup(): Record<string, any> {
            // This is a showed draggable to allow management of the cursor (cf. handleDraggingCursor() for details)
            // Note: the component use a dummy list to not interfer with anything of the UI beyond just the ghost
            // image of the dragged frame container (it will never be dropped anywhere).
            return {
                name: DraggableGroupTypes.shadowEditorContainer,
                pull: false,
                put: function() {
                    // Handle the drag cursor
                    handleDraggingCursor(true, false);
                    return false;
                },
            };
        },
    },

    created() {
        this.autoSaveState = () => this.autoSaveStateToWebLocalStorage();
        window.addEventListener("beforeunload", (event) => {
            // Browsers won't display a customised message, and can detect when to prompt the user,
            // so we don't need to do anything special.
            event.returnValue = true;

            // Save the state before exiting
            if(!this.resetStrypeProjectFlag){
                this.autoSaveState();
            }
            else {
                // if the user cancels the reload, and that the reset was request, we need to restore the autosave process:
                // to make sure this doesn't happen right when the user validates the reload, we do it later: if the user had
                // cancelled the reload, the timeout will occur, and if the page has been reload, it won't (most likely)
                setTimeout(() =>  {
                    this.resetStrypeProjectFlag = true;
                    this.setAutoSaveState();
                }, 10000);
                
            }
        });

        // By means of protection against browser crashes or anything that could prevent auto-backup, we do a backup every 5 minutes
        this.setAutoSaveState();

        // Prevent the native context menu to be shown at some places we don't want it to be shown (basically everywhere but editable slots)
        window.addEventListener(
            "contextmenu",
            (event: MouseEvent) => {
                if(!isElementLabelSlotInput(event.target)){
                    event.stopImmediatePropagation();
                    event.preventDefault();
                }
                else{
                    const currentCustomMenuId: string = this.appStore.contextMenuShownId;
                    if(currentCustomMenuId.length > 0){
                        const customMenu = document.getElementById(getFrameContextMenuUIID(currentCustomMenuId));
                        customMenu?.setAttribute("hidden", "true");
                    }
                }
            }
        );

        /* IFTRUE_isPurePython */
        // Listen to the Python console display change events (as the editor needs to be resized too)
        document.addEventListener(CustomEventTypes.pythonConsoleDisplayChanged, (event) => {
            this.isLargePythonConsole = (event as CustomEvent).detail;
        });
        /* IFTRUE_isPurePython */

        /* IFTRUE_isMicrobit */
        // Register an event for WebUSB to detect when the micro:bit has been disconnected. We only do that once, and if WebUSB is available...
        if (navigator.usb) {
            navigator.usb.addEventListener("disconnect", () => this.appStore.previousDAPWrapper = {} as DAPWrapper);
        }
        
        // As the application starts up, we compile the microbit library with the appropriate language setting.
        getAPIItemTextualDescriptions(true);
        /* FITRUE_isMicrobit */

        // Add an event listener for text selection changes. It will be used for changes of text selection and text cursors (start/end).
        document.addEventListener("selectionchange", this.handleDocumentSelectionChange);
    },

    destroyed() {
        // Removes the listeners
        document.removeEventListener("selectionchange", this.handleDocumentSelectionChange);

    },

    mounted() {
        // Check the local storage (WebStorage) to see if there is a saved project from the previous time the user entered the system
        // if browser supports localstorage
        if (typeof(Storage) !== "undefined") {
            const savedState = localStorage.getItem(this.localStorageAutosaveKey);
            if(savedState) {
                this.appStore.setStateFromJSONStr( 
                    {
                        stateJSONStr: savedState,
                        showMessage: false,
                        readCompressed: true,
                    }
                );
            }
        }
        
        this.$root.$on("setAutoSaveFunction", (f: () => void) => {
            this.autoSaveState = f;
            // We will save on a timer but we should also save now so we're up to date:
            this.autoSaveState();
        });
    },

    methods: {
        setAutoSaveState() {
            this.autoSaveTimerId = window.setInterval(() => {
                this.autoSaveState();
            }, 300000);
        },
        
        autoSaveStateToWebLocalStorage() : void {
            // save the project to the localStorage (WebStorage)
            if (!this.appStore.debugging && typeof(Storage) !== "undefined") {
                localStorage.setItem(this.localStorageAutosaveKey, this.appStore.generateStateJSONStrWithCheckpoint(true));
            }
        },

        applyShowAppProgress(event: AppEvent) {
            // If the progress bar is shown, we block the width of the application to the viewport
            // and revert it otherwise
            this.showAppProgress = event.requestAttention;
            if(event.requestAttention) {
                this.progressbarMessage = event.message ?? "";   
            }
            const heightVal = (this.showAppProgress) ? " 100vh": "100%";
            const overflowVal = (this.showAppProgress) ? "hidden" : "auto";
            (document.getElementsByTagName("html")[0] as HTMLHtmlElement).style.height = heightVal;
            (document.getElementsByTagName("body")[0] as HTMLBodyElement).style.height = heightVal;
            (document.getElementById("app") as HTMLDivElement).style.height = heightVal;
            (document.getElementById("app") as HTMLDivElement).style.overflow = overflowVal;
        },

        resetStrypeProject(){
            // To reset the project we:
            // 1) stop the autosave timer
            window.clearInterval(this.autoSaveTimerId);
            // 2) toggle the flag to disable saving on unload
            this.resetStrypeProjectFlag = true;
            // 3) delete the WebStorage key that refers to the current autosaved project
            if (typeof(Storage) !== "undefined") {
                localStorage.removeItem(this.localStorageAutosaveKey);
            }
            // finally, reload the page to reload the Strype default project
            window.location.reload();
        },

        getFrameContainerUIID(frameId: number){
            return getFrameContainerUIID(frameId);
        },

        toggleEdition(): void {
            this.appStore.isEditing = false;
        },

        messageTop(): boolean {
            return this.appStore.currentMessage.type !== MessageTypes.imageDisplay;
        },

        onMoveFrameContainer() {
            // We need that to avoid the frame containers to be even temporary swapping
            return false;
        },

        onEditorClick(event: MouseEvent) {
            // In most cases, we don't need to do anything about a click in the editor.
            // However, there is a small particular case that we should consider: 
            // if we click on the very bottom of the last frame of a frame container,
            // because the caret will hide on mousedown event for drag and drop management,
            // it might be seen as the browser as a click in the editor instead. Therefore, 
            // we check if we clicked near the end of a container that contains frames and 
            // if we did, we select the last frame of this container instead.
            if(document.getElementsByClassName("caret").length > 0){
                // Retrieve the size of the caret (https://dev.to/pecus/how-to-share-sass-variables-with-javascript-code-in-vuejs-55p3)
                const caretHeight = parseInt((scssVars.caretHeight as string).replace("px",""));
                const containersFrameIds = [this.appStore.getImportsFrameContainerId, this.appStore.getFuncDefsFrameContainerId, this.appStore.getMainCodeFrameContainerId];
                containersFrameIds.forEach((containerFrameId) => {
                    // If the container has no children we skip
                    if(this.appStore.frameObjects[containerFrameId].childrenIds.length > 0){
                        // Get the last child frame ID
                        const lastFrameId = [...this.appStore.frameObjects[containerFrameId].childrenIds].pop();
                        if(lastFrameId){
                            // Will be there... but keeping TS happy
                            // We retrieve the rect of the HTML element for that frame and check if the click is within 
                            // the band below that frame of the height of a caret
                            const frameDivRect = document.getElementById(getFrameUIID(lastFrameId))?.getBoundingClientRect();
                            if(frameDivRect && event.x >= frameDivRect.left && event.x <= frameDivRect.right
                                && event.y >= frameDivRect.bottom && event.y <= (frameDivRect.bottom + caretHeight)){
                                this.appStore.toggleCaret({id: lastFrameId, caretPosition: CaretPosition.below});
                            }
                        }
                    }
                });
<<<<<<< HEAD
            }
        },

        handleDocumentSelectionChange(){
            // When the selection has changed, we update the cursor infos in the store.
            // TODO with multi slots selection, this code WILL need changes as the way to retrieve the nodes isn't checked
            const windowSelection = window?.getSelection();
            if(windowSelection){
                let anchorSpanElement = windowSelection?.anchorNode?.parentElement;
                let focusSpanElement =  windowSelection?.focusNode?.parentElement;
                // When the editable slots are empty, the span doesn't get the focus, but the container div does.
                // So we need to retrieve the right HTML component by hand.
                if(anchorSpanElement?.tagName.toLowerCase() == "div" && anchorSpanElement.className.includes(" labelSlot-container")){
                    anchorSpanElement = anchorSpanElement.firstElementChild as HTMLSpanElement;
                }
                if(focusSpanElement?.tagName.toLowerCase() == "div" && focusSpanElement.className.includes(" labelSlot-container")){
                    focusSpanElement = focusSpanElement.firstElementChild as HTMLSpanElement;
                }
                if(anchorSpanElement && focusSpanElement && isElementLabelSlotInput(anchorSpanElement) && isElementLabelSlotInput(focusSpanElement)){
                    const anchorSlotInfo = parseLabelSlotUIID(anchorSpanElement.id);
                    const focusSlotInfo = parseLabelSlotUIID(focusSpanElement.id);
                    this.appStore.setSlotTextCursors({slotInfos: anchorSlotInfo, cursorPos: windowSelection.anchorOffset},
                        {slotInfos: focusSlotInfo, cursorPos: windowSelection.focusOffset});
                }
=======
>>>>>>> f354ada3
            }
        },
    },
});
</script>

<style lang="scss">

html,body {
    margin: 0px;
    height: 100vh;
    background-color: #bbc6b6 !important;
}

.app-progress-pane {
    width: 100%;
    height: 100vh;
    background-color: rgba($color: gray, $alpha: 0.7);
    position: absolute;
    left: 0px;
    z-index: 5000;
}

.app-progress-container {
    position:relative;
    top: 50vh;
    padding-left: 10%;
    padding-right:10%;
 }

#app {
    font-family: 'Source Sans Pro', sans-serif;
    font-size: 17px;
    -webkit-font-smoothing: antialiased;
    -moz-osx-font-smoothing: grayscale;
    color: #2c3e50;
    box-sizing: border-box;
    height: 100vh;
    max-height: 100vh;
    overflow:hidden;
}

#editor {
    height: 100vh;
    max-height: 100vh;
}

.editor-code-div {
    overflow-y: auto;
    height: 100vh;
    max-height: 100vh;
}

.small-editor-code-div {
    max-height: 50vh;
}

.top {
    text-align: center;
    margin-left:10px;
}

.noselect {
  -webkit-touch-callout: none; /* iOS Safari */
    -webkit-user-select: none; /* Safari */
     -khtml-user-select: none; /* Konqueror HTML */
       -moz-user-select: none; /* Old versions of Firefox */
        -ms-user-select: none; /* Internet Explorer/Edge */
            user-select: none; /* Non-prefixed version, currently
                                  supported by Chrome, Edge, Opera and Firefox */
}

.nohover{
    pointer-events: none;
}
</style><|MERGE_RESOLUTION|>--- conflicted
+++ resolved
@@ -341,7 +341,6 @@
                         }
                     }
                 });
-<<<<<<< HEAD
             }
         },
 
@@ -366,8 +365,6 @@
                     this.appStore.setSlotTextCursors({slotInfos: anchorSlotInfo, cursorPos: windowSelection.anchorOffset},
                         {slotInfos: focusSlotInfo, cursorPos: windowSelection.focusOffset});
                 }
-=======
->>>>>>> f354ada3
             }
         },
     },
