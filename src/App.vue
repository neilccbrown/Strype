<template>
    <div id="app" class="container-fluid print-full-height">
        <div v-if="showAppProgress || setAppNotOnTop" :class="{'app-overlay-pane': true, 'app-progress-pane': showAppProgress}" @contextmenu="handleOverlayRightClick">
            <div v-if="showAppProgress" class="app-progress-container">
                <div class="progress">
                    <div 
                        class="progress-bar progress-bar-striped bg-info progress-bar-animated" 
                        role="progressbar"
                        style="width: 100%"
                        aria-valuenow="100"
                        aria-valuemin="0"
                        aria-valuemax="100"
                        >
                        <span class="progress-bar-text">{{progressbarMessage}}</span>
                    </div>
                </div>
            </div>
        </div>
        /* IFTRUE_isPython
        <Splitpanes class="expanded-PEA-splitter-overlay strype-split-theme" v-show="isExpandedPythonExecArea" horizontal @resize=onExpandedPythonExecAreaSplitPaneResize>
            <pane key="1" :size="100 - expandedPEAOverlaySplitterPane2Size">
            </pane>
            <pane ref="overlayExpandedPEAPane2Ref" key="2" :size="expandedPEAOverlaySplitterPane2Size" :min-size="peaOverlayPane2MinSize" :max-size="peaOverlayPane2MaxSize">
            </pane>
        </Splitpanes>
        FITRUE_isPython */
        <!-- Keep the style position of the row div to get proper z order layout of the app -->
        <div class="row" style="position: relative;">
            <Splitpanes class="strype-split-theme" @resize=onStrypeCommandsSplitPaneResize>
                <Pane key="1" :size="100 - editorCommandsSplitterPane2Size" min-size="33" max-size="90">
                    <!-- These data items are to enable testing: -->
                    <div :id="editorId" :data-slot-focus-id="slotFocusId" :data-slot-cursor="slotCursorPos" class="print-full-height">
                        <div class="top no-print">
                            <MessageBanner 
                                v-if="showMessage"
                            />
                        </div>
                        <div class="row no-gutters" >
                            <Menu 
                                :id="menuUID" 
                                :ref="menuUID"
                                v-on:[CustomEventTypes.appShowProgressOverlay]="applyShowAppProgress"
                                v-on:[CustomEventTypes.appResetProject]="resetStrypeProject"
                                class="noselect no-print"
                            />
                            <div class="col">
                                <div 
                                    :id="editorUID" 
                                    :class="{'editor-code-div noselect print-full-height':true/* IFTRUE_isPython , 'full-height-editor-code-div':!isExpandedPythonExecArea, [scssVars.croppedEditorDivClassName]: isExpandedPythonExecArea FITRUE_isPython */}"
                                    @mousedown="handleWholeEditorMouseDown"
                                >
                                    <FrameContainer
                                        v-for="container in containerFrames"
                                        :key="container.frameType.type + '-id:' + container.id"
                                        :id="getFrameContainerUID(container.id)"
                                        :ref="getFrameContainerUID(container.id)"
                                        :frameId="container.id"
                                        :containerLabel="container.frameType.labels[0].label"
                                        :caretVisibility="container.caretVisibility"
                                        :frameType="container.frameType"
                                    />
                                </div>
                            </div>
                        </div>
                    </div>
                </Pane>
                <Pane key="2" ref="editorCommandsSplitterPane2" :size="editorCommandsSplitterPane2Size" class="no-print">
                    <Commands :id="commandsContainerId" class="noselect" :ref="strypeCommandsRefId" />
                </Pane>
            </SplitPanes>
        </div>
        <SimpleMsgModalDlg :dlgId="simpleMsgModalDlgId"/>
        <ModalDlg :dlgId="importDiffVersionModalDlgId" :useYesNo="true">
            <span v-t="'appMessage.editorFileUploadWrongVersion'" />                
        </ModalDlg>
        <ModalDlg :dlgId="resyncGDAtStartupModalDlgId" :useYesNo="true" :okCustomTitle="$t('buttonLabel.yesSign')" :cancelCustomTitle="$t('buttonLabel.noContinueWithout')">
            <span style="white-space:pre-wrap" v-html="$t('appMessage.resyncToGDAtStartup')"></span>
        </ModalDlg>
        <MediaPreviewPopup ref="mediaPreviewPopup" />
        <EditImageDlg dlgId="editImageDlg" ref="editImageDlg" :imgToEdit="imgToEditInDialog" :showImgPreview="showImgPreview" />
        <EditSoundDlg dlgId="editSoundDlg" ref="editSoundDlg" :soundToEdit="soundToEditInDialog" />
        <div :id="getSkulptBackendTurtleDivId" class="hidden"></div>
        <canvas v-show="appStore.isDraggingFrame" :id="getCompanionDndCanvasId" class="companion-canvas-dnd"/>
        <ModalDlg :dlgId="confirmResetLSOnShareProjectLoadDlgId" :autoFocusButton="'ok'" :okCustomTitle="$t('buttonLabel.continue')" :cancelCustomTitle="$t('buttonLabel.cancelLoadSharedProject')" >
            <div>
                <span v-html="$t('appMessage.LSOnShareProjectLoad')"/>
                <br/>
            </div>
        </ModalDlg>
    </div>
</template>

<script lang="ts">
//////////////////////
//      Imports     //
//////////////////////
import Vue from "vue";
import MessageBanner from "@/components/MessageBanner.vue";
import FrameContainer from "@/components/FrameContainer.vue";
import Frame from "@/components/Frame.vue";
import Commands from "@/components/Commands.vue";
import Menu from "@/components/Menu.vue";
import ModalDlg from "@/components/ModalDlg.vue";
import SimpleMsgModalDlg from "@/components/SimpleMsgModalDlg.vue";
import {Splitpanes, Pane, PaneData} from "splitpanes";
import { useStore, settingsStore } from "@/store/store";
import { AppEvent, ProjectSaveFunction, BaseSlot, CaretPosition, FrameObject, MessageTypes, ModifierKeyCode, Position, PythonExecRunningState, SaveRequestReason, SlotCursorInfos, SlotsStructure, SlotType, StringSlot, StrypeSyncTarget, GAPIState, StrypePEALayoutMode, defaultEmptyStrypeLayoutDividerSettings, EditImageInDialogFunction, EditSoundInDialogFunction } from "@/types/types";
import { getFrameContainerUID, getMenuLeftPaneUID, getEditorMiddleUID, getCommandsRightPaneContainerId, isElementLabelSlotInput, CustomEventTypes, getFrameUID, parseLabelSlotUID, getLabelSlotUID, getFrameLabelSlotsStructureUID, getSelectionCursorsComparisonValue, setDocumentSelection, getSameLevelAncestorIndex, autoSaveFreqMins, getImportDiffVersionModalDlgId, getAppSimpleMsgDlgId, getFrameContextMenuUID, getActiveContextMenu, actOnTurtleImport, setPythonExecutionAreaTabsContentMaxHeight, setManuallyResizedEditorHeightFlag, setPythonExecAreaLayoutButtonPos, isContextMenuItemSelected, getStrypeCommandComponentRefId, frameContextMenuShortcuts, getCompanionDndCanvasId, getGoogleDriveComponentRefId, addDuplicateActionOnFramesDnD, removeDuplicateActionOnFramesDnD, getFrameComponent, getCaretContainerComponent, sharedStrypeProjectTargetKey, sharedStrypeProjectIdKey, getCaretContainerUID, getEditorID, getLoadProjectLinkId, AutoSaveKeyNames } from "./helpers/editor";
/* IFTRUE_isPython */
import { debounceComputeAddFrameCommandContainerSize, getPEATabContentContainerDivId, getPEAComponentRefId } from "@/helpers/editor";
/* FITRUE_isPython */
/* IFTRUE_isMicrobit */
import { getAPIItemTextualDescriptions } from "./helpers/microbitAPIDiscovery";
import { DAPWrapper } from "./helpers/partial-flashing";
/* FITRUE_isMicrobit */
import { mapStores } from "pinia";
import { getSlotIdFromParentIdAndIndexSplit, getSlotParentIdAndIndexSplit, retrieveParentSlotFromSlotInfos, retrieveSlotFromSlotInfos } from "./helpers/storeMethods";
import { cloneDeep } from "lodash";
import { VueContextConstructor } from "vue-context";
import { BACKEND_SKULPT_DIV_ID } from "@/autocompletion/ac-skulpt";
import {pasteMixedPython} from "@/helpers/pythonToFrames";
import GoogleDrive from "@/components/GoogleDrive.vue";
import { BvEvent, BvModalEvent } from "bootstrap-vue";
import MediaPreviewPopup from "@/components/MediaPreviewPopup.vue";
import EditImageDlg from "@/components/EditImageDlg.vue";
import EditSoundDlg from "@/components/EditSoundDlg.vue";
import axios from "axios";
import scssVars from "@/assets/style/_export.module.scss";
import {loadDivider} from "@/helpers/load-save";

let autoSaveTimerId = -1;
let projectSaveFunctionsState : ProjectSaveFunction[] = [];

//////////////////////
//     Component    //
//////////////////////
export default Vue.extend({
    name: "App",
    
    components: {
        MessageBanner,
        FrameContainer,
        Commands,
        EditImageDlg,
        EditSoundDlg,
        MediaPreviewPopup,
        Menu,
        ModalDlg,
        SimpleMsgModalDlg,
        Splitpanes,
        Pane,
    },

    data: function() {
        return {
            CustomEventTypes, // just for using in template
            scssVars, // just for using in template
            showAppProgress: false,
            setAppNotOnTop: false,
            progressbarMessage: "",
            resetStrypeProjectFlag: false,
            /* IFTRUE_isPython */
            isExpandedPythonExecArea: false,
            /* FITRUE_isPython */
            imgToEditInDialog: "",
            soundToEditInDialog: null as AudioBuffer | null,
            showImgPreview: (() => {}) as (dataURL: string) => void,
        };
    },

    computed: {       
        ...mapStores(useStore, settingsStore),

        editorId(): string {
            return getEditorID();
        },
             
        // gets the container frames objects which are in the root
        containerFrames(): FrameObject[] {
            return this.appStore.getFramesForParentId(0);
        },

        slotFocusId() : string {
            const slotCoreInfos = useStore().focusSlotCursorInfos?.slotInfos;
            return slotCoreInfos ? getLabelSlotUID(slotCoreInfos) : "";
        },
        
        slotCursorPos() : number {
            return useStore().focusSlotCursorInfos?.cursorPos ?? -1;
        },

        showMessage(): boolean {
            return this.appStore.isMessageBannerOn;
        },

        menuUID(): string {
            return getMenuLeftPaneUID();
        },

        editorUID(): string {
            return getEditorMiddleUID();
        },

        strypeCommandsRefId(): string {
            return getStrypeCommandComponentRefId();
        },

        editorCommandsSplitterPane2Size: {
            get(): number {
                let value = (this.appStore.editorCommandsSplitterPane2Size != undefined && this.appStore.editorCommandsSplitterPane2Size[StrypePEALayoutMode.tabsCollapsed] != undefined) 
                    ? this.appStore.editorCommandsSplitterPane2Size[StrypePEALayoutMode.tabsCollapsed] 
                    : parseFloat(scssVars.editorCommandsSplitterPane2SizePercentValue);
                /* IFTRUE_isPython */
                value = (this.appStore.peaLayoutMode != undefined && this.appStore.editorCommandsSplitterPane2Size != undefined && this.appStore.editorCommandsSplitterPane2Size[this.appStore.peaLayoutMode] != undefined) 
                    ? this.appStore.editorCommandsSplitterPane2Size[this.appStore.peaLayoutMode] as number
                    // When there is no set value for a given layout mode,
                    // whe check that any change in another layout has ever been made: if yes we just keep the divider as it is, if not, we use the default value.
                    : ((this.appStore.editorCommandsSplitterPane2Size != undefined)
                        ? parseFloat(((this.$refs.editorCommandsSplitterPane2 as InstanceType<typeof Pane>).$data as PaneData).style.width.replace("%",""))
                        : parseFloat(scssVars.editorCommandsSplitterPane2SizePercentValue));
                /* FITRUE_isPython */
                return value;
                
            },
            set(value: number) {
                this.onStrypeCommandsSplitPaneResize({1: {size: value}});
            },
        },

        commandsContainerId(): string {
            return getCommandsRightPaneContainerId();
        },

        confirmResetLSOnShareProjectLoadDlgId(): string {
            return "confirmResetLSOnShareProjectLoadDlg";
        },

        localStorageAutosaveEditorKey(): string {
            let storageString = AutoSaveKeyNames.pythonEditorState;
            /* IFTRUE_isMicrobit */
            storageString = AutoSaveKeyNames.mbEditor;
            /*FITRUE_isMicrobit */
            return storageString;
        },

        simpleMsgModalDlgId(): string{
            return getAppSimpleMsgDlgId();
        },

        importDiffVersionModalDlgId(): string {
            return getImportDiffVersionModalDlgId();
        },

        resyncGDAtStartupModalDlgId(): string {
            return "resyncGDAtStartupModalDlg";
        },

        getSkulptBackendTurtleDivId(): string {
            return BACKEND_SKULPT_DIV_ID;
        },

        /* IFTRUE_isPython */
        isPythonExecuting(): boolean {
            return (this.appStore.pythonExecRunningState ?? PythonExecRunningState.NotRunning) != PythonExecRunningState.NotRunning;
        },

        expandedPEAOverlaySplitterPane2Size: {
            get(): number {
                const value = (this.appStore.peaExpandedSplitterPane2Size != undefined && this.appStore.peaLayoutMode != undefined && this.appStore.peaExpandedSplitterPane2Size[this.appStore.peaLayoutMode] != undefined)
                    ? this.appStore.peaExpandedSplitterPane2Size[this.appStore.peaLayoutMode] as number
                    // When there is no set value for a given layout mode,
                    // whe check that any change in another layout has ever been made: if yes we just keep the divider as it is, if not, we use the default value.
                    : ((this.appStore.peaExpandedSplitterPane2Size != undefined)
                        ? parseFloat(((this.$refs.overlayExpandedPEAPane2Ref as InstanceType<typeof Pane>).$data as PaneData).style.height.replace("%",""))
                        :  parseFloat(scssVars.peaExpandedOverlaySplitterPane2SizePercentValue));
                // The PEA needs to react to the change of value when we are in an expanded mode
                if(this.appStore.peaLayoutMode == StrypePEALayoutMode.tabsExpanded || this.appStore.peaLayoutMode == StrypePEALayoutMode.splitExpanded){
                    this.$nextTick(() => this.onExpandedPythonExecAreaSplitPaneResize({1: {size: value}}));
                }
                return value;
            },
            set(value: number) {
                this.onExpandedPythonExecAreaSplitPaneResize({1: {size: value}});                    
            },
        },

        peaOverlayPane2MinSize(): number {
            return 10;
        },

        peaOverlayPane2MaxSize(): number {
            return 95;
        },
        /* FITRUE_isPython */

        getCompanionDndCanvasId(): string {
            return getCompanionDndCanvasId();
        },
    },

    created() {
        // The very first action we want to do is trying to restore the Strype settings:
        // Strype locale:
        this.setStrypeLocale();

        projectSaveFunctionsState[0] = {name: "WS", function: (reason: SaveRequestReason) => this.autoSaveStateToWebLocalStorage(reason)};
        window.addEventListener("beforeunload", (event) => {
            // No matter the choice the user will make on saving the page, and because it is not straight forward to know what action has been done,
            // we systematically exit any slot being edited to have a state showing the blue caret.
            // We do so by simulating a key down event (which exits the current slot)
            const focusCursorInfos = useStore().focusSlotCursorInfos;
            if(useStore().isEditing && focusCursorInfos){
                useStore().ignoreFocusRequest = false;
                document.getElementById(getFrameLabelSlotsStructureUID(focusCursorInfos.slotInfos.frameId, focusCursorInfos.slotInfos.labelSlotsIndex))?.dispatchEvent(
                    new KeyboardEvent("keydown", {
                        key: "ArrowDown",
                    })
                );
            }

            // Browsers won't display a customised message, and can detect when to prompt the user,
            // so we don't need to do anything special.
            event.returnValue = true;

            // Save the state before exiting
            if(!this.resetStrypeProjectFlag){
                this.autoSaveStateToWebLocalStorage(SaveRequestReason.unloadPage);
            }
            else {
                // if the user cancels the reload, and that the reset was request, we need to restore the autosave process:
                // to make sure this doesn't happen right when the user validates the reload, we do it later: if the user had
                // cancelled the reload, the timeout will occur, and if the page has been reload, it won't (most likely)
                setTimeout(() =>  {
                    this.resetStrypeProjectFlag = true;
                    this.setAutoSaveState();
                }, 10000);
                
            }
        });

        // By means of protection against browser crashes or anything that could prevent auto-backup, we do a backup every 2 minutes
        this.setAutoSaveState();

        // Prevent the native context menu to be shown at some places we don't want it to be shown (basically everywhere but editable slots)
        // We can't know if that is called because of a click or because of the keyboard shortcut - and it's important to know because we need to process
        // things differently based on one or the other. That's why we have a flag on the keyboard shortcut (in keydown even registration) to make the distinction.
        window.addEventListener(
            "contextmenu", (event) => this.handleContextMenu(event)
        );

        window.addEventListener("keydown", (event: KeyboardEvent) => {
            const activeContextMenu = getActiveContextMenu();
            if(activeContextMenu != null){
                // All key hits in the context menu should result in the menu closing.
                // If a keyboard shortcut of the menu has been used, we process it.
                // (Enter is already handled when a menu item is selected, so we don't worry about it.)
                const activeModifierKeys = {[ModifierKeyCode.ctrl]: event.ctrlKey, [ModifierKeyCode.meta]: event.metaKey, [ModifierKeyCode.shift]: event.shiftKey, [ModifierKeyCode.alt]: event.altKey};
                const menuItemForKBShortcut = Array.from(activeContextMenu.children).find((menuItemEl) => {
                    const menuItemActionName = menuItemEl.getAttribute("action-name");
                    if(menuItemActionName){
                        const menuItemShortcut = frameContextMenuShortcuts.find((frameCtxtMenuShorcut) => frameCtxtMenuShorcut.actionName.toString() == menuItemActionName);
                        if(menuItemShortcut) {
                            // Look up keys, if no modifier is defined at all, then the match for modifier is true.
                            let modifiersKeyMatch = (menuItemShortcut?.firstModifierKey == undefined);
                            let modifierKeyIndex = 0;

                            // Check first key modifier
                            const otherModifierKeys = [] as ModifierKeyCode[];
                            for(;modifierKeyIndex < ((menuItemShortcut?.firstModifierKey?.length) ?? 0); modifierKeyIndex++){
                                const firstModifierKBValue = (menuItemShortcut.firstModifierKey as ModifierKeyCode[])[modifierKeyIndex];
                                modifiersKeyMatch = activeModifierKeys[firstModifierKBValue];
                                Object.values(ModifierKeyCode).forEach((modif) => {
                                    if(modif != firstModifierKBValue){
                                        otherModifierKeys.push(modif);
                                    }
                                });
                                if(modifiersKeyMatch) {
                                    break;
                                }
                                else{
                                    otherModifierKeys.splice(0);
                                }
                            }

                            // Check the second key modifier: if there was a first key modifier, we need to that if a second modifier is defined, 
                            // the key combination matches both modifiers - and that if there is no second modifier then no extra combination is hit.
                            const secondModifierKBValue = menuItemShortcut.secondModifierKey?.[modifierKeyIndex];
                            if(secondModifierKBValue){
                                modifiersKeyMatch = activeModifierKeys[secondModifierKBValue]
                                    && !otherModifierKeys.some((modif) => modif != secondModifierKBValue && activeModifierKeys[modif]);
                            }
                            else{
                                //That is no second modifier, we cannot have any other modifier than the first; or no modifier at all;
                                modifiersKeyMatch = (otherModifierKeys.length > 0) ? !otherModifierKeys.some((modif) => activeModifierKeys[modif]) : modifiersKeyMatch;
                            }             

                            // Now we know if modifiers are correct, we can return if the shortcut matches the keys hit
                            return modifiersKeyMatch && menuItemShortcut.mainKey == event.key.toLowerCase();
                        }
                        
                        // This menu entry has no shortcut, so definitely can't be matched
                        return false;
                    }                    
                    else {
                        return false;
                    }
                });

                if(menuItemForKBShortcut){
                    // We found one menu entry matching the hit keyboard shortcut, we simulate a click (which will close the menu) on the underlying <a>
                    ((menuItemForKBShortcut as HTMLLIElement).children[0] as HTMLAnchorElement)?.click();
                }
                else if((!event.ctrlKey && !event.metaKey && !event.altKey && !event.shiftKey) && (event.key != "Enter" || (event.key == "Enter" && !isContextMenuItemSelected()))){
                    // Note: that's not an ideal way of using the Keyboard Event, but the source code for VueContext uses keycodes...
                    activeContextMenu.dispatchEvent(new KeyboardEvent("keydown", {keyCode: 27}));
                }
                else{
                    // An element from the menu is activated via "Enter", or a modifier key is pressed alone, we don't interfere.
                    return;
                }

                event.preventDefault();
                event.stopPropagation();
                event.stopImmediatePropagation();
                return;
            }
            
            // We need to register if the keyboard shortcut has been used to get the context menu
            // so we set the flag here. It will be reset when the context menu actions are consumed.
            // Case for allowing macOS to have a context menu shortcut:
            if(this.appStore.selectedFrames.length > 0 &&  (event.key == " " || event.key.toLowerCase() == "enter") && !isContextMenuItemSelected()){
                // Wait a bit to process keys before showing the context menu
                setTimeout(() => {
                    this.appStore.isContextMenuKeyboardShortcutUsed = true;
                    this.handleContextMenu(new MouseEvent(""));
                }, 200);
            }
            // Case for Windows context menu key   
            if(event.key.toLowerCase() == "contextmenu"){
                this.appStore.isContextMenuKeyboardShortcutUsed  = true;
            }

            // Handling the notification for doing duplication with drag and drop.
            // We don't really care if another key is hit along ctrl/option, we only look that
            // we are currently in a drag and drop action, and notify the current caret candidate for drop that
            // the action requires frame duplication.
            if(this.appStore.isDraggingFrame && (event.ctrlKey || event.altKey)){
                addDuplicateActionOnFramesDnD();
                event.preventDefault();
                event.stopImmediatePropagation();
                event.stopPropagation();
                return;
            }
        });

        // There are only a few cases when we need to handle key up events
        window.addEventListener("keyup", (event) => {
            // Handling the notification for not doing duplication anymore with drag and drop.
            // We don't really care if another key is hit along ctrl/option, we only look that
            // we are currently in a drag and drop action, and notify the current caret candidate for drop that
            // the action doesn't require frame duplication.
            if(this.appStore.isDraggingFrame && (event.key == "Control" || event.key == "Alt")){
                removeDuplicateActionOnFramesDnD();
                event.preventDefault();
                event.stopImmediatePropagation();
                event.stopPropagation();
                return;
            }

            // Listen to the project sharing shortcut "keyup" event that needs to consume for Safari (handling of the shorcut is in Menu.vue)
            if(event.type == "keyup" && event.key.toLowerCase() == "l" && event.metaKey && event.shiftKey){
                event.preventDefault();
                event.stopImmediatePropagation();
                event.stopPropagation();
                return;
            }

            // Handle "escape" on error popover: if an error popover is showing, escape should discard the popup.
            if(event.key == "Escape" && !this.appStore.isAppMenuOpened && !this.isPythonExecuting && !this.appStore.isDraggingFrame){
                [...document.getElementsByClassName("popover b-popover error-popover")].forEach((popup) => (popup as HTMLDivElement).style.display = "none");
            }
        });

        /* IFTRUE_isPython */
        // Listen to the Python execution area size change events (as the editor needs to be resized too)
        document.addEventListener(CustomEventTypes.pythonExecAreaExpandCollapseChanged, (event) => {
            this.isExpandedPythonExecArea = (event as CustomEvent).detail;
            (this.$refs[this.strypeCommandsRefId] as InstanceType<typeof Commands>).isExpandedPEA = (event as CustomEvent).detail;
            (this.$refs[this.strypeCommandsRefId] as InstanceType<typeof Commands>).hasPEAExpanded ||= (event as CustomEvent).detail;
            setTimeout(() => {
                debounceComputeAddFrameCommandContainerSize((event as CustomEvent).detail);
                if((event as CustomEvent).detail){
                    this.onExpandedPythonExecAreaSplitPaneResize({1: {size: this.expandedPEAOverlaySplitterPane2Size}});
                }
                else{
                    const croppedEditor = document.getElementsByClassName(scssVars.croppedEditorDivClassName);
                    if(croppedEditor.length > 0){
                        // The "cropped editor", that is when the PEA is expanded may not exist if the PEA wasn't expanded before..
                        (croppedEditor[0] as HTMLDivElement).style.maxHeight = "";                           
                    }
                    setManuallyResizedEditorHeightFlag(undefined);
                    (document.getElementsByClassName(scssVars.noPEACommandsClassName)[0] as HTMLDivElement).style.maxHeight = "";
                    const peaWithExpandedClass = document.querySelector("." + scssVars.peaContainerClassName + "." + scssVars.expandedPEAClassName);
                    if(peaWithExpandedClass){
                        // The "expanded PEA" may not exist if the PEA wasn't expanded before..
                        (peaWithExpandedClass as HTMLDivElement).style.top = "";
                    }              
                }
            }, 200);
           
        });
        /* FITRUE_isPython */

        /* IFTRUE_isMicrobit */
        // Register an event for WebUSB to detect when the micro:bit has been disconnected. We only do that once, and if WebUSB is available...
        if (navigator.usb) {
            navigator.usb.addEventListener("disconnect", () => this.appStore.previousDAPWrapper = {} as DAPWrapper);
        }
        
        // As the application starts up, we compile the microbit library with the appropriate language setting.
        getAPIItemTextualDescriptions(true);
        /* FITRUE_isMicrobit */

        // Add an event listener for text selection changes. It will be used for changes of text selection and text cursors (start/end).
        document.addEventListener("selectionchange", this.handleDocumentSelectionChange);

        // Add en event listener for the mouse up events, it will be used for detecting the end of a drag in the context of slots/text selection.
        document.addEventListener("mouseup", this.checkMouseSelection);

        // Add a listener for the mouse scroll events. We do not want to allow scrolling when the context menu is shown
        document.addEventListener("wheel", this.blockScrollOnContextMenu, {passive:false});

        /* IFTRUE_isPython */
        // Add a listener for the whole window resize.
        window.addEventListener("resize",() => {
            // When the window is resized, the overlay expanded PEA splitter is properly updated. However, the underlying UI is not updated
            // properly (because it isn't inside that splitter) so we need to manually update things.
            if(this.isExpandedPythonExecArea) {
                this.onExpandedPythonExecAreaSplitPaneResize({1: {size: ((this.$refs.overlayExpandedPEAPane2Ref as InstanceType<typeof Pane>).$data as PaneData).style.height.replace("%","")}}, true);
            }

            // Re-scale the Turtle canvas.
            document.getElementById(getPEATabContentContainerDivId())?.dispatchEvent(new CustomEvent(CustomEventTypes.pythonExecAreaSizeChanged));
        });
        /* FITRUE_isPython */

        // When the page is loaded, we might load an existing code for which the caret is not visible, so we get it into view.
        setTimeout(() => {
            const htmlElementToShowId = (this.appStore.focusSlotCursorInfos) ? getLabelSlotUID(this.appStore.focusSlotCursorInfos.slotInfos) : getCaretContainerUID(this.appStore.currentFrame.caretPosition, this.appStore.currentFrame.id);
            document.getElementById(htmlElementToShowId)?.scrollIntoView();
        }, 1000);

        // Add an event listener to put the app not on top (for an element to be modal) or reset it to normal
        document.addEventListener(CustomEventTypes.requestAppNotOnTop, (event) => {
            this.setAppNotOnTop = (event as CustomEvent).detail;
        });

        // The events from Bootstrap modal are registered to the root app element.
        this.$root.$on("bv::modal::hide", this.onHideModalDlg);  
    },

    destroyed() {
        // Removes the listeners
        document.removeEventListener("selectionchange", this.handleDocumentSelectionChange);
        document.removeEventListener("mouseup", this.checkMouseSelection);
        document.removeEventListener("wheel", this.blockScrollOnContextMenu);
        this.$root.$off("bv::modal::hide", this.onHideModalDlg);  
    },

    mounted() {
        // When the App is ready, we want to either open a project present in the local storage,
        // or open a shared project that is given by the URL (this takes priority over local storage).
        // If we need to open a shared project, we may need to wait for the Google API (GAPI) to be loaded before doing anything.

        // Check whether Strype is opening a shared project.
        // We check the type of sharing (for now it's only Google Drive and generic) and get the retrieve path from the query parameters.
        const queryParams = new URLSearchParams(window.location.search);
        const sharedProjectTarget= queryParams.get(sharedStrypeProjectTargetKey);
        const shareProjectId = queryParams.get(sharedStrypeProjectIdKey);
        if(shareProjectId && sharedProjectTarget == StrypeSyncTarget.gd.toString()) {
            // When there is a shared project, we do like if we were opening a Google Drive project BUT we use a special
            // mode that does not ask for the target selection (which shows with "open" in the menu) and breaks links to Google Drive
            // (it's only a retrieval of the code)
            const loadGDSharedProject = () => {
                (this.$refs[getMenuLeftPaneUID()] as InstanceType<typeof Menu>).openSharedProjectTarget = StrypeSyncTarget.gd;
                (this.$refs[getMenuLeftPaneUID()] as InstanceType<typeof Menu>).openSharedProjectId = shareProjectId;
                // Wait a bit, Google API must have been loaded first.
                ((this.$refs[this.menuUID] as InstanceType<typeof Menu>).$refs[getGoogleDriveComponentRefId()] as InstanceType<typeof GoogleDrive>)
                    ?.getGAPIStatusWhenLoadedOrFailed()
                    .then((gapiState) =>{
                        // Only open the project is the GAPI is loaded, and show a message of error if it hasn't.
                        if(gapiState == GAPIState.loaded){
                            document.getElementById(getLoadProjectLinkId())?.click();
                        }
                        else{
                            this.finaliseOpenShareProject("errorMessage.retrievedSharedGenericProject", this.$i18n.t("errorMessage.GAPIFailed") as string);
                        }
                    });
            };

            this.checkLocalStorageHasProject().then(() => {
                // A project exists in the local storage, we ask the user if they want to keep it (and cancel the load of the shared project)
                this.confirmResetLSOnShareProjectLoad().then((continueLoadingSharedProject) => (continueLoadingSharedProject) ? loadGDSharedProject() : this.loadLocalStorageProjectOnStart());
            },
            // No project in the local storage, we can continue loading the shared project
            () => loadGDSharedProject());            
        }
        else if(shareProjectId && shareProjectId.match(/^https?:\/\/.*$/g) != null){
            // The "fall out" case of a generic share: we don't care about the source target, it is only a URL to get to and retrive the Strype file.
            // We just do a small sanity check that it is a HTTP(S) link.
            // IMPORTANT: it is custom to the source to expose the file as such or not. So the generic share does NOT guarantee we can get the Strype file.
            // Google Drive will not expose the file directly, so we can *try* to extract the file ID and then get the data with the API (without authentication).
            const loadPublicSharedProject = () => {
                const googleDrivePublicURLPreamble = "https://drive.google.com/file/d/";
                const isPublicShareFromGD = shareProjectId.startsWith(googleDrivePublicURLPreamble);
                let alertMsgKey = "";
                let alertParams = "";
                if(isPublicShareFromGD){
                    // Extract the file ID and attempt a retrieving of the file with the Google Drive API (it waits a bit for the API to be loaded)
                    const sharedFileID = shareProjectId.substring(googleDrivePublicURLPreamble.length).match(/^([^/]+)\/.*$/)?.[1];
                    ((this.$refs[this.menuUID] as InstanceType<typeof Menu>).$refs[getGoogleDriveComponentRefId()] as InstanceType<typeof GoogleDrive>)
                        ?.getPublicSharedProjectContent(sharedFileID??"");
                
                }
                else{
                    axios.get<string>(shareProjectId)
                        .then((resp) => {
                            if(resp.status == 200){
                                // Find the filename from the URL:
                                const cleaned = shareProjectId.replace(/\/+$/, "");
                                const lastSlash = cleaned.lastIndexOf("/");
                                const filename = lastSlash !== -1 ? cleaned.substring(lastSlash + 1) : cleaned;
                            
                                return (resp.data.startsWith("{") ?
                                    this.appStore.setStateFromJSONStr({
                                        stateJSONStr: resp.data,
                                        showMessage: false,
                                    }) :
                                    this.setStateFromPythonFile(resp.data, filename, 0)
                                ).then(() => {
                                    alertMsgKey = "appMessage.retrievedSharedGenericProject";
                                    alertParams = this.appStore.projectName;
                                },
                                (reason) => {
                                    alertMsgKey = "errorMessage.retrievedSharedGenericProject";
                                    alertParams = reason;
                                });
                            }
                            else{
                                alertMsgKey = "errorMessage.retrievedSharedGenericProject";
                                alertParams = resp.status.toString();
                            }
                        })
                        .catch((error) => {
                            alertMsgKey = "errorMessage.retrievedSharedGenericProject";
                            alertParams = error;
                        })
                        .finally(() => {
                            this.finaliseOpenShareProject(alertMsgKey, alertParams);
                        });
                }
            };
            this.checkLocalStorageHasProject().then(() => {
                // A project exists in the local storage, we ask the user if they want to keep it (and cancel the load of the shared project)
                this.confirmResetLSOnShareProjectLoad().then((continueLoadingSharedProject) => (continueLoadingSharedProject) ? loadPublicSharedProject() : this.loadLocalStorageProjectOnStart());
            },
            // No project in the local storage, we can continue loading the shared project
            () => loadPublicSharedProject());
        }
        else{
            // The default opening of Strype (either brand new project or retrieving from local storage -- not opening a shared project)
            this.loadLocalStorageProjectOnStart();
        }

        // Register a listener to handle the context menu hovers (cf onContextMenuHover())
        this.$root.$on(CustomEventTypes.contextMenuHovered, (menuElement: HTMLElement) => this.onContextMenuHover(menuElement));

        // Register a listener for a request to close a caret context menu (used by Frame.vue)
        this.$root.$on(CustomEventTypes.requestCaretContextMenuClose, () => {
            // We find the CaretContainer component currently active to properly close the menu using the component close() method.
            const currentFrameComponent = getFrameComponent(this.appStore.currentFrame.id);
            if(currentFrameComponent){
                const currentCaretContainerComponent = getCaretContainerComponent(currentFrameComponent);
                ((currentCaretContainerComponent.$refs.menu as unknown) as VueContextConstructor).close();
            }
        });

        this.$root.$on(CustomEventTypes.addFunctionToEditorProjectSave, (psf: ProjectSaveFunction) => {
            // Before adding a new function to execute in the autosave mechanism, we stop the current time, and will restart it again once the function is added.
            // That is because, if the new function is added just before the next tick of the timer is due, we don't want to excecuted actions just yet to give
            // time to the user to sign in to Google Drive first, then load a potential project without saving the project that is in the editor in between.
            window.clearInterval(autoSaveTimerId);
            const psfEntry = projectSaveFunctionsState.find((psfEntry) => (psfEntry.name == psf.name));
            if(psfEntry){
                // There is already some function set for that type of project save, we just update the function
                psfEntry.function = psf.function;
            }
            else{
                // Nothing yet set for this type of project save, we add the entry in projectSaveFunctionsState
                projectSaveFunctionsState.push(psf);
            }
            this.setAutoSaveState();
        });

        this.$root.$on(CustomEventTypes.removeFunctionToEditorProjectSave, (psfName: string) => {
            const toDeleteIndex = projectSaveFunctionsState.findIndex((psf) => psf.name == psfName);
            if(toDeleteIndex > -1){
                window.clearInterval(autoSaveTimerId);
                projectSaveFunctionsState.splice(toDeleteIndex, 1);
                this.setAutoSaveState();
            }            
        });

        // Listen to event for requesting the project save now
        this.$root.$on(CustomEventTypes.requestEditorProjectSaveNow, (saveReason: SaveRequestReason) => {
            // The usual behaviour is to trigger the saving functions for localStorage + any potential target (FS or GD).
            // However, if we are in a situation of requesting a save to open a new project, AND the project wasn't coming
            // from any source (FS or GD) we need to let the user perform a standard save.
            if(saveReason == SaveRequestReason.loadProject && this.appStore.syncTarget == StrypeSyncTarget.none){
                (this.$refs[this.menuUID] as InstanceType<typeof Menu>).handleSaveMenuClick(saveReason);
            }
            else {
                projectSaveFunctionsState.forEach((psf) => psf.function(saveReason));
            }
        });

        /* IFTRUE_isPython */
        // This case may not happen, but if we had a Strype version that contains a default initial state working with Turtle,
        // the UI should reflect it (showing the Turtle tab) so we look for Turtle in any case.
        actOnTurtleImport();
        /* FITRUE_isPython */
    },

    methods: {
        setAutoSaveState() {
            // The autosave is only performed on the webstore
            autoSaveTimerId = window.setInterval(() => {
                projectSaveFunctionsState.forEach((psf) => {
                    if(psf.name == "WS") {
                        psf.function(SaveRequestReason.autosave);
                    }
                });
            }, autoSaveFreqMins * 60000);
        },
        
        autoSaveStateToWebLocalStorage(reason: SaveRequestReason) : void {
            // save the project to the localStorage (WebStorage)
            if (!this.appStore.debugging && typeof(Storage) !== "undefined") {
                if(reason == SaveRequestReason.saveSettings){
                    // Save the settings
                    localStorage.setItem(AutoSaveKeyNames.settingsState, JSON.stringify(this.settingsStore.$state));
                }
                else{
                    localStorage.setItem(this.localStorageAutosaveEditorKey, this.appStore.generateStateJSONStrWithCheckpoint(true));
                    // If that's the only element of the auto save functions, then we can notify we're done when we save for loading
                    if(reason==SaveRequestReason.loadProject && projectSaveFunctionsState.length == 1){
                        this.$root.$emit(CustomEventTypes.saveStrypeProjectDoneForLoad);
                    }
                }
            }
        },

        setStrypeLocale() {
            // We need to retrieve Strype's language (session) if it exists in the localStorage.
            // If we didn't retrieve it, we try to infer the browser's language and ask the user
            // if they want to use the detected (supported) language. 
            // If they refused or if we can't retrieve anything at all, we use English as default.
            let strypeSessionLocale = "en"; // default locale
            let checkBrowserLocale = false;
            if(typeof Storage !== "undefined") {
                const savedSettingsState: typeof this.settingsStore = JSON.parse(localStorage.getItem(AutoSaveKeyNames.settingsState)??"{}");
                if(savedSettingsState.locale) {
                    strypeSessionLocale = savedSettingsState.locale;
                }
                else {
                    // There is no locale saved. Maybe the user wants to use the default English, but maybe
                    // they would like to use another language and their working environment won't save it,
                    // so we can ask them based on the browser's locale if they want to switch.
                    checkBrowserLocale = true;
                }
            }
            else{
                checkBrowserLocale = true;
            }

            if(checkBrowserLocale){
                // We didn't retrieve a locale, but we can check if the browser's locale isn't English
                // and use it for Strype if we provide that locale
                const foundLanguange = navigator.language?.toLowerCase();
                const languageCode = (foundLanguange && foundLanguange.length > 1) ? foundLanguange.substring(0,2) : "en";
                if(languageCode != "en" && this.$i18n.availableLocales.includes(languageCode)) {
                    strypeSessionLocale = languageCode;
                }
            }

            // Now update the UI
            this.settingsStore.setAppLang(strypeSessionLocale);
        },

        checkLocalStorageHasProject(): Promise<string> {
            // Check if a local storage project exists.
            // The promise returns the local storage content on fulfillment.
            return new Promise<string>((resolve, reject) => {
                if (typeof(Storage) !== "undefined") {
                    const savedState = localStorage.getItem(this.localStorageAutosaveEditorKey);
                    if(savedState != null) {
                        resolve(savedState);
                    }  
                    else{
                        reject("No saved Strype project in local storage.");
                    }
                }
                else{
                    reject("Browser's local storage not available.");
                }
            });
        },

        confirmResetLSOnShareProjectLoad(): Promise<boolean> {
            // A method to handle a confirmation from the user when a local storage project exists in the browser and a shared project is requested
            return new Promise<boolean>((resolve) => {
                const handleConfirmationFromDlg = (event: Event) => {
                    document.removeEventListener(CustomEventTypes.resetLSOnShareProjectLoadConfirmed, handleConfirmationFromDlg);
                    resolve((event as CustomEvent).detail as boolean);
                };
                document.addEventListener(CustomEventTypes.resetLSOnShareProjectLoadConfirmed, handleConfirmationFromDlg);
                this.$root.$emit("bv::show::modal", this.confirmResetLSOnShareProjectLoadDlgId);
            });
        },

        onHideModalDlg(event: BvEvent, dlgId: string) {
            if(dlgId == this.confirmResetLSOnShareProjectLoadDlgId) {
                document.dispatchEvent(new CustomEvent(CustomEventTypes.resetLSOnShareProjectLoadConfirmed, {detail: (event.trigger == "ok")}));
            }
        },

        loadLocalStorageProjectOnStart() {
            // Check the local storage (WebStorage) to see if there is a saved project from the previous time the user entered the system
            // if browser supports localstorage
            this.checkLocalStorageHasProject().then((savedState) => {
                // Just to make sure when reaching this path from a cancelled shared project load,
                // we remove the query parameters in the URL (it won't change if we came in normal case so no problem)
                window.history.replaceState({}, document.title, window.location.pathname);
                this.appStore.setStateFromJSONStr( 
                    {
                        stateJSONStr: savedState,
                        showMessage: false,
                        readCompressed: true,
                    }
                ).then(() => {
                    // When a file had been reloaded and it was previously synced with Google Drive, we want to ask the user
                    // about reloading the project from Google Drive again (only if we were not attempting to open a shared project via the URL)
                    if(this.appStore.currentGoogleDriveSaveFileId) {
                        const execGetGDFileFunction = (event: BvModalEvent, dlgId: string) => {
                            if((event.trigger == "ok" || event.trigger=="event") && dlgId == this.resyncGDAtStartupModalDlgId){
                                // Fetch the Google Drive component
                                const gdVueComponent = ((this.$refs[this.menuUID] as InstanceType<typeof Menu>).$refs[getGoogleDriveComponentRefId()] as InstanceType<typeof GoogleDrive>);
                                // Initiate a connection to Google Drive via saving mechanisms (for updating Google Drive with local changes)
                                gdVueComponent.saveFile(SaveRequestReason.reloadBrowser);

                                this.$root.$off("bv::modal::hide", execGetGDFileFunction); 
                            }
                        };
                        this.$root.$on("bv::modal::hide", execGetGDFileFunction); 
                        this.$root.$emit("bv::show::modal", this.resyncGDAtStartupModalDlgId);
                    }
                }, () => {});
            }, () => {});
        },

        applyShowAppProgress(event: AppEvent) {
            // If the progress bar is shown, we block the width of the application to the viewport
            // and revert it otherwise
            this.showAppProgress = event.requestAttention;
            if(event.requestAttention) {
                this.progressbarMessage = event.message ?? "";   
            }
            const heightVal = (this.showAppProgress) ? " 100vh": "100%";
            const overflowVal = (this.showAppProgress) ? "hidden" : "auto";
            (document.getElementsByTagName("html")[0] as HTMLHtmlElement).style.height = heightVal;
            (document.getElementsByTagName("body")[0] as HTMLBodyElement).style.height = heightVal;
            (document.getElementById("app") as HTMLDivElement).style.height = heightVal;
            (document.getElementById("app") as HTMLDivElement).style.overflow = overflowVal;
        },

        resetStrypeProject(){
            // To reset the project we:
            // 1) stop the autosave timer
            window.clearInterval(autoSaveTimerId);
            // 2) toggle the flag to disable saving on unload
            this.resetStrypeProjectFlag = true;
            // 3) delete the WebStorage key that refers to the current autosaved project
            if (typeof(Storage) !== "undefined") {
                localStorage.removeItem(this.localStorageAutosaveEditorKey);
            }
            // Finally, reload the page to reload the Strype default project (removing potential query parameters)
            window.location.href = window.location.pathname;
        },

        finaliseOpenShareProject(messageKey: string, messageParam: string) {
            // Show a message to the user that the project has (not) been loaded
            this.appStore.simpleModalDlgMsg = this.$i18n.t(messageKey, {param1: messageParam}) as string;
            this.$root.$emit("bv::show::modal", getAppSimpleMsgDlgId());
            // And also remove the query parameters in the URL
            window.history.replaceState({}, document.title, window.location.pathname);
        },

        getFrameContainerUID(frameId: number){
            return getFrameContainerUID(frameId);
        },

        messageTop(): boolean {
            return this.appStore.currentMessage.type !== MessageTypes.imageDisplay;
        },

        handleWholeEditorMouseDown(){
            // Force the Strype menu to close in case it was opened
            (this.$refs[getMenuLeftPaneUID()] as InstanceType<typeof Menu>).toggleMenuOnOff(null);
        },

        handleDocumentSelectionChange(){
            // When the selection has changed, we update the cursor infos in the store.
            const docSelection = document.getSelection();
            if(docSelection){
                let anchorSpanElement = docSelection?.anchorNode?.parentElement;
                let focusSpanElement =  docSelection?.focusNode?.parentElement;
                // When the editable slots are empty, the span doesn't get the focus, but the container div does.
                // So we need to retrieve the right HTML component by hand.      
                // (usually, the first level div container gets the selection, but with FF, the second level container can also get it)   
                const classCheckerRegex = new RegExp("(^| )" + scssVars.labelSlotContainerClassName + "($| )");
                if(anchorSpanElement?.tagName.toLowerCase() == "div"){
                    if(anchorSpanElement.className.match(classCheckerRegex) != null){
                        // The most common case
                        anchorSpanElement = anchorSpanElement.firstElementChild as HTMLSpanElement;
                    }
                    else if(anchorSpanElement.firstElementChild?.className.match(classCheckerRegex) != null){
                        // The odd case in FF
                        anchorSpanElement = anchorSpanElement.firstElementChild.firstElementChild as HTMLSpanElement;
                    }
                }
                if(focusSpanElement?.tagName.toLowerCase() == "div"){
                    if(focusSpanElement.className.match(classCheckerRegex) != null){
                        // The most common case
                        focusSpanElement = focusSpanElement.firstElementChild as HTMLSpanElement;
                    }
                    else if(focusSpanElement.firstElementChild?.className.match(classCheckerRegex) != null){
                        // The odd case in FF
                        focusSpanElement = focusSpanElement.firstElementChild.firstElementChild as HTMLSpanElement;
                    }
                }
                if(anchorSpanElement && focusSpanElement && isElementLabelSlotInput(anchorSpanElement) && isElementLabelSlotInput(focusSpanElement)){
                    const anchorSlotInfo = parseLabelSlotUID(anchorSpanElement.id);
                    const focusSlotInfo = parseLabelSlotUID(focusSpanElement.id);
                    this.appStore.setSlotTextCursors({slotInfos: anchorSlotInfo, cursorPos: docSelection.anchorOffset},
                        {slotInfos: focusSlotInfo, cursorPos: docSelection.focusOffset});
                }
            }
        },

        handleOverlayRightClick(){
            // When a right click occur on the overlay and the frame context menu is opened, we remove the menu and modality
            const currrentFrameContextMenu = getActiveContextMenu();
            if(currrentFrameContextMenu){
                // Generate an "escape" hit to remove the menu, see (window "keydown" listener)
                currrentFrameContextMenu.dispatchEvent(new KeyboardEvent("keydown", {keyCode: 27}));            
            }
        },

        handleContextMenu(event: MouseEvent) {
            // This method can be called either when the mouse has been right-clicked (context menu) or a keyboard shortcut for context menu has been hit
            if(this.appStore.isContextMenuKeyboardShortcutUsed){                    
                // Handle the context menu triggered by the keyboard here.
                // 3 cases should be considered 
                //  1) we are editing (so in a slot: we do nothing special, because we want to show the native context menu),
                //  2) we are not editing and there is a frame selection: get the frames context menu opened for that selection
                //  3) we are not editing and there is no frame selection: get the caret context menu opened for that position (i.e. paste...)
                if(!this.appStore.isEditing) {
                    // We only show a context menu if we are not executing the user's code
                    if(!this.isPythonExecuting) {
                        // We wait for the next tick even to show the menu, because the flag about the key need to be reset
                        // in the call of this handleClick() (for frames context menu)
                        const areFramesSelected = (this.appStore.selectedFrames.length > 0);
                        this.$nextTick(() => {
                            // Prepare positioning stuff before showing the menu; then use the position informations to call the handleClick method
                            const menuPosition = this.ensureFrameKBShortcutContextMenu(areFramesSelected);
                            // We retrieve the element on which we need to call the menu: the first frame of the selection if some frames are selected,
                            // the current blue caret otherwise
                            const frameComponent = getFrameComponent((areFramesSelected) ? this.appStore.selectedFrames[0] : this.appStore.currentFrame.id);
                            if(frameComponent) {
                                if(areFramesSelected){
                                    (frameComponent as InstanceType<typeof Frame>).handleClick(event, menuPosition);
                                }
                                else{
                                    // When there is no selection, the menu to open is for the current caret, which can either be inside a frame's body or under a frame
                                    const caretContainerComponent = getCaretContainerComponent(frameComponent);
                                    caretContainerComponent.handleClick(event, menuPosition);
                                }
                            }
                        });  
                    }
                    // Prevent the default browser's handling of a context menu here
                    event.stopImmediatePropagation();
                    event.preventDefault();
                }
                this.appStore.isContextMenuKeyboardShortcutUsed = false;
            }
            else{
                // Handling the context menu triggered by a click here.
                if(!isElementLabelSlotInput(event.target)){
                    event.stopImmediatePropagation();
                    event.preventDefault();
                }
                else{
                    const currentCustomMenuId: string = this.appStore.contextMenuShownId;
                    if(currentCustomMenuId.length > 0){
                        const customMenu = document.getElementById(getFrameContextMenuUID(currentCustomMenuId));
                        customMenu?.setAttribute("hidden", "true");
                    }
                }
            }
        },

        checkMouseSelection(){
            // Contrary to the keyboard selection, we do not have a very easy way to control the mouse selection,
            // and the browser's handling selection may end up with a wrong selection in the sense of our slot structure.
            // (However it will not exceed the scope of the frame label slots struct the selection is currently in.)
            // When the mouse button is released we check that we have a multi slot selection that it is coherent, if not we updated it.
            // Note that calling this on dragend event won't work, I think because the event is captured by the frame drag and drop already

            if(this.isPythonExecuting){
                // We have no selection possible when the user's code is being executed.
                return;
            }
            
            this.$nextTick(() => {
                const anchorSlotCursorInfos = this.appStore.anchorSlotCursorInfos;
                const focusSlotCursorInfos = this.appStore.focusSlotCursorInfos;
                if(anchorSlotCursorInfos && focusSlotCursorInfos){
                    const anchorParentSlotId = getSlotParentIdAndIndexSplit(anchorSlotCursorInfos.slotInfos.slotId).parentId;
                    const focusParentSlotId = getSlotParentIdAndIndexSplit(focusSlotCursorInfos.slotInfos.slotId).parentId;
                    // If one of the anchor/focus is a string and the other isn't the same string (case A),or the anchor and focus are not in the same level (tree-wise) (case B)
                    // then we need to amend the selection
                    const anchorLevel =  (anchorSlotCursorInfos?.slotInfos.slotId.split(",").length)??0;
                    const focusLevel = (focusSlotCursorInfos?.slotInfos.slotId.split(",").length)??0;
                    const sameLevelDiffParents = (focusLevel == anchorLevel && anchorParentSlotId != focusParentSlotId);
                    const hasStringSelected = (focusSlotCursorInfos.slotInfos.slotType == SlotType.string || anchorSlotCursorInfos.slotInfos.slotType == SlotType.string);
                    const isSelectionNotAllowed = (focusLevel != anchorLevel) || sameLevelDiffParents
                        || (hasStringSelected && focusSlotCursorInfos.slotInfos.slotId != anchorSlotCursorInfos.slotInfos.slotId);
                    let amendedSelectionFocusCursorSlotInfos = cloneDeep(anchorSlotCursorInfos) as SlotCursorInfos;
                    if(isSelectionNotAllowed) {
                        const forwardSelection = ((getSelectionCursorsComparisonValue() as number) < 0);
                        // Case A: problem with string selection :
                        // if the anchor is a string we reach the beginning or the end of that string depending on the selection direction
                        // if the anchor is not a string then we stop just before or after the target string depending on the selection direction
                        //     and the validity of where we would "land" --> cf case B
                        if(hasStringSelected && anchorSlotCursorInfos.slotInfos.slotType == SlotType.string){
                            const anchorSlot = (retrieveSlotFromSlotInfos(anchorSlotCursorInfos.slotInfos) as StringSlot);
                            amendedSelectionFocusCursorSlotInfos.cursorPos = (forwardSelection) ? anchorSlot.code.length : 0;
                        }
                        else{
                            // Case B: different levels of slots or destination is a string
                            if ((focusLevel < anchorLevel) || sameLevelDiffParents) {
                                // Case B.1: if we go from a deeper level to an outer level, then we stop at the last [resp. first] sibling of the anchor level when selection forwards [resp. backwards]
                                const anchorParentSlot = retrieveParentSlotFromSlotInfos(anchorSlotCursorInfos.slotInfos) as SlotsStructure;
                                const siblingSlotId = getSlotIdFromParentIdAndIndexSplit(anchorParentSlotId,  (forwardSelection) ? anchorParentSlot.fields.length - 1 : 0);
                                amendedSelectionFocusCursorSlotInfos.slotInfos.slotId = siblingSlotId;
                                const siblingSlot = retrieveSlotFromSlotInfos(amendedSelectionFocusCursorSlotInfos.slotInfos);
                                amendedSelectionFocusCursorSlotInfos.cursorPos = (forwardSelection) ? (siblingSlot as BaseSlot).code.length : 0;
                            }
                            else{
                                // case B.2: if we go from an outer level to a deeper level, then need to find where is the focus "ancestor" in same level of the anchor, and stop before [resp. after] if going forwards [resp. backwards]
                                const ancestorIndex = getSameLevelAncestorIndex(focusSlotCursorInfos.slotInfos.slotId, anchorParentSlotId);
                                const closestAncestorNeighbourSlotId = getSlotIdFromParentIdAndIndexSplit(anchorParentSlotId,  (forwardSelection) ? ancestorIndex - 1 : ancestorIndex + 1);
                                const closestAncestorNeighbourSlot = retrieveSlotFromSlotInfos({...amendedSelectionFocusCursorSlotInfos.slotInfos, slotId: closestAncestorNeighbourSlotId}) as BaseSlot;
                                amendedSelectionFocusCursorSlotInfos.slotInfos.slotId = closestAncestorNeighbourSlotId;
                                amendedSelectionFocusCursorSlotInfos.cursorPos = (forwardSelection) ? closestAncestorNeighbourSlot.code.length : 0;
                            } 
                        }
                    }

                    // Update the selection now 
                    const focusCursorInfoToUse = (isSelectionNotAllowed) ? amendedSelectionFocusCursorSlotInfos : focusSlotCursorInfos;
                    this.appStore.setSlotTextCursors(anchorSlotCursorInfos, focusCursorInfoToUse);
                    setDocumentSelection(anchorSlotCursorInfos, focusCursorInfoToUse);
                    // Explicitly set the focused property to the focused slot
                    if (this.appStore.frameObjects[focusCursorInfoToUse.slotInfos.frameId]) {
                        this.appStore.setFocusEditableSlot({
                            frameSlotInfos: focusCursorInfoToUse.slotInfos,
                            caretPosition: (this.appStore.frameObjects[focusCursorInfoToUse.slotInfos.frameId].frameType.allowChildren) ? CaretPosition.body : CaretPosition.below,
                        });
                    }
                }
            });     
        },

        ensureFrameKBShortcutContextMenu(isTargetFrames: boolean): Position {
            // This method is called when the context menu for selected frames or the blue caret is going to be shown because of a keyboard shortcut.
            // We need to make sure the frame(s) / caret and the context menu will be visible, as the user may have scrolled and left the selection (partially or fully) out of view.
            // We need to force a position for that menu, because the mouse is not the reference when using the keyboard shortcut
            // We do it like that: if top of the target position + estimated large menu height for safety can be visible, we make sure the top of the target position, and place the menu with both X and Y offsets from the top;
            // if the top of the target + estimated large menu height can't be visible (for example when we are at the down-most frames) then we make sure the bottom
            // of the target is in view, and place the menu with a X offset based on the bottom positions
            const menuHeightSpace = (isTargetFrames) ? 320 : 90, menuOffsetY = 5, menuOffsetX = 40;
            const firstSelectedTargetElement = (isTargetFrames) 
                ? document.getElementById(getFrameUID(this.appStore.selectedFrames[0]))
                : document.querySelector(`.${scssVars.caretContainerClassName}:has(> .${scssVars.navigationPositionClassName}.${scssVars.caretClassName}:not(.${scssVars.invisibleClassName}))`); // We want to retrieve the caret container of the currently visible caret
            const lastSelectedTargetElement = (isTargetFrames) 
                ? document.getElementById(getFrameUID(this.appStore.selectedFrames.at(-1) as number)) 
                : document.querySelector(`.${scssVars.caretContainerClassName}:has(> .${scssVars.navigationPositionClassName}.${scssVars.caretClassName}:not(.${scssVars.invisibleClassName}))`);
            // For the editor, we need to get whole editor container, not the space in the middle that is adapted to the viewport
            const editorViewingElement = document.getElementById(getEditorMiddleUID());
            const editorElement = editorViewingElement?.children[0];
            const positionToReturn: Position = {};
            if(firstSelectedTargetElement && lastSelectedTargetElement && editorElement && editorViewingElement){
                if(firstSelectedTargetElement.getBoundingClientRect().top + menuHeightSpace < editorElement.getBoundingClientRect().bottom){
                    // The menu can be shown from the top of the selection, we just make sure we give enough visibility below the top of the frame
                    const positionOfBottomMenu = firstSelectedTargetElement.getBoundingClientRect().top + menuHeightSpace;
                    if(positionOfBottomMenu > editorViewingElement.getBoundingClientRect().height || firstSelectedTargetElement.getBoundingClientRect().top < 0){
                        editorViewingElement.scroll(0, firstSelectedTargetElement.getBoundingClientRect().top);
                    }
                    positionToReturn.top = firstSelectedTargetElement.getBoundingClientRect().top + menuOffsetY;                                      
                    positionToReturn.left = firstSelectedTargetElement.getBoundingClientRect().left + menuOffsetX;
                }
                else{
                    // The menu cannot be shown from the top of the selection
                    const positionOfTopMenu = lastSelectedTargetElement.getBoundingClientRect().bottom - menuHeightSpace;
                    if(positionOfTopMenu < 0 || lastSelectedTargetElement.getBoundingClientRect().bottom > editorViewingElement.getBoundingClientRect().height){
                        editorViewingElement.scroll(0, positionOfTopMenu);
                    }
                    positionToReturn.bottom = lastSelectedTargetElement.getBoundingClientRect().bottom;     
                    positionToReturn.left = lastSelectedTargetElement.getBoundingClientRect().left + menuOffsetX;
                }
            }
            
            return positionToReturn;                          
        },

        blockScrollOnContextMenu(event :Event) {
            if(getActiveContextMenu()){
                event.preventDefault();
                event.stopImmediatePropagation();
            }
        },

        onContextMenuHover(menuTarget: HTMLElement) {
            // When a context menu entry is hovered, we want to make it as selected. 
            // If we didn't, then there would be a confusion between a selected item with the keyboard, and another hovered item with the mouse.
            // Doing so guarantee that only 1 element is selected in the menu
            menuTarget.focus();
        },

        /* IFTRUE_isPython */
        onExpandedPythonExecAreaSplitPaneResize(event: any, calledForResize?: boolean){
            // We want to know the size of the second pane (https://antoniandre.github.io/splitpanes/#emitted-events).
            // It will dictate the size of the Python execution area (expanded, with a range between 20% and 80% of the vh)
            const lowerPanelSize = event[1].size as number;
            if(!calledForResize){
                // If the call isn't trigger by a window resize, we save the panel 1 size in the project
                if(this.appStore.peaExpandedSplitterPane2Size != undefined) {
                    this.appStore.peaExpandedSplitterPane2Size[this.appStore.peaLayoutMode??StrypePEALayoutMode.tabsCollapsed] = lowerPanelSize; 
                }
                else{
                    // The tricky case of when the state property has never been set
                    this.appStore.peaExpandedSplitterPane2Size = {...defaultEmptyStrypeLayoutDividerSettings, [this.appStore.peaLayoutMode??StrypePEALayoutMode.tabsCollapsed]: lowerPanelSize};

                }
            }
            if(lowerPanelSize >= this.peaOverlayPane2MinSize && lowerPanelSize <= this.peaOverlayPane2MaxSize){
                // As the splitter works in percentage, and the full app height is which of the body, we can compute the height/position
                // of the editor and of the Python execution area.
                const fullAppHeight= (document.getElementsByTagName("body")[0].clientHeight);
                const editorNewMaxHeight = fullAppHeight * (1 - lowerPanelSize /100);
                // When the user has used the splitter slider to resize the Python execution area, we set a flag in the store: 
                // as we play with styling we need to know (see PythonExecutionArea.vue)
                setManuallyResizedEditorHeightFlag(editorNewMaxHeight);
                debounceComputeAddFrameCommandContainerSize(true);
                // Set the editor's max height (fitting within the first pane's height); as well as the "frame commands" panel's
                const croppedEditor = document.getElementsByClassName(scssVars.croppedEditorDivClassName);
                if(croppedEditor.length > 0){
                    // The "cropped editor", that is when the PEA is expanded may not exist if the PEA wasn't expanded before..
                    (croppedEditor[0] as HTMLDivElement).style.maxHeight = (editorNewMaxHeight + "px");                      
                }
                (document.getElementsByClassName(scssVars.noPEACommandsClassName)[0] as HTMLDivElement).style.maxHeight = (editorNewMaxHeight + "px");
                // Set the Python Execution Area's position
                const peaWithExpandedClass = document.querySelector("." + scssVars.peaContainerClassName + "." + scssVars.expandedPEAClassName);
                if(peaWithExpandedClass){
                    // The "expanded PEA" may not exist if the PEA wasn't expanded before..
                    (peaWithExpandedClass as HTMLDivElement).style.top = (editorNewMaxHeight + "px");
                }     
                // Set the max height of the Python Execution Area's tab content
                setPythonExecutionAreaTabsContentMaxHeight();
                // Trigger a resized event (for scaling the Turtle canvas properly)
                document.getElementById(getPEATabContentContainerDivId())?.dispatchEvent(new CustomEvent(CustomEventTypes.pythonExecAreaSizeChanged));
            }

            // Update the Python Execution Area layout buttons' position
            setPythonExecAreaLayoutButtonPos();
        },
        /* FITRUE_isPython */

        onStrypeCommandsSplitPaneResize(event: any, useSpecificPEALayout?: StrypePEALayoutMode){
            // Save the new size of the RHS pane of the editor/commands splitter
            if(this.appStore.editorCommandsSplitterPane2Size != undefined) {
                this.appStore.editorCommandsSplitterPane2Size[useSpecificPEALayout??(this.appStore.peaLayoutMode??StrypePEALayoutMode.tabsCollapsed)] = event[1].size;                
            }
            else {
                // The tricky case of when the state property has never been set
                this.appStore.editorCommandsSplitterPane2Size = {...defaultEmptyStrypeLayoutDividerSettings, [useSpecificPEALayout??(this.appStore.peaLayoutMode??StrypePEALayoutMode.tabsCollapsed)]: event[1].size};
            }

            /* IFTRUE_isPython */
            // When the rightmost panel (with Strype commands) is resized, we need to also update the Turtle canvas and break the natural 4:3 ratio of the PEA
            (this.$refs[this.strypeCommandsRefId] as InstanceType<typeof Commands>).isCommandsSplitterChanged = true;
            document.getElementById(getPEATabContentContainerDivId())?.dispatchEvent(new CustomEvent(CustomEventTypes.pythonExecAreaSizeChanged));
            /* FITRUE_isPython */
        },
        
        setStateFromPythonFile(completeSource: string, fileName: string, lastSaveDate: number, fileLocation?: FileSystemFileHandle) : Promise<void> {
            return new Promise((resolve) => {
                const s = pasteMixedPython(completeSource, true);

<<<<<<< HEAD
                    copyFramesFromParsedPython(s.imports, STRYPE_LOCATION.IMPORTS_SECTION);
                    if (useStore().copiedSelectionFrameIds.length > 0) {
                        getCaretContainerComponent(getFrameComponent(this.appStore.getImportsFrameContainerId) as InstanceType<typeof FrameContainer>).doPaste();
                    }
                    copyFramesFromParsedPython(s.defs, STRYPE_LOCATION.FUNCDEF_SECTION);
                    if (useStore().copiedSelectionFrameIds.length > 0) {
                        getCaretContainerComponent(getFrameComponent(this.appStore.getFuncDefsFrameContainerId) as InstanceType<typeof FrameContainer>).doPaste();
                    }
                    if (s.main.length > 0) {
                        copyFramesFromParsedPython(s.main, STRYPE_LOCATION.MAIN_CODE_SECTION);
                        if (useStore().copiedSelectionFrameIds.length > 0) {
                            getCaretContainerComponent(getFrameComponent(this.appStore.getMainCodeFrameContainerId) as InstanceType<typeof FrameContainer>).doPaste();
                        }
                    }
=======
                if (s != null) {
>>>>>>> ae3554fe

                    // Now we can clear other non-frame related elements
                    this.appStore.clearNoneFrameRelatedState();
                
                    /* IFTRUE_isPython */
                    // We check about turtle being imported as at loading a state we should reflect if turtle was added in that state.
                    actOnTurtleImport();

                    // Clear the Python Execution Area as it could have be run before.
                    ((this.$root.$children[0].$refs[getStrypeCommandComponentRefId()] as Vue).$refs[getPEAComponentRefId()] as any).clear();
                    /* FITRUE_isPython */
                    
                    this.appStore.setDividerStates(
                        loadDivider(s.headers["editorCommandsSplitterPane2Size"]),
                        s.headers["peaLayoutMode"] !== undefined ? StrypePEALayoutMode[s.headers["peaLayoutMode"] as keyof typeof StrypePEALayoutMode] : undefined,
                        loadDivider(s.headers["peaCommandsSplitterPane2Size"]),
                        loadDivider(s.headers["peaSplitViewSplitterPane1Size"]),
                        loadDivider(s.headers["peaExpandedSplitterPane2Size"]),
                        () => {
                            // Finally, we can trigger the notifcation a file has been loaded.
                            (this.$refs[this.menuUID] as InstanceType<typeof Menu>).onFileLoaded(fileName, lastSaveDate, fileLocation);
                            resolve();
                        }
                    );
                    
                }
            });
        },
        getMediaPreviewPopupInstance() {
            return this.$refs.mediaPreviewPopup;
        },
        getPeaComponent() {
            return (this.$refs[this.strypeCommandsRefId] as any).$refs[getPEAComponentRefId()];
        },
        editImageInDialog(imageDataURL: string, showPreview: (dataURL: string) => void, callback: (replacement: {code: string, mediaType: string}) => void) {
            const editImageDlg = this.$refs.editImageDlg as InstanceType<typeof EditImageDlg>;
            this.imgToEditInDialog = imageDataURL;
            this.showImgPreview = showPreview;

            const editedImage = (event: BvModalEvent, dlgId: string) => {
                if((event.trigger == "ok" || event.trigger=="event") && dlgId == "editImageDlg"){
                    //Call the callback:
                    editImageDlg.getUpdatedMedia().then(callback);

                    this.$root.$off("bv::modal::hide", editedImage);
                }
            };
            this.$root.$on("bv::modal::hide", editedImage);

            this.$root.$emit("bv::show::modal", "editImageDlg");
        },
        editSoundInDialog(audioBuffer: AudioBuffer, callback: (replacement: {code: string, mediaType: string}) => void) {
            const editSoundDlg = this.$refs.editSoundDlg as InstanceType<typeof EditSoundDlg>;
            this.soundToEditInDialog = audioBuffer;

            const editedSound = (event: BvModalEvent, dlgId: string) => {
                if((event.trigger == "ok" || event.trigger=="event") && dlgId == "editSoundDlg"){
                    //Call the callback:
                    editSoundDlg.getUpdatedMedia().then(callback);

                    this.$root.$off("bv::modal::hide", editedSound);
                }
            };
            this.$root.$on("bv::modal::hide", editedSound);

            this.$root.$emit("bv::show::modal", "editSoundDlg");
        },
    },

    provide() : { mediaPreviewPopupInstance : any, peaComponent: any, editImageInDialog : EditImageInDialogFunction, editSoundInDialog : EditSoundInDialogFunction} {
        return {
            mediaPreviewPopupInstance: this.getMediaPreviewPopupInstance,
            peaComponent: this.getPeaComponent,
            // Note, this provides the function:
            editImageInDialog: this.editImageInDialog,
            editSoundInDialog: this.editSoundInDialog,
        };
    },
});
</script>

<style lang="scss">
// The @media print classes apply only for the "print" media, that is on the print preview of the browser
@media print {
    .print-full-height  {
        height: auto !important;
        max-height: none !important;
        overflow: auto !important;
    }

    .no-print{
        display: none
    }
}

// The @media screen classes apply only for the "screen" media, that is what is displayed in the broswser.
// We only need to put classes here that would conflict with the rendering for printing.
@media screen {
    .#{$strype-classname-cropped-editor-code-div} {
        max-height: #{100 - $pea-expanded-overlay-splitter-pane2-size-value}vh;
    }

    .full-height-editor-code-div {
        height: 100vh !important;
        max-height: 100vh !important;
    }
}

html,body {
    margin: 0px;
    height: 100vh;
    background-color: #bbc6b6 !important;
}

body.#{$strype-classname-dragging-frame} {
    cursor: grabbing !important;
}

.app-overlay-pane  {
    width: 100%;
    height: 100vh;
    position: absolute;
    left: 0px;
    z-index: 5000;

}

.app-progress-pane {
    background-color: rgba($color: gray, $alpha: 0.7);
}

.app-progress-container {
    position:relative;
    top: 50vh;
    padding-left: 10%;
    padding-right:10%;
 }

#app {
    font-family: 'AHN-Strype', sans-serif;
    font-optical-sizing: auto;
    font-size: 15px;
    -webkit-font-smoothing: antialiased;
    -moz-osx-font-smoothing: grayscale;
    color: #2c3e50;
    box-sizing: border-box;
    height: 100vh;
    max-height: 100vh;
    overflow:hidden;
}

#editor {
    height: 100vh;
    max-height: 100vh;
}

.editor-code-div {
    overflow-y: auto;
}

.top {
    text-align: center;
    margin-left:10px;
}

.noselect {
  -webkit-touch-callout: none; /* iOS Safari */
    -webkit-user-select: none; /* Safari */
     -khtml-user-select: none; /* Konqueror HTML */
       -moz-user-select: none; /* Old versions of Firefox */
        -ms-user-select: none; /* Internet Explorer/Edge */
            user-select: none; /* Non-prefixed version, currently
                                  supported by Chrome, Edge, Opera and Firefox */
}

.nohover{
    pointer-events: none;
}

.flex-padding {
    flex-grow: 2;
}

/**
 * Style defined for the context menus (based on CSS templates from the Vue-Context component library)
 * (note that the method onContextMenuHover() in this component handle conflicts between selection and hovering)
 */
$black: #333;
$hover-blue: #5a7bfc;
$background-grey: #ecf0f1;
$divider-grey: darken($background-grey, 15%);

.v-context,
.v-context ul {
    background-color: $background-grey;
    display:block;
    margin:0;
    padding: 0;
    min-width:10rem;
    z-index:6000;
    position:fixed;
    list-style:none;
    max-height:calc(100% - 50px);
    overflow-y:auto;
    border-color: transparent;
    border-bottom-width: 0px;
    font-family: -apple-system, BlinkMacSystemFont, "Segoe UI", "Roboto", "Oxygen",
        "Ubuntu", "Cantarell", "Fira Sans", "Droid Sans", "Helvetica Neue",
        sans-serif;
    box-shadow: 0 3px 6px 0 rgba($black, 0.2);
    border-radius: 4px;
}

.v-context > li,
.v-context ul > li {
    margin:0;
    position:relative
}

.v-context > li > a,
.v-context ul > li > a {
    display:block;
    padding: 5px 10px;
    color:$black !important;
    text-decoration:none;
    white-space:nowrap;
    background-color:transparent;
    border:0
}

.v-context > li > a:focus,
.v-context ul > li > a:focus,
.#{$strype-classname-ac-item}.#{$strype-classname-ac-item-selected} {
    text-decoration:none;
    color:white !important;
    background-color: $hover-blue;
}

.v-context:focus,
.v-context > li > a:focus,
.v-context ul:focus,
.v-context ul > li > a:focus{
    outline:0
}

.v-context__sub > a:after{
    content:"\203A";
    float:right;
    padding-left:1rem
}

.v-context__sub > ul{
    display:none
}

.v-context > li {
    &:first-of-type {
      margin-top: 4px;
    }

    &:last-of-type {
      margin-bottom: 4px;
    }
  }

.v-context > ul > li > hr,
.v-context > li > hr{
    box-sizing: content-box;
    height: 1px;
    background-color: $divider-grey;
    padding: 3px 0;
    margin: 0;
    background-clip: content-box;
    pointer-events: none;
    border: none;
}

// Styling of the expanded Python execution area splitter overlay (used to simulate a splitter above the Python execution area)
// It must be full width and heigh, overlaying from (0,0), and we use events to apply the splitting ratio back to the Python execution area
.expanded-PEA-splitter-overlay {
    width: 100vw !important;
    height: 100vh !important;
    position: absolute;
    top:0;
    left:0;
}

.expanded-PEA-splitter-overlay .splitpanes__splitter {
    z-index: 10;
}

.companion-canvas-dnd {
    position: fixed;
    z-index: 20;
    border-radius: 8px;
    border: 1px solid #8e8e8e;
    background-color: #BBB;
}

/* 
 * The following classes are to be used for styling the spliters component.
 * We just don't include the default CSS of the component and change whichever
 * part of the styling we want to change, like the background colours for instance.
 */
.splitpanes {
	display: -webkit-box;
	display: -ms-flexbox;
	display: flex;
	width: 100%;
	height: 100%
}

.splitpanes--vertical {
	-webkit-box-orient: horizontal;
	-webkit-box-direction: normal;
	-ms-flex-direction: row;
	flex-direction: row
}

.splitpanes--horizontal {
	-webkit-box-orient: vertical;
	-webkit-box-direction: normal;
	-ms-flex-direction: column;
	flex-direction: column
}

.splitpanes--dragging * {
	-webkit-user-select: none;
	-moz-user-select: none;
	-ms-user-select: none;
	user-select: none
}

.splitpanes__pane {
	width: 100%;
	height: 100%;
	overflow: hidden
}

.splitpanes--vertical .splitpanes__pane {
	-webkit-transition: width .1s ease-out;
	-o-transition: width .1s ease-out;
	transition: width .1s ease-out
}

.splitpanes--horizontal .splitpanes__pane {
	-webkit-transition: height .1s ease-out;
	-o-transition: height .1s ease-out;
	transition: height .1s ease-out
}

.splitpanes--dragging .splitpanes__pane {
	-webkit-transition: none;
	-o-transition: none;
	transition: none
}

.splitpanes__splitter {
	-ms-touch-action: none;
	touch-action: none
}

.splitpanes--vertical>.splitpanes__splitter {
	min-width: 1px;
	cursor: col-resize
}

.splitpanes--horizontal>.splitpanes__splitter {
	min-height: 1px;
	cursor: row-resize
}

.splitpanes.strype-split-theme > .splitpanes__pane {
	background-color: transparent;
}

.splitpanes.strype-split-theme > .splitpanes__splitter {
    background-color: transparent;
	-webkit-box-sizing: border-box;
	box-sizing: border-box;
	position: relative;
	-ms-flex-negative: 0;
	flex-shrink: 0
}

.splitpanes.strype-split-theme > .splitpanes__splitter:first-child {
	cursor: auto
}

.strype-split-theme.splitpanes > .splitpanes .splitpanes__splitter {
	z-index: 1
}

.strype-split-theme.splitpanes--vertical>.splitpanes__splitter,
.strype-split-theme .splitpanes--vertical>.splitpanes__splitter {
	width: 2px;
	//border-left: 1px solid #eee;
    border-right: 1px solid transparent;
	margin-left: -1px
}

.strype-split-theme.splitpanes--vertical>.splitpanes__splitter:before,
.strype-split-theme.splitpanes--vertical>.splitpanes__splitter:after,
.strype-split-theme .splitpanes--vertical>.splitpanes__splitter:before,
.strype-split-theme .splitpanes--vertical>.splitpanes__splitter:after {
	-webkit-transform: translateY(-50%);
	-ms-transform: translateY(-50%);
	transform: translateY(-50%);
	width: 1px;
	height: 30px
}

.strype-split-theme.splitpanes--vertical>.splitpanes__splitter:before,
.strype-split-theme .splitpanes--vertical>.splitpanes__splitter:before {
	margin-left: -2px
}

.strype-split-theme.splitpanes--vertical>.splitpanes__splitter:after,
.strype-split-theme .splitpanes--vertical>.splitpanes__splitter:after {
	margin-left: 1px
}

.strype-split-theme.splitpanes--horizontal>.splitpanes__splitter,
.strype-split-theme .splitpanes--horizontal>.splitpanes__splitter {
	height: 14px;
	border-top: 1px solid transparent;
	margin-top: -1px
}

.strype-split-theme.splitpanes--horizontal>.splitpanes__splitter:before,
.strype-split-theme.splitpanes--horizontal>.splitpanes__splitter:after,
.strype-split-theme .splitpanes--horizontal>.splitpanes__splitter:before,
.strype-split-theme .splitpanes--horizontal>.splitpanes__splitter:after {
	-webkit-transform: translateX(-50%);
	-ms-transform: translateX(-50%);
	transform: translate(-50%);
	width: 30px;
	height: 1px
}

.strype-split-theme.splitpanes--horizontal>.splitpanes__splitter:before,
.strype-split-theme .splitpanes--horizontal>.splitpanes__splitter:before {
	margin-top: -2px
}

.strype-split-theme.splitpanes--horizontal>.splitpanes__splitter:after,
.strype-split-theme .splitpanes--horizontal>.splitpanes__splitter:after {
	margin-top: 1px
}
</style><|MERGE_RESOLUTION|>--- conflicted
+++ resolved
@@ -1219,24 +1219,7 @@
             return new Promise((resolve) => {
                 const s = pasteMixedPython(completeSource, true);
 
-<<<<<<< HEAD
-                    copyFramesFromParsedPython(s.imports, STRYPE_LOCATION.IMPORTS_SECTION);
-                    if (useStore().copiedSelectionFrameIds.length > 0) {
-                        getCaretContainerComponent(getFrameComponent(this.appStore.getImportsFrameContainerId) as InstanceType<typeof FrameContainer>).doPaste();
-                    }
-                    copyFramesFromParsedPython(s.defs, STRYPE_LOCATION.FUNCDEF_SECTION);
-                    if (useStore().copiedSelectionFrameIds.length > 0) {
-                        getCaretContainerComponent(getFrameComponent(this.appStore.getFuncDefsFrameContainerId) as InstanceType<typeof FrameContainer>).doPaste();
-                    }
-                    if (s.main.length > 0) {
-                        copyFramesFromParsedPython(s.main, STRYPE_LOCATION.MAIN_CODE_SECTION);
-                        if (useStore().copiedSelectionFrameIds.length > 0) {
-                            getCaretContainerComponent(getFrameComponent(this.appStore.getMainCodeFrameContainerId) as InstanceType<typeof FrameContainer>).doPaste();
-                        }
-                    }
-=======
                 if (s != null) {
->>>>>>> ae3554fe
 
                     // Now we can clear other non-frame related elements
                     this.appStore.clearNoneFrameRelatedState();
