--- conflicted
+++ resolved
@@ -1064,13 +1064,8 @@
                         }
                     }
                 }
-<<<<<<< HEAD
                 if(anchorSpanElement && focusSpanElement && isElementLabelSlotInput(anchorSpanElement) && isElementLabelSlotInput(focusSpanElement)
                     && anchorSpanElement.isContentEditable && focusSpanElement.isContentEditable){
-=======
-
-                if(anchorSpanElement && focusSpanElement && isElementLabelSlotInput(anchorSpanElement) && isElementLabelSlotInput(focusSpanElement)){
->>>>>>> 18d77d06
                     const anchorSlotInfo = parseLabelSlotUID(anchorSpanElement.id);
                     let focusSlotInfo = parseLabelSlotUID(focusSpanElement.id);
                     let focusOffset= docSelection.focusOffset;
