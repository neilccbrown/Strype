<template>
    <div id="app" class="container-fluid">
        <div v-if="showAppProgress" class="app-progress-pane">
            <div class="app-progress-container">
                <div class="progress">
                    <div 
                        class="progress-bar progress-bar-striped bg-info progress-bar-animated" 
                        role="progressbar"
                        style="width: 100%"
                        aria-valuenow="100"
                        aria-valuemin="0"
                        aria-valuemax="100"
                        >
                        <span class="progress-bar-text">{{progressbarMessage}}</span>
                    </div>
                </div>
            </div>
        </div>
        <div class="row">
            <div id="editor" class="col-8">
                <div class="top">
                    <MessageBanner 
                        v-if="showMessage"
                    />
                </div>
<<<<<<< HEAD
                <div class="row no-gutters" >
                    <div class="col-auto">
                        <EditorFileManager v-on:app-showprogress="applyShowAppProgress"/>
                    </div>
                    <div class="col" >
                        <FrameContainer
                            v-for="container in containerFrames"
                            v-bind:key="container.frameType.type + '-id:' + container.id"
                            v-bind:id="container.id"
                            v-bind:containerLabel="container.frameType.labels[0].label"
                            v-bind:caretVisibility="container.caretVisibility"
                            v-bind:frameType="container.frameType"
                        />
                    </div>
=======
                <div>
                    <FrameContainer
                        v-for="container in containerFrames"
                        v-bind:key="container.frameType.type + '-id:' + container.id"
                        v-bind:frameId="container.id"
                        v-bind:containerLabel="container.frameType.labels[0].label"
                        v-bind:caretVisibility="container.caretVisibility"
                        v-bind:frameType="container.frameType"
                    />
>>>>>>> 70d82a70
                </div>
            </div>
            <Commands class="col-4" />
        </div>
    </div>
</template>

<script lang="ts">
//////////////////////
//      Imports     //
//////////////////////
import Vue from "vue";
import EditorFileManager from "@/components/EditorFileManager.vue";
import MessageBanner from "@/components/MessageBanner.vue";
import FrameContainer from "@/components/FrameContainer.vue";
import Commands from "@/components/Commands.vue";
import store from "@/store/store";
import { AppEvent, FrameObject, MessageTypes } from "@/types/types";


//////////////////////
//     Component    //
//////////////////////
export default Vue.extend({
    name: "App",
    store,

    components: {
        MessageBanner,
        FrameContainer,
        Commands,
        EditorFileManager,
    },

    data() {
        return {
            newFrameType: "",
            currentParentId: 0,
            showAppProgress: false,
            progressbarMessage: "",
        };
    },

    computed: {            
        // gets the container frames objects which are in the root
        containerFrames(): FrameObject[] {
            return store.getters.getFramesForParentId(0);
        },

        showMessage(): boolean {
            return store.getters.getIsMessageBannerOn();
        },
    },

    methods: {
        applyShowAppProgress(event: AppEvent) {
            //if the progress bar is shown, we block the width of the application to the viewport
            //and revert it otherwise
            this.showAppProgress = event.requestAttention;
            if(event.requestAttention) {
                this.progressbarMessage = event.message ?? "";   
            }
            const heightVal = (this.showAppProgress) ? " 100vh": "100%";
            const overflowVal = (this.showAppProgress) ? "hidden" : "auto";
            (document.getElementsByTagName("html")[0] as HTMLHtmlElement).style.height = heightVal;
            (document.getElementsByTagName("body")[0] as HTMLBodyElement).style.height = heightVal;
            (document.getElementById("app") as HTMLDivElement).style.height = heightVal;
            (document.getElementById("app") as HTMLDivElement).style.overflow = overflowVal;
        },

        toggleEdition(): void {
            store.commit(
                "setEditFlag",
                false
            );
        },

        messageTop(): boolean {
            return store.getters.getCurrentMessage().type !== MessageTypes.imageDisplay;
        },
    },
});
</script>

<style lang="scss">

html,body {
    margin: 0px;
    height: 100%;
    background-color: #bbc6b6 !important;
}

.app-progress-pane {
    width: 100%;
    height: 100vh;
    background-color: rgba($color: gray, $alpha: 0.7);
    position: absolute;
    left: 0px;
    z-index: 5000;
}

.app-progress-container {
    position:relative;
    top: 50vh;
    padding-left: 10%;
    padding-right:10%;
 }

#app {
    font-family: Avenir, Helvetica, Arial, sans-serif;
    -webkit-font-smoothing: antialiased;
    -moz-osx-font-smoothing: grayscale;
    color: #2c3e50;
    box-sizing: border-box;

}

.top {
    text-align: center;
    margin-top: 5px;
    margin-bottom: 5px;
    margin-left:10px;
}
</style><|MERGE_RESOLUTION|>--- conflicted
+++ resolved
@@ -23,7 +23,6 @@
                         v-if="showMessage"
                     />
                 </div>
-<<<<<<< HEAD
                 <div class="row no-gutters" >
                     <div class="col-auto">
                         <EditorFileManager v-on:app-showprogress="applyShowAppProgress"/>
@@ -32,23 +31,12 @@
                         <FrameContainer
                             v-for="container in containerFrames"
                             v-bind:key="container.frameType.type + '-id:' + container.id"
-                            v-bind:id="container.id"
+                            v-bind:frameid="container.id"
                             v-bind:containerLabel="container.frameType.labels[0].label"
                             v-bind:caretVisibility="container.caretVisibility"
                             v-bind:frameType="container.frameType"
                         />
                     </div>
-=======
-                <div>
-                    <FrameContainer
-                        v-for="container in containerFrames"
-                        v-bind:key="container.frameType.type + '-id:' + container.id"
-                        v-bind:frameId="container.id"
-                        v-bind:containerLabel="container.frameType.labels[0].label"
-                        v-bind:caretVisibility="container.caretVisibility"
-                        v-bind:frameType="container.frameType"
-                    />
->>>>>>> 70d82a70
                 </div>
             </div>
             <Commands class="col-4" />
