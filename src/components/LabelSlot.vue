--- conflicted
+++ resolved
@@ -136,16 +136,9 @@
             //or that the slot is initially empty
             canBackspaceDeleteFrame: true,
             requestDelayBackspaceFrameRemoval: false,
-<<<<<<< HEAD
-=======
-            //use to make sure that a tab event is a proper sequence (down > up) within an editable slot
-            tabDownTriggered: false,
-            //we need to track the key.down events for the bracket/quote closing method (cf details there)
-            keyDownStr: "",
             //flags for the auto-close timers dictionnary to be used for auto-closing
             currentErrorPopupInstanceCounter: 0,
             currentErrorPopupCloseTimeoutHandles: {} as {[id: string]: NodeJS.Timeout},
->>>>>>> 367505ef
         };
     },
     
