<template>
    <div :id="'div_'+UID" :class="{[scssVars.labelSlotContainerClassName]: true, nohover: isDraggingFrame}" contenteditable="true">
        <span
            autocomplete="off"
            spellcheck="false"
            :disabled="isDisabled"
            :placeholder="defaultText"
            :empty-content="!code || code == '\u200B'"
            :contenteditable="isEditableSlot && !(isDisabled || isPythonExecuting)"
            @click.stop="onGetCaret"
            @slotGotCaret="onGetCaret"
            @slotLostCaret="onLoseCaret"
            @mouseenter="handleMouseEnterLeave(true)"
            @mouseleave="handleMouseEnterLeave(false)"
            @keydown.prevent.stop.esc
            @keyup.esc="onEscKeyUp($event)"
            @keydown.prevent.stop.enter
            @keyup.enter.prevent.stop="onEnterOrTabKeyUp($event)"
            @keydown.tab="onTabKeyDown($event)"
            @keyup.tab="onEnterOrTabKeyUp($event)"
            @keydown.backspace="onBackSpaceKeyDown"
            @keydown.delete="onDeleteKeyDown"
            @keyup.backspace="onBackSpaceKeyUp"
            @keydown="onKeyDown($event)"
            @contentPastedInSlot="onCodePaste"
            :class="{[scssVars.labelSlotInputClassName]: true, [scssVars.navigationPositionClassName]: isEditableSlot, [scssVars.errorSlotClassName]: erroneous(), [getSpanTypeClass]: true, bold: isEmphasised, readonly: (isPythonExecuting || isDisabled)}"
            :id="UID"
            :key="UID"
            :style="spanBackgroundStyle"
            @input="onInput"
            @compositionend="onCompositionEnd"
            @dragstart.prevent
            v-text="code"
            v-if="!isMediaSlot"
        >
        </span>
        <img
            :src="mediaPreview.imageDataURL"
            v-if="isMediaSlot"
            :class="{[scssVars.labelSlotMediaClassName]: true, 'limited-height-inline-image': true}"
            alt="Media literal"
            @mouseenter="showMediaPreviewPopup($event)"
            @mouseleave="startHideMediaPreviewPopup"
            :data-code="code"
            :data-mediaType="getMediaType()">
               
        <b-popover
            v-if="erroneous()"
            ref="errorPopover"
            :target="UID"
            :title="errorHeader"
            triggers="hover"
            :content="errorMessage"
            custom-class="error-popover modified-title-popover"
            placement="bottom"
        >
        </b-popover>

        <AutoCompletion
            v-show="focused && showAC"
            :class="{ac: true}"
            :slotId="UID"
            ref="AC"
            :key="AC_UID"
            :id="AC_UID"
            :isImportFrame="isImportFrame()"
            @acItemClicked="acItemClicked"
        />
    </div>
</template>

<script lang="ts">
import Vue, { PropType } from "vue";
import Cache from "timed-cache";
import { useStore } from "@/store/store";
import AutoCompletion from "@/components/AutoCompletion.vue";
import { closeBracketCharacters, CustomEventTypes, getACLabelSlotUID, getFocusedEditableSlotTextSelectionStartEnd, getFrameComponent, getFrameHeaderUID, getFrameLabelSlotLiteralCodeAndFocus, getFrameLabelSlotsStructureUID, getFrameUID, getLabelSlotUID, getMatchingBracket, getNumPrecedingBackslashes, getSelectionCursorsComparisonValue, getTextStartCursorPositionOfHTMLElement, keywordOperatorsWithSurroundSpaces, openBracketCharacters, operators, parseCodeLiteral, parseLabelSlotUID, setDocumentSelection, simpleSlotStructureToString, STRING_DOUBLEQUOTE_PLACERHOLDER, STRING_SINGLEQUOTE_PLACERHOLDER, stringDoubleQuoteChar, stringQuoteCharacters, stringSingleQuoteChar, UIDoubleQuotesCharacters, UISingleQuotesCharacters } from "@/helpers/editor";
import { AllFrameTypesIdentifier, AllowedSlotContent, areSlotCoreInfosEqual, BaseSlot, CaretPosition, EditImageInDialogFunction, FieldSlot, FormattedMessage, FormattedMessageArgKeyValuePlaceholders, FrameObject, isFieldBracketedSlot, isFieldStringSlot, LoadedMedia, MediaSlot, MessageDefinitions, OptionalSlotType, PythonExecRunningState, SlotCoreInfos, SlotCursorInfos, SlotsStructure, SlotType, StringSlot } from "@/types/types";
import { getCandidatesForAC } from "@/autocompletion/acManager";
import { mapStores } from "pinia";
import {evaluateSlotType, getFlatNeighbourFieldSlotInfos, getOutmostDisabledAncestorFrameId, getSlotDefFromInfos, getSlotIdFromParentIdAndIndexSplit, getSlotParentIdAndIndexSplit, isFrameLabelSlotStructWithCodeContent, retrieveParentSlotFromSlotInfos, retrieveSlotFromSlotInfos} from "@/helpers/storeMethods";
import Parser from "@/parser/parser";
import { cloneDeep } from "lodash";
import LabelSlotsStructure from "./LabelSlotsStructure.vue";
import { BPopover } from "bootstrap-vue";
import Frame from "@/components/Frame.vue";
import scssVars from "@/assets/style/_export.module.scss";
import MediaPreviewPopup from "@/components/MediaPreviewPopup.vue";
import {drawSoundOnCanvas} from "@/helpers/media";

// Default time to keep in cache: 5 minutes.
const soundPreviewImages = new Cache<LoadedMedia>({ defaultTtl: 5 * 60 * 1000 });

export default Vue.extend({
    name: "LabelSlot",

    components: {
        AutoCompletion,
    },

    props: {
        defaultText: String,
        code: String,
        labelSlotsIndex: Number,
        slotId: String,
        slotType: {
            type: Number as PropType<SlotType>,
        },
        frameId: Number,
        isDisabled: Boolean,
        isEditableSlot: Boolean,
        isEmphasised: Boolean,
    },
    
    inject: ["mediaPreviewPopupInstance", "editImageInDialog"],    

    mounted(){
        // To make sure the a/c component shows just below the spans, we set its top position here based on the span height.
        const spanH = document.getElementById(this.UID)?.clientHeight;
        const acElement = document.getElementById(this.AC_UID);
        if(spanH && acElement){
            acElement.style.top = (spanH + "px");
        }
        if (this.isMediaSlot) {
            this.loadMediaPreview().then((m) => {
                this.mediaPreview = m;
            });
        }
    },

    beforeDestroy() {
        this.appStore.removePreCompileErrors(this.UID);
    },

    data: function() {
        return {
            scssVars, // just to be able to use in template
            //this flags indicates if the content of editable slot has been already modified during a sequence of action
            //as we don't want to save each single change of the content, but the full content change itself.
            isFirstChange: true,
            showAC: false,
            contextAC: "",
            // tokenAC can be null if code completion is invalid here
            tokenAC: "" as string | null,
            //used to force a text cursor position, for example after inserting an AC candidate
            textCursorPos: 0,    
            //flags to indicate whether the user has explicitly marked a pause when deleting text with backspace
            //or that the slot is initially empty
            canBackspaceDeleteFrame: true,
            requestDelayBackspaceFrameRemoval: false,
            //the preview for media literal (blank string if not media literal):
            mediaPreview: {mediaType: "", imageDataURL: ""} as LoadedMedia,
        };
    },
    
    computed: {
        ...mapStores(useStore),

        coreSlotInfo(): SlotCoreInfos{
            return {
                frameId: this.frameId,
                labelSlotsIndex: this.labelSlotsIndex,
                slotId: this.slotId,
                slotType: this.slotType,
            };
        },

        initCode(): string {
            return this.appStore.currentInitCodeValue;
        },

        stringQuote(): string {
            // Keep information of the quote for string slots (empty string for other types of slot)
            if(this.slotType == SlotType.string){
                return (retrieveSlotFromSlotInfos(this.coreSlotInfo) as StringSlot).quote;
            }
            return "";
        },
        
        isMediaSlot(): boolean {
            return this.slotType == SlotType.media;
        },
        
        frameType(): string{
            return this.appStore.frameObjects[this.frameId].frameType.type;
        },

        spanBackgroundStyle(): Record<string, string> {
            const isStructureSingleSlot = this.appStore.frameObjects[this.frameId].labelSlotsDict[this.labelSlotsIndex].slotStructures.fields.length == 1;
            let optionalSlot = this.appStore.frameObjects[this.frameId].frameType.labels[this.labelSlotsIndex].optionalSlot ?? OptionalSlotType.REQUIRED;
            const isEmptyFunctionCallSlot = (this.appStore.frameObjects[this.frameId].frameType.type == AllFrameTypesIdentifier.funccall 
                && this.isFrameEmptyAndAtLabelSlotStart
                && (this.appStore.frameObjects[this.frameId].labelSlotsDict[0].slotStructures.operators.length == 0 
                    || isFieldBracketedSlot(this.appStore.frameObjects[this.frameId].labelSlotsDict[0].slotStructures.fields[1])));
            const isDoc = this.appStore.frameObjects[this.frameId].frameType.labels[this.labelSlotsIndex].allowedSlotContent == AllowedSlotContent.FREE_TEXT_DOCUMENTATION;
            const frameType = this.appStore.frameObjects[this.frameId].frameType.type;
            let styles : Record<string, string> = {};
            // Background: if the field has a value, it's set to a semi transparent background when focused, and transparent when not
            // if the field doesn't have a value, it's always set to a white background unless it is not the only field of the current structure 
            // and content isn't optional (then it's transparent) - that is to distinguish the fields that are used for cursors placeholders 
            // to those indicating there is no compulsory value            
            let backgroundColor: string;
            if (this.focused) {
                if (this.getSlotContent().trim().length > 0) {
                    // Focused and non-empty, lighten the background through a semi-transparent white:
                    backgroundColor = "rgba(255, 255, 255, 0.6)";
                }
                else {
                    // Focused and empty, make it solid white:
                    backgroundColor = "#FFFFFF";
                }
            }
            else {
                if ((isStructureSingleSlot || isEmptyFunctionCallSlot || this.defaultText?.replace(/\u200B/g, "")?.trim()) && (optionalSlot != OptionalSlotType.HIDDEN_WHEN_UNFOCUSED_AND_BLANK) && this.code.replace(/\u200B/g, "").trim().length == 0) {
                    // Non-focused and empty; white if required, or semi-transparent white if shows prompt
                    backgroundColor = optionalSlot == OptionalSlotType.REQUIRED ? "#FFFFFF" : "rgba(255, 255, 255, 0.6)";
                    if (isDoc && frameType == AllFrameTypesIdentifier.funcdef) {
                        backgroundColor = "rgba(255, 255, 255, 0.35)";
                        styles["--prompt-color"] = "rgb(255, 255, 255, 0)";
                        styles["transform"] = "scaleY(0.4)";
                        styles["transform-origin"] = "center";
                    }
                }
                else {
                    // Non-focused and non-empty, leave the underlying background as-is by applying fully transparent background: 
                    backgroundColor = "rgba(255, 255, 255, 0)";
                }
            }
            styles["background-color"] = backgroundColor + " !important";
            if (isDoc) {
                // Note: comment frames would be true here but their colour is set for the whole frame.  We need to set
                // project and function doc colours per slot because project doc has no frame and function doc has other
                // things in the function frame header that we don't want to colour
                if (frameType == AllFrameTypesIdentifier.funcdef) {
                    styles["color"] = "rgb(114, 114, 39) !important";
                    styles["font-style"] = "italic";
                }
                else if (frameType == AllFrameTypesIdentifier.projectDocumentation) {
                    styles["color"] = "rgb(39, 77, 25) !important";
                    styles["font-style"] = "italic";
                }
            }
            return styles;
        }, 

        getSpanTypeClass(): string {
            // Returns the class name for a span type (i.e. distinction between operators, string and the rest)
            // Comments are treated differently as they have their own specific colour
            let codeTypeCSS = "";
            let boldClass = "";               
            switch(this.slotType){
            case SlotType.operator:
                // For commas, we add a right margin:
                codeTypeCSS = scssVars.frameOperatorSlotClassName + ((this.code==",") ? " slot-right-margin" : "");
                break;
            case SlotType.string:
                codeTypeCSS = scssVars.frameStringSlotClassName;
                break;
            case SlotType.openingQuote:
            case SlotType.closingQuote:
                codeTypeCSS = scssVars.frameStringSlotClassName + " " + scssVars.frameStringSlotQuoteClassName;
                break;
            default:
                // Check comments here
                if(this.frameType === AllFrameTypesIdentifier.comment){
                    codeTypeCSS = scssVars.frameCommentSlotClassName;
                }
                else{
                    // Everything else is code, however, if we are in a function definition name slot, we want the text to show bold as well.
                    if(this.frameType === AllFrameTypesIdentifier.funcdef && this.coreSlotInfo.labelSlotsIndex == 0){
                        boldClass = " bold";
                    }
                    codeTypeCSS = scssVars.frameCodeSlotClassName + boldClass;
                }
                break;
            }
            return codeTypeCSS;
        },

        focused(): boolean {
<<<<<<< HEAD
            return this.appStore.isEditableFocused(this.coreSlotInfo);
=======
            // We need to keep update of the label slots structure's "isFocused" flag, because using the keyboard to navigate will not
            // update this flag -- but we always end up here when the focus (for slots) is updated.
            const isSlotFocused = this.appStore.isEditableFocused(this.coreSlotInfo);
            if (isSlotFocused || (this.appStore.focusSlotCursorInfos?.slotInfos.frameId != this.coreSlotInfo.frameId || this.appStore.focusSlotCursorInfos?.slotInfos.labelSlotsIndex != this.coreSlotInfo.labelSlotsIndex)) {
                (this.$parent as InstanceType<typeof LabelSlotsStructure>).isFocused = isSlotFocused;
            }
            return isSlotFocused;
>>>>>>> e9f55db1
        },

        UID(): string {
            return getLabelSlotUID(this.coreSlotInfo);
        },

        AC_UID(): string {
            return getACLabelSlotUID(this.coreSlotInfo);
        },

        errorMessage(): string{
            return this.appStore.getErrorForSlot(this.coreSlotInfo);
        },

        errorHeader(): string{
            return this.appStore.getErrorHeaderForSlot(this.coreSlotInfo);
        },
        
        isDraggingFrame(): boolean{
            return this.appStore.isDraggingFrame;
        },

        isFrameEmptyAndAtLabelSlotStart(): boolean {
            // This computed property checks that all the (visible) editable slots of a frame, and if applies, its body, are empty
            // (note that if we have nothing but operators, or empty quotes, that is considered as empty)
            if(!(this.frameId in this.appStore.frameObjects)){
                return false;
            }            
            let firstVisibleLabelSlotsIndex = -1;
            const isEmpty = !(Object.entries(this.appStore.frameObjects[this.frameId].labelSlotsDict).some(([index, labelSlotContent]) => {
                if((labelSlotContent.shown??true) && firstVisibleLabelSlotsIndex < 0 ){
                    firstVisibleLabelSlotsIndex = Number(index);
                }
                return ((labelSlotContent.shown??true) && isFrameLabelSlotStructWithCodeContent(labelSlotContent.slotStructures));
            })
                || this.appStore.frameObjects[this.frameId].childrenIds.length > 0);
            return this.labelSlotsIndex == firstVisibleLabelSlotsIndex && this.slotId == "0" && isEmpty;

        },

        isPythonExecuting(): boolean {
            return (this.appStore.pythonExecRunningState ?? PythonExecRunningState.NotRunning) != PythonExecRunningState.NotRunning;
        },

        mediaPreviewPopupRef(): InstanceType<typeof MediaPreviewPopup> | null {
            return ((this as any).mediaPreviewPopupInstance as () => InstanceType<typeof MediaPreviewPopup>)?.();
        },

        doEditImageInDialog() : EditImageInDialogFunction {
            return (this as any).editImageInDialog as EditImageInDialogFunction;
        },
    },

    methods: {
        getSlotContent(): string{
            // If the input span hasn't yet be created, we return an empty string
            if(document.getElementById(this.UID) == null) {
                return "";
            }            
            return (document.getElementById(this.UID) as HTMLSpanElement).textContent ?? "";
        },

        onInput(input: InputEvent){
            // Don't do this if we are mid-composition because it alters
            // the cursor position and prevents composition/IME working:
            if (!input.isComposing) {
                const toSchedule = this.processInput(input.data ?? "");
                if (toSchedule) {
                    this.$nextTick(toSchedule);
                    return;
                }
                // Important to do this after processInput, which might have changed the content:
                const inputSpanField = document.getElementById(this.UID) as HTMLSpanElement;
                const inputSpanFieldContent = inputSpanField.textContent ?? "";
                // The contenteditable spans have a zero-width space when they are empty, so that browsers
                // will focus into them correctly.  But this should be used when the slot is empty.  Once
                // it has any other content, such spaces should be removed:
                if (inputSpanFieldContent != "\u200B" && inputSpanFieldContent.includes("\u200B")) {
                    // It's not a single zero-width space, but there are some:
                    let cursorPos = getTextStartCursorPositionOfHTMLElement(inputSpanField);
                    // Count number of zero-widths before the cursor (should be none, but you never know)
                    // and adjust cursor pos accordingly:
                    cursorPos -= inputSpanFieldContent.substring(0, cursorPos).replace(/[^\u200B]/g, "").length;
                    inputSpanField.textContent = inputSpanFieldContent.replace(/\u200B/g, "");
                    this.updateStoreFromEditableContent(cursorPos);
                }
                else {
                    this.updateStoreFromEditableContent();
                }
                
                
            }
        },

        onCompositionEnd(input: CompositionEvent) {
            const toSchedule = this.processInput(input.data);
            if (toSchedule) {
                this.$nextTick(toSchedule);
            }
            else {
                this.updateStoreFromEditableContent();
            }
        },

        updateStoreFromEditableContent(overrideCursorPos = null as number | null) {            
            const spanElement = (document.getElementById(this.UID) as HTMLSpanElement);
            this.textCursorPos = overrideCursorPos ?? getTextStartCursorPositionOfHTMLElement(spanElement);

            // Send an event to the frame that need to know that an editable slot got focus (no extra information needed as args for the moment)
            document.getElementById(getFrameHeaderUID(this.frameId))?.dispatchEvent(new Event(CustomEventTypes.frameContentEdited));
            
            // Event will only get the unitary input rather than the resulting change, so we get the data from the element directly to pass it in the store
            this.appStore.setFrameEditableSlotContent(
                {
                    ...this.coreSlotInfo,
                    code: (spanElement.textContent??"").replace(/\u200B/g, ""),
                    initCode: this.initCode,
                    isFirstChange: this.isFirstChange,
                }
            );

            // The cursor position is not maintained because of the changes in the store and reactivity
            // so we reposition it correctly, at the next tick (because code needs to be updated first)
            this.$nextTick(() => {
                const slotCursorInfo: SlotCursorInfos = {slotInfos: this.coreSlotInfo, cursorPos: this.textCursorPos};
                setDocumentSelection(slotCursorInfo, slotCursorInfo);
                this.appStore.setSlotTextCursors(slotCursorInfo, slotCursorInfo);
            });

            this.isFirstChange = false;
        },

        erroneous(): boolean {
            // Only show the popup when there is an error and the code hasn't changed
            return this.isFirstChange && this.appStore.isErroneousSlot(this.coreSlotInfo);
        },

        // Event callback equivalent to what would happen for a focus event callback 
        // (the spans don't get focus anymore because the containg editable div grab it)
        onGetCaret(event: MouseEvent): void {
            let parent = this.$parent as InstanceType<typeof LabelSlotsStructure>;
            Vue.nextTick(() => parent.updatePrependText());
            
            // If the user's code is being executed, or if the frame is disabled, we don't focus any slot, but we make sure we show the adequate frame cursor instead.
            if(this.isPythonExecuting || this.isDisabled){
                event.stopImmediatePropagation();
                event.stopPropagation();
                event.preventDefault();
                // Call the method which handles a click on the frame instead, we need to find the associated frame object:
                // the corresponding frame div under that click in the general case, or the outmost disabled ancester frame if the frame is disabled.
                const outmostDisabledFrameAncestorId = getOutmostDisabledAncestorFrameId(this.frameId);
                const frameDiv = document.getElementById(getFrameUID((this.isDisabled) ? outmostDisabledFrameAncestorId : this.frameId)) as HTMLDivElement;
                if(frameDiv){
                    const frameComponent = getFrameComponent((this.isDisabled) ? outmostDisabledFrameAncestorId: this.frameId);
                    if(frameComponent){
                        // The frame component can only be a frame (and not a frame container) since we've clicked on a slot...
                        (frameComponent as InstanceType<typeof Frame>).changeToggledCaretPosition(event.clientY, frameDiv);
                        // Even if visually and logically in the app the slot doesn't have focus, the browser will see differently
                        // (a click happened on the span...) - to make sure no undesirable effect occur, we set the focus on the frame div
                        (document.getElementById(getFrameUID(frameComponent.frameId)))?.focus();
                    }
                }
                return;
            }
            
            this.isFirstChange = true;

            // If we arrive here by a click, and the slot is a bracket, a quote or an operator, we should get the focus to the nearest editable frame.
            // We should have neigbours because brackets, quotes and operators are always surronded by fields, but keep TS happy
            if(this.slotType != SlotType.code && this.slotType != SlotType.string && this.slotType != SlotType.comment){
                const clickXValue = event.x;
                const slotWidth = document.getElementById(getLabelSlotUID(this.coreSlotInfo))?.offsetWidth??0;
                const slotXPos = document.getElementById(getLabelSlotUID(this.coreSlotInfo))?.getBoundingClientRect().x??0; 

                // Get the spans of that frame label container
                const spans = document.querySelectorAll("#"+getFrameLabelSlotsStructureUID(this.frameId, this.labelSlotsIndex) + " span." + scssVars.labelSlotInputClassName);
                let indexOfCurrentSpan = 0;
                spans.forEach((element, index) => {
                    if(element.id == getLabelSlotUID(this.coreSlotInfo)){
                        indexOfCurrentSpan = index;
                    }
                });

                // Get the neigbour spans
                const previousNeighbourSlotInfos = parseLabelSlotUID(spans[indexOfCurrentSpan - 1].id);
                const nextNeighbourSlotInfos = parseLabelSlotUID(spans[indexOfCurrentSpan + 1].id);
                if(slotWidth> 0){
                    // Set default neigbour as the next
                    let neighbourSlotInfos = nextNeighbourSlotInfos;
                    let cursorPos = 0;
                    if(clickXValue < (slotXPos + (slotWidth / 2))) {
                        neighbourSlotInfos = previousNeighbourSlotInfos; 
                        cursorPos = (document.getElementById(getLabelSlotUID(previousNeighbourSlotInfos))?.textContent?.replace(/\u200B/g, "")??"").length;                       
                    }
                  
                    // Focus on the nearest neighbour to the click
                    event.preventDefault();
                    this.$nextTick(() => {
                        const neighbourCursorSlotInfos: SlotCursorInfos = {slotInfos: neighbourSlotInfos, cursorPos: cursorPos};
                        document.getElementById(getLabelSlotUID(neighbourSlotInfos))?.dispatchEvent(new Event(CustomEventTypes.editableSlotGotCaret));
                        setDocumentSelection(neighbourCursorSlotInfos, neighbourCursorSlotInfos);
                        this.appStore.setSlotTextCursors(neighbourCursorSlotInfos, neighbourCursorSlotInfos);
                    });
                    return;
                }
                else {
                    const inputSpanField = document.getElementById(this.UID) as HTMLSpanElement;
                    const inputSpanFieldContent = inputSpanField.textContent ?? "";
                    if (inputSpanFieldContent == "\u200B") {
                        const cursorPos = getTextStartCursorPositionOfHTMLElement(inputSpanField);
                        if (cursorPos > 0 && this.appStore.anchorSlotCursorInfos && this.appStore.focusSlotCursorInfos) {
                            // We maybe came here by moving left from the field after, need to set pos to before zero-width space:
                            const slotCursorInfo: SlotCursorInfos = {slotInfos: this.coreSlotInfo, cursorPos: 0};
                            const hasMultiSlotTextSelection = !areSlotCoreInfosEqual(this.appStore.anchorSlotCursorInfos.slotInfos, this.appStore.focusSlotCursorInfos.slotInfos);
                            setDocumentSelection(hasMultiSlotTextSelection ? this.appStore.anchorSlotCursorInfos : slotCursorInfo, slotCursorInfo);
                            this.appStore.setSlotTextCursors(hasMultiSlotTextSelection ? this.appStore.anchorSlotCursorInfos : slotCursorInfo, slotCursorInfo);
                        }
                    }
                }
            }
            
            this.appStore.setFocusEditableSlot(
                {
                    frameSlotInfos: this.coreSlotInfo,
                    caretPosition: (this.appStore.getAllowedChildren(this.frameId)) ? CaretPosition.body : CaretPosition.below,
                }
            );
            
            if (!this.code) {
                // If code is empty, on Firefox we need to force the focus because a click on the placeholder
                // text does not actually set the caret into this span:
                this.$nextTick(() => {
                    const slotCursorInfo: SlotCursorInfos = {slotInfos: this.coreSlotInfo, cursorPos: this.textCursorPos};
                    setDocumentSelection(useStore().anchorSlotCursorInfos ?? slotCursorInfo, slotCursorInfo);
                });
            }

            // Make sure we're visible in the viewport properly
            document.getElementById(getLabelSlotUID(this.coreSlotInfo))?.scrollIntoView({block: "nearest"});

            this.updateAC();

            // As we receive focus, we show the error popover if required. Note that we do it programmatically as it seems the focus trigger on popover isn't working in our configuration
            if(this.erroneous()){
                (this.$refs.errorPopover as InstanceType<typeof BPopover>).$emit("open");
            }
        },
        
        handleMouseEnterLeave(isEntering: boolean) {
            // There is a bug with how Firefox handles editable text HTML elements contained in a draggable div.
            // We need to detect when the mouse is entering/leaving the text element to disable/enable the div's
            // draggable attribute (disabled frames should show draggable since text can't be edited). 
            // Because the frames are nested, we need to do that for all the frames hierarchy up ot the frames container.
            // see https://stackoverflow.com/questions/21680363/prevent-drag-event-to-interfere-with-input-elements-in-firefox-using-html5-drag
            let frameId = this.frameId;
            do{
                const frameElement = document.getElementById(getFrameUID(frameId)) as HTMLDivElement;
                // Possible to not have a frame, e.g. for project doc header:
                if (frameElement) {
                    frameElement.draggable = this.isDisabled || (!isEntering && !this.isDisabled);
                }
                frameId = this.appStore.frameObjects[frameId].parentId;
            } 
            while(frameId > 0);
        },
        
        updateAC() : void {
            // Note: code in created() debounces this function to stop it running too often
            // You cannot assume it has run just after you called it.
            
            const frame: FrameObject = this.appStore.frameObjects[this.frameId];
            const selectionStart = getFocusedEditableSlotTextSelectionStartEnd(this.UID).selectionStart;

            // If the slot accepts auto-complete, i.e. it is not a "free texting" slot
            // e.g. : comment, function definition name and args slots, variable assignment LHS slot.
            const labelDiv = document.getElementById(getFrameLabelSlotsStructureUID(this.frameId, this.labelSlotsIndex));
            if(labelDiv && ((frame.frameType.labels[this.labelSlotsIndex].acceptAC)??true)){
                // Get the autocompletion candidates, based on everything that is preceding the caret 
                // (in the slot AND in the other previous slots of the same STRUCTURE, that is the previous frames of the same level of slots hierarchy)
                const {parentId, slotIndex} = getSlotParentIdAndIndexSplit(this.slotId);
                const hasSameLevelPreviousSlots = (slotIndex > 0);
                const startSlotUID = getLabelSlotUID({...this.coreSlotInfo, slotId: getSlotIdFromParentIdAndIndexSplit(parentId, 0)});
                const textBeforeThisSlot = (hasSameLevelPreviousSlots) 
                    ? getFrameLabelSlotLiteralCodeAndFocus(labelDiv, this.UID, {delimiters: {startSlotUID: startSlotUID , stopSlotUID: this.UID}}).uiLiteralCode
                    : "";
                const textBeforeCaret = textBeforeThisSlot + this.getSlotContent().substring(0,selectionStart??0);

                //workout the correct context if we are in a code editable slot
                const isImportFrame = (frame.frameType.type === AllFrameTypesIdentifier.import || frame.frameType.type === AllFrameTypesIdentifier.fromimport);
                if (isImportFrame) {
                    this.tokenAC = textBeforeCaret;
                    if (this.tokenAC.includes(",")) {
                        this.tokenAC = this.tokenAC.substring(this.tokenAC.lastIndexOf(",") + 1); 
                    }
                    this.contextAC = "";
                    this.$nextTick(() => {
                        const ac = this.$refs.AC as InstanceType<typeof AutoCompletion>;
                        if (ac && this.tokenAC != null) {
                            if (this.labelSlotsIndex == 0) {
                                // If we are in first slot in the import frame, look for modules:
                                ac.updateACForModuleImport(this.tokenAC);
                            }
                            else {
                                // If we're in the second slot (of from...import...), look for items
                                // in the module that was specified in the first slot:
                                ac.updateACForImportFrom(this.tokenAC, simpleSlotStructureToString(frame.labelSlotsDict[0].slotStructures));
                            }
                        }
                    });
                }
                else {
                    const resultsAC = getCandidatesForAC(frame.labelSlotsDict[this.labelSlotsIndex].slotStructures, new RegExp("[0-9,]+$").exec(this.slotId)?.[0]?.trim()?.split(",")?.map((x) => parseInt(x)) ?? []);
                    this.contextAC = resultsAC.contextAC;
                    this.tokenAC = resultsAC.tokenAC;
  
                    this.$nextTick(() => {
                        const ac = this.$refs.AC as InstanceType<typeof AutoCompletion>;
                        if (ac) {
                            ac.updateAC(this.frameId, this.tokenAC, this.contextAC);
                        }
                    });
                }
            }
        },


        // Event callback equivalent to what would happen for a blur event callback 
        // (the spans don't get focus anymore because the containg editable div grab it)
        onLoseCaret(keepIgnoreKeyEventFlagOn?: boolean): void {
            let parent = this.$parent as InstanceType<typeof LabelSlotsStructure>;
            Vue.nextTick(() => parent.updatePrependText());
            
            // Before anything, we make sure that the current frame still exists,
            // and that our slot still exists.  If we shouldn't exist any more, we should
            // just do nothing and exit quietly:
            if(this.appStore.frameObjects[this.frameId] != undefined && retrieveSlotFromSlotInfos(this.coreSlotInfo)){
                this.showAC = false;
                if((this.appStore.bypassEditableSlotBlurErrorCheck && !keepIgnoreKeyEventFlagOn) || this.appStore.isSelectingMultiSlots){
                    this.appStore.setEditableFocus(
                        {
                            ...this.coreSlotInfo,
                            focused: false,
                        }
                    );
                }
                else{
                    this.appStore.validateSlot(
                        {
                            ...this.coreSlotInfo,
                            code: this.getSlotContent().replace(/\u200B/g, "").trim(),
                            initCode: this.initCode,
                            isFirstChange: this.isFirstChange,
                        }   
                    );
                }
                //reset the flag for first code change
                this.isFirstChange = true;

                // As we leave a slot, we reset the slot cursor infos EXCEPT when the keyboard event is ignored
                // or when we are doing multislot selection
                if(!this.appStore.ignoreKeyEvent && !this.appStore.isSelectingMultiSlots){
                    this.appStore.setSlotTextCursors(undefined, undefined);
                }
                
                if(!keepIgnoreKeyEventFlagOn){
                    this.appStore.ignoreKeyEvent = false;
                }

                // And we hide the error popover. Note that we do it programmatically as it seems the focus trigger on popover isn't working in our configuration
                (this.$refs.errorPopover as InstanceType<typeof BPopover>)?.$emit("close");
            
            }
        },
        
        // Returns true if we are focused and AC is showing => we have handled keypress
        handleUpDown(event: KeyboardEvent): boolean {
            const focus = this.appStore.focusSlotCursorInfos;
            if (!this.appStore.isEditing || !focus || !areSlotCoreInfosEqual(this.coreSlotInfo, focus.slotInfos)) {
                return false;
            }
            if(this.showAC && (this.$refs.AC as any)?.areResultsToShow()) {
                (this.$refs.AC as any).changeSelection((event.key == "ArrowUp")?-1:1);
                return true;
            }
            return false;
        },
        
        onEscKeyUp(event: KeyboardEvent) {
            // When an error popup is showing, the popup takes precedence
            if([...document.getElementsByClassName("popover b-popover error-popover")].some((popup) => (popup as HTMLDivElement).style.display != "none")) {
                return;
            }

            // If the AC is loaded we want to close it with an ESC and stay focused on the editableSlot
            if(this.showAC) {
                event.preventDefault();
                event.stopPropagation();
                this.showAC = false;
                return;
            }

            // If AC is not loaded, we want to take the focus from the slot
            if(this.appStore.isEditing){
                (document.activeElement as HTMLElement).blur();
                this.appStore.isEditing = false;
            }
        },
        
        getSelectedACItem() : Element | null {
            // As commas are special tokens in HTML selectors syntax, we need to parse them so the selector matches the element id correctly (our slot IDs may have commas).
            return document.querySelector("#" + this.$el.id.replaceAll(",","\\,") + " ." + scssVars.acItemClassName + "." + scssVars.acItemSelectedClassName );
        },

        onTabKeyDown(event: KeyboardEvent){
            // We replicate the default browser behaviour when tab is pressed AND we're not having AC on, otherwise just do nothing
            // (the default behaviour doesn't work at least on Windows+Chrome)
            if(!(this.showAC && this.getSelectedACItem())) {
                // First move the cursor to the correct end of the slot
                const goToNextSlot = !event.shiftKey;
                const newCursorPosition = (goToNextSlot) ? this.code.length : 0;
                const newSlotCursorInfos: SlotCursorInfos = {cursorPos: newCursorPosition, slotInfos: this.coreSlotInfo};
                this.appStore.setSlotTextCursors(newSlotCursorInfos, newSlotCursorInfos);
                setDocumentSelection(newSlotCursorInfos, newSlotCursorInfos);
                // Then trigger an arrow key event
                document.getElementById(getFrameLabelSlotsStructureUID(this.frameId, this.labelSlotsIndex))?.dispatchEvent(
                    new KeyboardEvent("keydown", {
                        key: (goToNextSlot) ? "ArrowRight" : "ArrowLeft",
                    })
                );
            }
            event.preventDefault();
            event.stopPropagation();
        },

        onEnterOrTabKeyUp(event: KeyboardEvent){
            // Ignore tab events except when a/c is showing and there is a selection
            if(event.key === "Tab" && !(this.showAC && this.getSelectedACItem())) {
                event.preventDefault();
                event.stopPropagation();
                return;
            }

            // If the AC is loaded we want to select the AC suggestion the user chose and stay focused on the editableSlot
            if(this.showAC && this.getSelectedACItem()) {
                event.preventDefault();
                event.stopPropagation();
                // We set the code to what it was up to the point before the token, and we replace the token with the selected Item
                this.acItemClicked(this.getSelectedACItem()?.id??"");
            }
            // For Enter, if AC is not loaded or no selection is available, we want to take the focus out the slot,
            // except for comment frame that will generate a line return when Control/Shift is combined with Enter
            else if(event.key === "Enter"){
                if(this.slotType == SlotType.comment && (event.shiftKey || event.ctrlKey)){
                    const isAnchorBeforeFocus = (getSelectionCursorsComparisonValue()??0) <= 0;
                    const focusSlotCursorInfos = this.appStore.focusSlotCursorInfos as SlotCursorInfos;
                    const startSlotCursorInfos = (isAnchorBeforeFocus) ? this.appStore.anchorSlotCursorInfos as SlotCursorInfos : focusSlotCursorInfos;
                    const endSlotCursorInfos = (isAnchorBeforeFocus) ? focusSlotCursorInfos : this.appStore.anchorSlotCursorInfos as SlotCursorInfos;
                    const inputSpanField = document.getElementById(getLabelSlotUID(focusSlotCursorInfos.slotInfos)) as HTMLSpanElement;
                    // When we add the line return, we check that if we are adding it at the end of the comment, we double that line return:
                    // span do not render a line break that isn't followed by something. So we use this workaround to visually show a line return.
                    // (The text cursor will never be able to be past that terminating line feed so it doesn't offset the navigation from the user's point of view)
                    const inputSpanFieldContent = ((inputSpanField.textContent?.replaceAll("\u200B", "")) ?? "").substring(0, startSlotCursorInfos.cursorPos)
                        + "\n" 
                        + ((endSlotCursorInfos.cursorPos == ((inputSpanField.textContent?.replaceAll("\u200B", ""))??"").length) ? "\n" : ((inputSpanField.textContent?.replaceAll("\u200B", "")) ?? "").substring(endSlotCursorInfos.cursorPos));
                    this.appStore.setFrameEditableSlotContent(
                        {
                            ...focusSlotCursorInfos.slotInfos,
                            code: inputSpanFieldContent,
                            initCode: this.initCode,
                            isFirstChange: this.isFirstChange,
                        }
                    ).then(() => {
                        const slotCursorInfos = {...focusSlotCursorInfos, cursorPos: startSlotCursorInfos.cursorPos + 1};
                        setDocumentSelection(slotCursorInfos, slotCursorInfos);
                    }); 
                }
                else{
                    // Same as hitting ctrl/alt + arrow down
                    document.getElementById(getFrameLabelSlotsStructureUID(this.frameId, this.labelSlotsIndex))?.dispatchEvent(
                        new KeyboardEvent("keydown", {
                            key: "ArrowDown",
                            altKey: true,
                            ctrlKey: true,
                        })
                    );
                }
            }
            this.showAC = false;
        },

        onKeyDown(event: KeyboardEvent){
            // Note: onKeyDown should only be for keyboard shortcuts,
            // like ctrl-space or arrow keys or tab, etc.
            // Any text input is now handled by the input event because that properly
            // handles behaviours such as IME and composition shortcuts (e.g. alt + keys).

            // We capture the key shortcut for opening the a/c
            if((event.metaKey || event.ctrlKey) && event.key == " "){
                this.showAC = true;
                event.preventDefault();
                event.stopPropagation();
                event.stopImmediatePropagation();
            }

            // Manage the handling of home/end and page up/page down keys
            if(["PageUp", "PageDown", "Home", "End"].includes(event.key)){
                this.handleFastUDNavKeys(event);
                return;
            }

            // We already handle some keys separately, so no need to process any further (i.e. deletion)
            // We can just discard any keys with length > 0
            if(event.key.length > 1 || event.ctrlKey || event.metaKey || event.altKey){
                // Do not updated the a/c if arrows up/down, escape, enter and tab keys are hit because it will mess with navigation of the a/c
                if(!["ArrowUp", "ArrowDown","Enter","Escape", "Tab"].includes(event.key)) {
                    this.$nextTick(() => {
                        this.updateAC();
                    });
                }
                return;
            }
            
            // All other input events (i.e. typing, no modifiers) are handled by
            // processInput instead.
        },
        
        // Removes the given string which has just been entered as part of an input event,
        // and puts the cursor back before the added-then-removed string
        removeLastInput(toRemove: string) {
            // We need to find the input in the slot, remove it, and move the cursor back:
            const spanElement = (document.getElementById(this.UID) as HTMLSpanElement);
            // We need to know the current cursor pos, because inputString might appear in the slot
            // multiple times; the one we want to remove should be the one just before the cursor:
            const cursorPos = getTextStartCursorPositionOfHTMLElement(spanElement);
            let content = spanElement.textContent ?? "";
            // Check the content is present just before the cursor:
            if (content.length >= toRemove.length
                && content.length >= cursorPos
                && content.substring(cursorPos - toRemove.length, cursorPos) == toRemove) {
                // Remove the content and move the cursor backwards:
                spanElement.textContent = content.substring(0, cursorPos - toRemove.length) + content.substring(cursorPos);
                if (spanElement.textContent.length == 0) {
                    spanElement.textContent = "\u200B";
                }
                const newCursorInfo = {slotInfos: this.coreSlotInfo, cursorPos: cursorPos - toRemove.length};
                this.appStore.setSlotTextCursors(newCursorInfo, newCursorInfo);
                setDocumentSelection(newCursorInfo, newCursorInfo);
            }
            else {
                // Don't think this should ever happen; for now, log:
                console.trace("Didn't find \"" + toRemove + "\" before " + cursorPos + " within content: \"" + content + "\"");
            }
        },

        doArrowRightNextTick() {
            this.$nextTick(() => {
                document.getElementById(getFrameLabelSlotsStructureUID(this.frameId, this.labelSlotsIndex))?.dispatchEvent(
                    new KeyboardEvent("keydown", {
                        key: "ArrowRight",
                    })
                );
            });
        },
        
        // Returns a slot refactor call to schedule on nextTick after scheduling caret set 
        processInput(inputString: string) : undefined | (() => void) {
            // If the input string is empty then there is nothing we need to do:
            if (!inputString) {
                return;
            }
            // So in general, there's three different ways input occurs:
            // 1. One is a plain key press, e.g. they press "f" on UK layout.  This arrives as a single input event.
            // 2. Another is a one-off key combination, e.g. pressing alt-5 enters "[" on German layout.  This also arrives as a single input event.
            // 3. The last is IME; here, the user enters some text (like abc) but then they can select (potentially
            //    using a keypress) to substitute with a particular non-ASCII string like 啊不吃 if you press 1 after abc).
            // The browser generally has support for doing IME properly.  In a contenteditable span, it should
            // enter the original English (abc) and then substitute it for the non-ASCII at the right point.
            // So our plan here is as follows:
            // - If there is a multi-slot selection when an input event occurs, we must perform a delete first.
            // - In general, we let the native input event process fully.
            // - Once input has occurred and finished, we check if we need to reprocess the slots.  This is especially
            //   with operators and brackets which can create new slots.
            // - Delete and backspace are not input events so they happen elsewhere.
            
            const stateBeforeChanges = cloneDeep(this.appStore.$state);
            
            const inputSpanField = document.getElementById(this.UID) as HTMLSpanElement;
            const inputSpanFieldContent = inputSpanField.textContent ?? "";
            const currentSlot = retrieveSlotFromSlotInfos(this.coreSlotInfo) as BaseSlot;
            const parentSlot = retrieveParentSlotFromSlotInfos(this.coreSlotInfo);
            const nextSlotInfos = getFlatNeighbourFieldSlotInfos(this.coreSlotInfo, true, true);
  
            // Note: this selection is remembered from before the input we are processing, so
            // will be different to where the cursor actually is, hence we generally add inputString.length
            // to selectionEnd, below.
            const hasTextSelection = !!this.appStore.mostRecentSelectedText;
            let refactorFocusSpanUID = this.UID; // by default the focus stays where we are
            let fieldPos = getTextStartCursorPositionOfHTMLElement(inputSpanField);
            // Account for any zero width spaces:
            fieldPos -= (inputSpanFieldContent.substring(0, fieldPos).match(/\u200B/g) || []).length; 
            const cursorPos = fieldPos - inputString.length;
            
            // Our position will no longer have a selection, it's just us at the given cursor pos:
            this.appStore.setSlotTextCursors({slotInfos: this.coreSlotInfo, cursorPos: cursorPos + inputString.length}, {slotInfos: this.coreSlotInfo, cursorPos: cursorPos + inputString.length});

            const isAtEndOfSlot = !hasTextSelection && cursorPos + inputString.length >= inputSpanFieldContent.replace(/\u200B/g, "").length;
            const isAtEndOfLastSlot = nextSlotInfos == null && isAtEndOfSlot;


            // If the frame is a variable assignment frame and we are in a top level slot of the left hand side editable slot,
            // pressing "=" or space keys move to RHS editable slot (but we allow the a/c to be activated)
            // Note: because 1) key code value is deprecated and 2) "=" is coded a different value between Chrome and FF, 
            // we explicitly check the "key" property value check here as any other key could have been typed
            if(this.labelSlotsIndex === 0 && this.slotId.indexOf(",") == -1 && !hasTextSelection  &&
                (inputString === "=" || inputString === " ") && this.frameType === AllFrameTypesIdentifier.varassign){
                // Cancel the input anywhere in the slot:
                this.removeLastInput(inputString);
                // If at the end of the last slot on LHS, treat it as overtyping and move to RHS:
                if (isAtEndOfLastSlot) {
                    this.doArrowRightNextTick();
                }
                return;
            }
            // If the frame is a function definition and we are in the name slot,
            // pressing "(" or space keys move to the next slot (between the brackets)
            else if(this.labelSlotsIndex === 0 && !hasTextSelection  &&
                (inputString === "(" || inputString === " ") && this.frameType === AllFrameTypesIdentifier.funcdef){
                this.removeLastInput(inputString);
                if (isAtEndOfLastSlot) {
                    this.doArrowRightNextTick();
                }
                return;
            }
            // If the frame is an import frame, pressing space will automatically add the "as" operator when it makes sense to do so (see details below),
            // when we press space and we are just before  an "as", we go to the next slot.
            // In other cases and anywhere for "from... import" frames, pressing space will result in no action.
            // To simplify, if text is selected, pressing space does nothing.
            else if (inputString === " " && this.frameType === AllFrameTypesIdentifier.import){
                this.removeLastInput(inputString);
                
                // Case 1) we are in front of "as", we move to next editable slot (we can assume we have a flat structure, brackets and quotes are not allowed in imports...)
                if(!hasTextSelection && this.appStore.frameObjects[this.frameId].labelSlotsDict[0].slotStructures.operators.length > parseInt(this.slotId) && (this.appStore.frameObjects[this.frameId].labelSlotsDict[0].slotStructures.operators[parseInt(this.slotId)] as BaseSlot).code == "as"){
                    this.doArrowRightNextTick();
                }
                // Case 2) detect if we should add an "as" or do nothing. We can add an as when we are at the end of a slot that is not empty (just to avoid doing something when people 
                // wrongly press space thinking they want to mark a separation from a comma), and not preceded by "as"  (followed is tackled above),
                else if(isAtEndOfLastSlot && (this.slotId == "0" || ((this.appStore.frameObjects[this.frameId].labelSlotsDict[0].slotStructures.operators[parseInt(this.slotId) - 1] as BaseSlot).code != "as"))){
                    // Insert the operator and empty field
                    this.appStore.frameObjects[this.frameId].labelSlotsDict[0].slotStructures.operators.splice(parseInt(this.slotId), 0, {code:"as"});
                    this.appStore.frameObjects[this.frameId].labelSlotsDict[0].slotStructures.fields.splice(parseInt(this.slotId) + 1, 0, {code:""});
                    // Set focus in the next slot (move right)
                    this.$nextTick(() => {    
                        this.appStore.leftRightKey({key: "ArrowRight"})
                            // In order to get undo/redo dealing with the change of slot structure properly
                            .then(() => this.appStore.saveStateChanges(stateBeforeChanges));    
                    });
                }
                return;
            }
            else if (inputString === " " && this.frameType === AllFrameTypesIdentifier.fromimport){
                this.removeLastInput(inputString);
            }
            // We also prevent start trailing spaces on all slots except comments and string content, to avoid indentation errors
            else if(inputString === " " && this.frameType !== AllFrameTypesIdentifier.comment && this.slotType != SlotType.string && cursorPos == 0){
                this.removeLastInput(inputString);
            }
            // On comments, we do not need multislots and parsing any code, we just let any key go through
            else if(this.frameType == AllFrameTypesIdentifier.comment || this.frameType == AllFrameTypesIdentifier.library){
                // Do nothing
            }
            // Finally, we check the case an operator, bracket or quote has been typed and the slots within this frame need update
            // First we check closing brackets or quote as they have a specifc behaviour, then keep working out the other things
            else if((closeBracketCharacters.includes(inputString) && !isFieldStringSlot(currentSlot)) || (isFieldStringSlot(currentSlot) && stringQuoteCharacters.includes(inputString))){
                // Closing bracket / quote: key hits are ignored except for escaping a quote in a string or when making a multi-dimensional expression*
                // However, when no text is highlighted and we are just before that same closing bracket / quote (no text between text cursor and bracket)
                // we move the text cursor in the next slot, as we consider the user closed an existing already closed bracket / quote.
                //(*) see later in this method
                let shouldMoveToNextSlot : boolean;
                let checkMultidimBrackets = !hasTextSelection;
                // Checking if we are escaping the quote used for this string (i.e. we are after an escaping \, and there is no quote following the caret)
                const isEscapingString = isFieldStringSlot(currentSlot) && cursorPos > 0 && (getNumPrecedingBackslashes(inputSpanFieldContent, cursorPos) % 2) == 1
                    && ((cursorPos + inputString.length < inputSpanFieldContent.length && inputSpanFieldContent[cursorPos + inputString.length]!= inputString) || isAtEndOfSlot);
                if(isEscapingString){
                    // Just let the input occur:
                    return;
                }
                if(isFieldStringSlot(currentSlot)){
                    // Check for string quotes first, note that contrary to brackets, trailing spaces in a string are meaningful
                    shouldMoveToNextSlot = isAtEndOfSlot 
                        && (currentSlot as StringSlot).quote == inputString;
                    if(!shouldMoveToNextSlot){
                        if ((currentSlot as StringSlot).quote != inputString) {
                            // If a quote that is NOT the same as this slot's quote was typed, we can add it.
                            // So, we just don't do anything special in that situation.
                            return;
                        }
                    }
                    checkMultidimBrackets = false;
                }
                else{
                    // It's not a string, check for bracket
                    const parentBracketSlot = (parentSlot && isFieldBracketedSlot(parentSlot)) ? parentSlot as SlotsStructure : undefined;
                    shouldMoveToNextSlot = inputSpanFieldContent.substring(cursorPos).replace(/\u200B/g, "").trim() == inputString
                        // make sure we are inside a bracketed structure and that the opening bracket is the counterpart of the key value (closing bracket)
                        && parentBracketSlot != undefined && parentBracketSlot.openingBracketValue == getMatchingBracket(inputString, false)
                        && !hasTextSelection;
                    checkMultidimBrackets = !shouldMoveToNextSlot && !hasTextSelection;
                }
                
                // We definitely don't want to insert the closing bracket
                // whether we are in the middle or end of the slot:
                if (!checkMultidimBrackets) {
                    this.removeLastInput(inputString);
                }
                
                // If we are at the end, we treat it as overtyping:
                if(shouldMoveToNextSlot){
                    // focus the subslot following the closing bracket, in the next tick
                    this.doArrowRightNextTick();
                    return;
                }

                if(checkMultidimBrackets){
                    // Check the case of a multi-dimensional expression 
                    //(*) multi-dimensional expression case: say we have this expression: n[3] --> 
                    // case 1: typing "]" right after "n" will generate "[|]" (| is the text cursor)
                    // case 2: typing "]" right after "[" will generate "|][" (| is the text cursor)
                    // Note that if there is a text selection, we wrap the selection in the appropriate added brackets
                    if(inputSpanFieldContent.substring(cursorPos + inputString.length).trim().length == 0 && nextSlotInfos != undefined 
                        && isFieldBracketedSlot(retrieveSlotFromSlotInfos(nextSlotInfos) as FieldSlot) && (retrieveSlotFromSlotInfos(nextSlotInfos) as SlotsStructure).openingBracketValue == getMatchingBracket(inputString, false)){
                        // Case 1 (at the end of the slot, before a bracketed slot structure of the same bracket symbol opening counterpart than typed closing bracket)
                        inputSpanField.textContent = inputSpanFieldContent.substring(0, cursorPos) + getMatchingBracket(inputString, false) + this.appStore.mostRecentSelectedText + inputString;
                        //const newSlotCursorInfos: SlotCursorInfos = {slotInfos: this.coreSlotInfo, cursorPos: cursorPos + 1}; // We move past the first inserted opening bracket
                        //this.appStore.setSlotTextCursors(newSlotCursorInfos, newSlotCursorInfos);
                    }
                    else if(inputSpanFieldContent.substring(cursorPos + inputString.length).trim().length > 0 && this.coreSlotInfo.slotId.includes(",") &&
                        isFieldBracketedSlot(parentSlot as FieldSlot) && (parentSlot as SlotsStructure).openingBracketValue == getMatchingBracket(inputString, false)){
                        // Case 2 (in a bracketed structure, that is NOT empty, and of the same bracket symbol opening counterpart than typed closing bracket)
                        inputSpanField.textContent = inputSpanFieldContent.substring(0, cursorPos) + inputString + getMatchingBracket(inputString, false) + inputSpanFieldContent.substring(cursorPos + inputString.length);
                        const newSlotCursorInfos: SlotCursorInfos = {slotInfos: this.coreSlotInfo, cursorPos: cursorPos + 2}; // We move after the first inserted opening bracket
                        this.appStore.setSlotTextCursors(newSlotCursorInfos, newSlotCursorInfos);
                        setDocumentSelection(newSlotCursorInfos, newSlotCursorInfos);
                    }
                    else {
                        // We're not doing multidim brackets, just remove the input:
                        this.removeLastInput(inputString);
                        return;
                    }
                }
                else if (!isFieldStringSlot(currentSlot)) {
                    return;
                }
            }
            else{
                // Check that if we are in a string slot, all characters but the quote of that string are allowed
                // note: string quotes logic is already handled by checking the closing brackets/quotes above
                if(isFieldStringSlot(currentSlot)) {
                    if((currentSlot as StringSlot).quote == inputString){
                        this.removeLastInput(inputString);
                    }
                    return;
                }
                else{
                    // Brackets, quotes or operators have been typed. For operators:
                    // a symbol style operator is either one by itself or the second character of one operator (e.g. "=="),
                    // a text style operator is detected in the slot (eg " and "), we split the slot to insert that operator
                    // In Python, "!" is NOT an operator, but "!=" is. Therefore we need to deal with "!" here if it composes "!=".
                    let textualOperator  = ""; // we need this to be able to find out which textual operator we have found
                    let potentialOutput = inputSpanFieldContent.substring(0, cursorPos) + inputString + inputSpanFieldContent.substring(cursorPos);
                    const isSymbolicOperator = operators.includes(inputString);
                    const isBang = (inputString === "!");
                    const isBracket = openBracketCharacters.includes(inputString);
                    const isStringQuote = stringQuoteCharacters.includes(inputString);
                    if(isSymbolicOperator 
                    || isBang
                    || keywordOperatorsWithSurroundSpaces
                        // Remove "as" operator from the list, we can't add it textually in import and any other frames do not use this operator
                        .filter((operator) => operator != " as ")
                        .some((operator) => {
                            textualOperator = operator.trim();
                            return (potentialOutput.includes(operator) || potentialOutput.startsWith(textualOperator + " "));
                        })
                    || isBracket
                    || isStringQuote
                    ){
                        // If we are in the LHS of a function definition or of a for, then we just don't allow the operator, bracket or quotes.
                        // For a for though, we allow comma as we may have something as "for a,b in xxx".
                        // For imports, we only allow comma and * (comma in import frame, coma and * in RHS from (* isn't treated as operator in this case)).
                        let forbidOperator = [AllFrameTypesIdentifier.funcdef, AllFrameTypesIdentifier.for].includes(this.frameType)
                            && this.labelSlotsIndex == 0;
                        if(forbidOperator && this.frameType == AllFrameTypesIdentifier.for && inputString == ","){
                            forbidOperator = false;
                        }
                        let planningToInsertKey = !forbidOperator;
                        if(!forbidOperator && (this.frameType == AllFrameTypesIdentifier.fromimport || this.frameType == AllFrameTypesIdentifier.import)){
                            // If we're in some import frame, we check we match the rule mentioned above
                            planningToInsertKey = (this.frameType == AllFrameTypesIdentifier.fromimport && (inputString == "*" || inputString == "," || inputString == ".")) 
                                || (this.frameType == AllFrameTypesIdentifier.import && (inputString == "," || inputString == "."));
                        }
                        if(!forbidOperator && planningToInsertKey){
                            if(isBracket || isStringQuote){
                                // When an opening bracket is typed and there is no text highlighted, we check if we need to "skipped" that input: if we are at the end of an editable slot, and the next slot is a bracketed structure
                                // that starts with the same opening bracket that the typed one, we move to the next slot rather than adding a new bracketed structure.
                                // (at this point of the code, we know we're not in a String slot)
                                if(isBracket && nextSlotInfos && nextSlotInfos.slotType == SlotType.bracket && !hasTextSelection){
                                    const isAtEndOfSlot = inputSpanFieldContent.substring(cursorPos + inputString.length).replace(/\u200B/g, "").trim().length == 0;
                                    const areOpeningBracketsEqual = (retrieveSlotFromSlotInfos(nextSlotInfos) as SlotsStructure).openingBracketValue == inputString;
                                    if(isAtEndOfSlot && areOpeningBracketsEqual){
                                        this.removeLastInput(inputString);
                                        // Move to next slot, as it is a bracketed structure, we need to get into the first child slot of that structure
                                        this.doArrowRightNextTick();
                                        return;
                                    }
                                }
                                // We set the text and let the refactoring turn it into the right bracketed structure:
                                let sel = this.appStore.mostRecentSelectedText;
                                // This does have a slight disadvantage that any smart quotes the user meant to insert
                                // (e.g. inside a string literal) will get mangled, but I think we just live with that:
                                sel = sel.replace(new RegExp(`[${UIDoubleQuotesCharacters[0]}${UIDoubleQuotesCharacters[1]}]`, "g"), STRING_DOUBLEQUOTE_PLACERHOLDER);
                                sel = sel.replace(new RegExp(`[${UISingleQuotesCharacters[0]}${UISingleQuotesCharacters[1]}]`, "g"), STRING_SINGLEQUOTE_PLACERHOLDER);
                                
                                inputSpanField.textContent = (inputSpanField?.textContent?.substring(0, cursorPos) ?? "") +
                                    ((isStringQuote) ? ((inputString == "\"") ? STRING_DOUBLEQUOTE_PLACERHOLDER : STRING_SINGLEQUOTE_PLACERHOLDER) : inputString) +
                                    sel +
                                    ((isBracket) ? getMatchingBracket(inputString, true) : ((inputString == "\"") ? STRING_DOUBLEQUOTE_PLACERHOLDER : STRING_SINGLEQUOTE_PLACERHOLDER)) +
                                    (inputSpanField?.textContent?.substring(cursorPos + inputString.length) ?? "");
                                const newSlotCursorInfos: SlotCursorInfos = {slotInfos: this.coreSlotInfo, cursorPos: cursorPos + 1};
                                refactorFocusSpanUID = inputSpanField.id;
                                setDocumentSelection(newSlotCursorInfos, newSlotCursorInfos);
                                this.appStore.setSlotTextCursors(newSlotCursorInfos, newSlotCursorInfos);
                            }               
                        }
                        else {
                            this.removeLastInput(inputString);
                        }
                    }
                }
            }
            // The logic is as such, we handle the insertion in the slot (with adequate adaptation if needed, see above)
            // let the parsing and slot factorisation do the checkup later
            // (we handle the insertion even if there is specific adapation because in the call to emit, the DOM has not updated)
            return () => this.$emit(CustomEventTypes.requestSlotsRefactoring, refactorFocusSpanUID, stateBeforeChanges);
        },

        handleFastUDNavKeys(event: KeyboardEvent){
            // If we are in a comment, we let the browser handling the key events.
            // Otherwise, the following rules apply:
            // Home/End move the text cursor to the start/end of the "block" unit of the code, for example the start of a slot bracketed structure
            // PageUp/PageDown: do nothing
            if(this.frameType == AllFrameTypesIdentifier.comment){
                return;
            }
            else if(event.key == "Home" || event.key == "End"){
                // Find which bounds we should target (which bound in the current level based on the key, and also the bound based on current text cursor position)
                const moveToHome = (event.key === "Home");
                const isSelecting = event.shiftKey;
                const isInString = isFieldStringSlot(retrieveSlotFromSlotInfos(this.coreSlotInfo));
                const parentSlotId = getSlotParentIdAndIndexSplit(this.coreSlotInfo.slotId).parentId;
                // First focus: it will change to one end of the current level depending on the direction we're going
                const newFocusSlotId = (moveToHome) 
                    ? (isInString ? this.slotId : ((parentSlotId.length > 0) ? (parentSlotId + ",0") : "0"))
                    : (isInString ? this.slotId : ((parentSlotId.length > 0) ? (parentSlotId + "," + ((retrieveSlotFromSlotInfos({...this.coreSlotInfo, slotId: parentSlotId}) as SlotsStructure).fields.length -1)) : ("" + (this.appStore.frameObjects[this.frameId].labelSlotsDict[this.coreSlotInfo.labelSlotsIndex].slotStructures.fields.length - 1))));
                // We only look for the new type and slot core infos for non-string current location to save unnecessary function calls
                const newFocusSlotType = (isInString) ? this.slotType : evaluateSlotType(getSlotDefFromInfos(this.coreSlotInfo), retrieveSlotFromSlotInfos({...this.coreSlotInfo, slotId: newFocusSlotId}));
                const newFocusSlotCoreInfo = (isInString) ? this.coreSlotInfo : {...this.coreSlotInfo, slotId: newFocusSlotId, slotType: newFocusSlotType};
                const newFocusCursorPos = (moveToHome) ? 0 : (retrieveSlotFromSlotInfos(newFocusSlotCoreInfo) as BaseSlot).code.length;
                // Then anchor: it will either keep the same if we are doing a selection, or change to the same as focus if we are not.
                const newAnchorSlotCursorInfo: SlotCursorInfos = (isSelecting) ? this.appStore.anchorSlotCursorInfos as SlotCursorInfos: {slotInfos: newFocusSlotCoreInfo, cursorPos: newFocusCursorPos}; 
                // Set the new bounds
                this.$nextTick(() => {
                    document.getElementById(getLabelSlotUID(this.appStore.focusSlotCursorInfos?.slotInfos as SlotCoreInfos))?.dispatchEvent(new Event(CustomEventTypes.editableSlotLostCaret));
                    document.getElementById(getLabelSlotUID(newFocusSlotCoreInfo))?.dispatchEvent(new Event(CustomEventTypes.editableSlotGotCaret));
                    setDocumentSelection(newAnchorSlotCursorInfo, {slotInfos: newFocusSlotCoreInfo, cursorPos: newFocusCursorPos});
                    this.appStore.setSlotTextCursors(newAnchorSlotCursorInfo, {slotInfos: newFocusSlotCoreInfo, cursorPos: newFocusCursorPos});
                });
                event.preventDefault();
                event.stopPropagation();
                event.stopImmediatePropagation();
            }
        },

        onCodePaste(event: CustomEvent) {
            const focusSlotCursorInfos = this.appStore.focusSlotCursorInfos;
            const anchorSlotCursorInfos = this.appStore.anchorSlotCursorInfos;

            if (focusSlotCursorInfos && anchorSlotCursorInfos && (!areSlotCoreInfosEqual(focusSlotCursorInfos.slotInfos, anchorSlotCursorInfos.slotInfos) || focusSlotCursorInfos.cursorPos != anchorSlotCursorInfos.cursorPos)) {
                this.deleteSlots(undefined, (resultingSlotUID, stateBeforeChanges) => {
                    (this.$parent as InstanceType<typeof LabelSlotsStructure>).checkSlotRefactoring(resultingSlotUID, stateBeforeChanges,{doAfterCursorSet: () => {
                        // The focused slot might no longer be us after the delete, so we must send the paste again to the new focus.
                        const focusSlotCursorInfos = this.appStore.focusSlotCursorInfos;
                        const anchorSlotCursorInfos = this.appStore.anchorSlotCursorInfos;
                        
                        // We need this sanity check (which must be identical to the above) to avoid going round in an infinite loop
                        // in case focus is somehow lost or a selection remains; better to ignore the paste than crash in an infinite loop.
                        if (focusSlotCursorInfos && !(focusSlotCursorInfos && anchorSlotCursorInfos &&
                                (!areSlotCoreInfosEqual(focusSlotCursorInfos.slotInfos, anchorSlotCursorInfos.slotInfos) || focusSlotCursorInfos.cursorPos != anchorSlotCursorInfos.cursorPos))) {
                            document.getElementById(getLabelSlotUID(focusSlotCursorInfos.slotInfos))
                                ?.dispatchEvent(new CustomEvent(CustomEventTypes.editorContentPastedInSlot, {detail: event.detail}));
                        }
                    }});
                });
            }
            else {
                // If the user pastes a large image (>= 1000 pixels in either dimension)
                // we figure they probably want to trim it down before pasting, so we
                // show the image editing dialog:
                if (event.detail.type.startsWith("image/") && (event.detail.width >= 1000 || event.detail.height >= 1000)) {
                    this.doEditImageInDialog(/"([^"]+)"/.exec(event.detail.content)?.[1] ?? "", () => {}, (replacement : {code: string, mediaType: string}) => {
                        this.onCodePasteImpl(replacement.code, replacement.mediaType);
                    });
                }
                else {
                    this.onCodePasteImpl(event.detail.content, event.detail.type);
                }
            }
        },
        
        onCodePasteImpl(content : string, type : string, stateBeforeChanges?: any) {
            // Save the current state
            stateBeforeChanges = stateBeforeChanges ?? cloneDeep(this.appStore.$state);

            // Pasted code is done in several steps:
            // 0) clean up the content
            // 1) correct the code literal if needed (for example pasting "(a" will result in pasting "(a)")
            // 2) add the corrected code at the current location 
            // 3) set the text cursor at the right location       
            // 4) check if the slots need to be refactorised
            // (note: we do not make text treatment for comment frames, except for transforming \r\n to \n)
            const isCommentSlot = this.slotType === SlotType.comment;
            const inputSpanField = document.getElementById(this.UID) as HTMLSpanElement;
            const {selectionStart, selectionEnd} = getFocusedEditableSlotTextSelectionStartEnd(this.UID);
            if (type.startsWith("image") || type.startsWith("audio")) {
                this.appStore.addNewSlot(parseLabelSlotUID(this.UID), type, (inputSpanField.textContent?.substring(0, selectionStart) ?? "").replace(/\u200B/g, ""), (inputSpanField.textContent?.substring(selectionEnd) ?? "").replace(/\u200B/g, ""), SlotType.media, false, content);
                this.$nextTick(() => {
                    this.appStore.leftRightKey({key: "ArrowRight"});
                });
                return;
            }
            
            if (inputSpanField && inputSpanField.textContent != undefined){ //Keep TS happy
                // part 0 : the code copied from the interface contains unwanted CRLF added by the browser between the spans
                // We want to clear that, we replace them by spaces to avoid issues with keyword operators, except for
                // - before/after the content (we trime before doing anything)
                // - surrounding the string (between the styled quotes) where we replace them by empty to preseve the string content
                // we also then replace the styled quotes appropriately
                // TODO: Strype is too permissive at the moment with copy/paste: we can't detect the difference between what comes from us and outside
                // and if the line returns are line returns or coming from the UI (slots). For the moment, do as if we can only work from the UI.
                let cursorOffset = 0;
                let correctedPastedCode = "";
                if(isCommentSlot){
                    correctedPastedCode = content.replaceAll(/(\r\n)/g, "\n");
                }
                else{
                    content = content.trim();
                    content = content
                        .replaceAll(new RegExp(UIDoubleQuotesCharacters[0]+"\r?\n","g"), stringDoubleQuoteChar)
                        .replaceAll(new RegExp("(\r)?\n"+UIDoubleQuotesCharacters[1],"g"), stringDoubleQuoteChar)
                        .replaceAll(new RegExp(UISingleQuotesCharacters[0]+"\r?\n","g"), stringSingleQuoteChar)
                        .replaceAll(new RegExp("\r?\n"+UISingleQuotesCharacters[1],"g"), stringSingleQuoteChar)
                        .replaceAll(/\r?\n/g,"");
                
                    // part 1 - note that if we are in a string, we just copy as is except for the quotes that must be parsed
                    if(this.slotType == SlotType.string){
                        const regex = (this.stringQuote =="\"")
                            ? /(^|[^\\])(")/g
                            : /(^|[^\\])(')/g;
                        correctedPastedCode = content.replaceAll(regex, (match) => {
                            cursorOffset--;
                            return match[0]??"";
                        });
                    }
                    else{
                        const specifyFromImportFrame = (this.frameType == AllFrameTypesIdentifier.fromimport) ? AllFrameTypesIdentifier.fromimport : undefined;
                        const {slots: tempSlots, cursorOffset: tempcursorOffset} = parseCodeLiteral(content, {frameType: specifyFromImportFrame});
                        const parser = new Parser();
                        correctedPastedCode = parser.getSlotStartsLengthsAndCodeForFrameLabel(tempSlots, 0, OptionalSlotType.REQUIRED, AllowedSlotContent.TERMINAL_EXPRESSION).code;
                        cursorOffset = tempcursorOffset;

                        // We do a small check here to avoid as much as we can invalid pasted code inside imports.
                        // If we are in an import or from...import frame, we do nothing upon the detection of a string, 
                        // a bracket structure or an operator different than "," and "." and, for import frame only, "as".
                        let pastedInvalidCode = false; 
                        if(this.frameType == AllFrameTypesIdentifier.import || this.frameType == AllFrameTypesIdentifier.fromimport){
                            if(tempSlots.fields.some((field) => isFieldStringSlot(field) || isFieldBracketedSlot(field))){
                                pastedInvalidCode = true;
                            }
                            else{
                                const isSimpleImport = (this.frameType == AllFrameTypesIdentifier.import);
                                if(tempSlots.operators.some((operator) => operator.code != "," && operator.code != "." && (!isSimpleImport || (isSimpleImport && operator.code != "as")))){
                                    pastedInvalidCode = true;
                                }
                            }
                        } 
                        if(pastedInvalidCode){
                            // Show an error message to the user, and do nothing else.
                            const msg = cloneDeep(MessageDefinitions.InvalidPythonParsePaste);
                            const msgObj = msg.message as FormattedMessage;
                            msgObj.args[FormattedMessageArgKeyValuePlaceholders.error.key] = msgObj.args.errorMsg.replace(FormattedMessageArgKeyValuePlaceholders.error.placeholderName, this.$i18n.t("errorMessage.unexpectedCharsPython") as string);

                            //don't leave the message for ever
                            this.appStore.showMessage(msg, 5000);
                            return;
                        }
                    }
                }
                // part 2
                inputSpanField.textContent = inputSpanField.textContent.substring(0, selectionStart)
                        + correctedPastedCode
                        + inputSpanField.textContent.substring(selectionEnd);
                // part 3: the orignal cursor position is at the end of the copied string, and we add the offset that is generated while parsing the code
                // so that for example when we copied a non terminated code, the cursor will stay inside the non terminated bit.
                const newPos = selectionStart + correctedPastedCode.length + cursorOffset;
                this.appStore.setSlotTextCursors({slotInfos: this.coreSlotInfo, cursorPos: newPos}, {slotInfos: this.coreSlotInfo, cursorPos: newPos});

                // part 4
                this.$emit(CustomEventTypes.requestSlotsRefactoring, this.UID, stateBeforeChanges);     
            }
        },

        deleteSlots(event?: KeyboardEvent, chainedActionFunction?: (resultingSlotUID: string, stateBeforeChanges: any) => void){
            event?.preventDefault();
            event?.stopImmediatePropagation();

            let stateBeforeChanges: any = cloneDeep(this.appStore.$state);
               
            const focusSlotCursorInfos = this.appStore.focusSlotCursorInfos;
            const anchorSlotCursorInfos = this.appStore.anchorSlotCursorInfos;
            const isForwardDeletion = (event?.key.toLowerCase() == "delete");
            const nextSlotInfos = getFlatNeighbourFieldSlotInfos(this.coreSlotInfo, true);
            const previousSlotInfos = getFlatNeighbourFieldSlotInfos(this.coreSlotInfo, false);
            const {selectionStart, selectionEnd} = getFocusedEditableSlotTextSelectionStartEnd(this.UID);

            if(focusSlotCursorInfos && anchorSlotCursorInfos){
                const isSelectingMultiSlots = !areSlotCoreInfosEqual(focusSlotCursorInfos.slotInfos, anchorSlotCursorInfos.slotInfos);

                // Without selection, a slot will be removed when the text caret is at the end of a slot and there is no text selection
                // we delete slots only when there is a single operator between the current slot, and the next flat (UI) slot.      
                if(!isSelectingMultiSlots && (selectionStart == selectionEnd) 
                    && ((isForwardDeletion && focusSlotCursorInfos.cursorPos == this.code.replace(/\u200B/g, "").length && nextSlotInfos) || (!isForwardDeletion && focusSlotCursorInfos.cursorPos == 0 && previousSlotInfos))){
                    this.appStore.bypassEditableSlotBlurErrorCheck = true;
                    
                    const isDeletingFromString = (this.slotType == SlotType.string);
                    // if we are deleting from a string, we start from a reference cursor position or code length of 0 and only use offset to reposition the cursor
                    const backDeletionCharactersToRetainCount = (isDeletingFromString) ? 0 : this.code.replace(/\u200B/g, "").length;
                    const referenceCursorPos = (isDeletingFromString) 
                        ? 0 
                        : focusSlotCursorInfos.cursorPos;

                    // Check whether we are deleting only 1 part of a double operator or the whole operator
                    const {parentId: currentSlotParentId, slotIndex: currentSlotIndex} = getSlotParentIdAndIndexSplit(this.coreSlotInfo.slotId);
                    const neighbourOperatorSlotIndex = (isForwardDeletion) ? currentSlotIndex : currentSlotIndex -1;
                    const neighbourOperatorSlot = retrieveSlotFromSlotInfos({...this.coreSlotInfo, slotId: getSlotIdFromParentIdAndIndexSplit(currentSlotParentId, neighbourOperatorSlotIndex), slotType: SlotType.operator});
                    const neighbourOperatorSlotContent = (neighbourOperatorSlot!= undefined) ? (neighbourOperatorSlot as BaseSlot).code : "s";
                    if(neighbourOperatorSlotContent.includes(" ") || operators.filter((operator) => operator.length == 2).includes(neighbourOperatorSlotContent)){
                        // We have a double operator: if we are in a keyword/symbolic operator, we remove the first or second word/symbol depending the direction of deletion
                        const newOperatorContent = (isForwardDeletion) 
                            ? ((neighbourOperatorSlotContent.includes(" ")) ? neighbourOperatorSlotContent.substring(neighbourOperatorSlotContent.indexOf(" ") + 1) : neighbourOperatorSlotContent[1])
                            : ((neighbourOperatorSlotContent.includes(" ")) ? neighbourOperatorSlotContent.substring(0, neighbourOperatorSlotContent.indexOf(" ")) : neighbourOperatorSlotContent[0]);
                        (neighbourOperatorSlot as BaseSlot).code = newOperatorContent.replace(/\u200B/g, "");
                        // We don't actually require slot to be regenerated, but we need to mark the action for undo/redo
                        this.$nextTick(() => {
                            this.appStore.bypassEditableSlotBlurErrorCheck = false;
                            (this.$parent as InstanceType<typeof LabelSlotsStructure>).checkSlotRefactoring(this.UID, stateBeforeChanges);
                        });
                    }
                    else{
                        const {newSlotId, cursorPosOffset} = this.appStore.deleteSlots(isForwardDeletion);
                        // Restore the text cursor position (need to wait for reactive changes)
                        this.$nextTick(() => {
                            const newCurrentSlotInfoNoType = {...this.coreSlotInfo, slotId: newSlotId};
                            const newCurrentSlotType = evaluateSlotType(getSlotDefFromInfos(newCurrentSlotInfoNoType), retrieveSlotFromSlotInfos(newCurrentSlotInfoNoType));
                            let newSlotInfos = {...newCurrentSlotInfoNoType, slotType: newCurrentSlotType};
                            const slotUID = getLabelSlotUID(newSlotInfos); 
                            const inputSpanField = document.getElementById(slotUID) as HTMLSpanElement;
                            const newTextCursorPos = (isForwardDeletion) 
                                ? referenceCursorPos + cursorPosOffset 
                                : ((inputSpanField.textContent??"").replace(/\u200B/g, "").length - cursorPosOffset - backDeletionCharactersToRetainCount); 
                            const newCurrentSlotInfoWithType = {...newCurrentSlotInfoNoType, slotType: newCurrentSlotType};
                            const slotCursorInfos: SlotCursorInfos = {slotInfos: newCurrentSlotInfoWithType, cursorPos: newTextCursorPos};
                            document.getElementById(getLabelSlotUID(newCurrentSlotInfoWithType))?.dispatchEvent(new Event(CustomEventTypes.editableSlotGotCaret));
                            setDocumentSelection(slotCursorInfos, slotCursorInfos);
                            this.appStore.setSlotTextCursors(slotCursorInfos, slotCursorInfos);
                            this.appStore.bypassEditableSlotBlurErrorCheck = false;

                            // In any case, we check if the slots need to be refactorised (next tick required to account for the changed done when deleting brackets/strings)
                            // (in this scenario, we don't emit a "requestSlotsRefactoring" event, because if we delete using backspace, "this" component will actually not exist anymore
                            // and it looks like Vue will pick that up and not fire the listener.)
                            (this.$parent as InstanceType<typeof LabelSlotsStructure>).checkSlotRefactoring(slotUID, stateBeforeChanges);
                        });
                    }
                }
                else{
                    // We are deleting some code, several cases can happen:
                    // there is a selection of text (case A) or slots (case B) (i.e. within one slot / across slots)
                    // simply remove a character within a slot (case C)
                    // We are deleting text within one slot: we only need to update the slot content and the text cursor position
                    const inputSpanField = document.getElementById(this.UID) as HTMLSpanElement;
                    const inputSpanFieldContent = inputSpanField.textContent ?? "";
                    let newTextCursorPos = selectionStart;
                    let resultingSlotUID = this.UID;
                    if(selectionEnd != selectionStart || isSelectingMultiSlots){
                        // We are deleting a selection. We need to see if we are also deleting slots (case B) or just text within one slot (case A).
                        // It doesn't matter if we are using "del" or "backspace", the result is the same.
                        if(!isSelectingMultiSlots){
                            // Case A, simply delete the text selection within one slot
                            inputSpanField.textContent = inputSpanFieldContent.substring(0, selectionStart) + inputSpanFieldContent.substring(selectionEnd);
                            //The cursor position may change, so we update it in the store.
                            this.appStore.setSlotTextCursors({slotInfos: this.coreSlotInfo, cursorPos: selectionStart}, {slotInfos: this.coreSlotInfo, cursorPos: selectionStart});             
                        }
                        else{
                            // Case B: we are deleteing a selection spanning across several slots, we will get the selection where the leftmost position is:
                            // the anchor if the selection is going forward, the focus otherwise
                            const {newSlotId} = this.appStore.deleteSlots(isForwardDeletion);  
                            const newCursorPosition = ((getSelectionCursorsComparisonValue()??0) < 0) ? anchorSlotCursorInfos.cursorPos : focusSlotCursorInfos.cursorPos;  
                            // Restore the text cursor position (need to wait for reactive changes)
                            this.$nextTick(() => {
                                const newCurrentSlotInfoNoType = {...this.coreSlotInfo, slotId: newSlotId};
                                const newCurrentSlotType = evaluateSlotType(getSlotDefFromInfos(newCurrentSlotInfoNoType), retrieveSlotFromSlotInfos(newCurrentSlotInfoNoType));
                                const newCurrentSlotInfoWithType = {...newCurrentSlotInfoNoType, slotType: newCurrentSlotType};
                                const slotCursorInfos: SlotCursorInfos = {slotInfos: newCurrentSlotInfoWithType, cursorPos: newCursorPosition};
                                resultingSlotUID = getLabelSlotUID(newCurrentSlotInfoWithType);
                                document.getElementById(resultingSlotUID)?.dispatchEvent(new Event(CustomEventTypes.editableSlotGotCaret));
                                setDocumentSelection(slotCursorInfos, slotCursorInfos);
                                this.appStore.setSlotTextCursors(slotCursorInfos, slotCursorInfos);
                            });
                        }
                    }
                    else if(!((isForwardDeletion && focusSlotCursorInfos?.cursorPos == this.code.replace(/\u200B/g, "").length) || (!isForwardDeletion && focusSlotCursorInfos?.cursorPos == 0))){
                        const deletionOffset = (isForwardDeletion) ? 0 : -1;
                        newTextCursorPos += deletionOffset;
                        inputSpanField.textContent = inputSpanFieldContent.substring(0, newTextCursorPos) + inputSpanFieldContent.substring(newTextCursorPos + 1);  
                        // The cursor position changes, so we updated it in the store. 
                        this.appStore.setSlotTextCursors({slotInfos: this.coreSlotInfo, cursorPos: newTextCursorPos}, {slotInfos: this.coreSlotInfo, cursorPos: newTextCursorPos});                                 
                    }
                    else{
                        // Do nothing if there is no actual change
                        return;
                    }

                    // In any case, except if we are in a chain of actions, we check if the slots need to be refactorised (next tick required to account for the changed done when deleting brackets/strings)
                    // As we deleted some slots, we need to call the refactoring on the resulting focused slot:
                    if(chainedActionFunction == undefined) {
                        this.$nextTick(() => (this.$parent as InstanceType<typeof LabelSlotsStructure>).checkSlotRefactoring(resultingSlotUID, stateBeforeChanges));
                    }
                    else{
                        // we continue doing the chained action if a function has been specified
                        this.$nextTick(() => chainedActionFunction(resultingSlotUID, stateBeforeChanges));
                    }
                }
            }            
        },

        onDeleteKeyDown(event: KeyboardEvent){
            // We may still have the focus even when not logically editing, so we want to
            // avoid handling the keypress in this case; let the code in Commands handle it
            // which moves the frame cursor up and down:
            if (!this.appStore.isEditing) {
                return;
            }
            
            // Be careful: the event is triggered both by backspace & delete keys ! So we need to make a clear distinction here
            if(event.key.toLowerCase() == "delete"){
                return this.deleteSlots(event);
            }           
        },

        onBackSpaceKeyDown(event: KeyboardEvent){
            // We may still have the focus even when not logically editing, so we want to
            // avoid handling the keypress in this case; let the code in Commands handle it
            // which moves the frame cursor up and down:
            if (!this.appStore.isEditing) {
                return;
            }
            
            // When the backspace key is hit we delete the container frame when:
            //  1) there is no text in the slots (or only empty parts)
            //  2) we are in the first slot of a frame (*first that appears in the UI*)
            //  3) there is no text selection
            // To avoid unwanted deletion, we "force" a delay before removing the frame.
            const anchor = this.appStore.anchorSlotCursorInfos;
            const focus = this.appStore.focusSlotCursorInfos;
            if(this.isFrameEmptyAndAtLabelSlotStart && (!anchor || !focus || areSlotCoreInfosEqual(anchor.slotInfos, focus.slotInfos))
                // Backspace can't delete from documentation slots in other frames (e.g. project doc, funcdef doc), only from comment frames themselves:
                && (this.coreSlotInfo.slotType != SlotType.comment || this.frameType == AllFrameTypesIdentifier.comment)){
                event.stopPropagation();
                event.stopImmediatePropagation();
                event.preventDefault();

                this.appStore.bypassEditableSlotBlurErrorCheck = true;
                
                // If the user had already released the key up, no point waiting, we delete straight away
                if(this.canBackspaceDeleteFrame){
                    this.onLoseCaret(true);
                    this.appStore.deleteFrameFromSlot(this.frameId);
                }
                else{ 
                    if(!this.requestDelayBackspaceFrameRemoval){
                        this.requestDelayBackspaceFrameRemoval = true;
                    }       
                    setTimeout(() => {  
                        if(this.requestDelayBackspaceFrameRemoval){
                            this.onLoseCaret(true);
                            this.appStore.deleteFrameFromSlot(this.frameId);
                        }
                    }, 1000);
                }
                return;
            }
            else{
                // Delete a slot
                this.deleteSlots(event);
            }
        },

        onBackSpaceKeyUp(){
            this.canBackspaceDeleteFrame = this.isFrameEmptyAndAtLabelSlotStart;
            this.requestDelayBackspaceFrameRemoval = false;
        },

        acItemClicked(item: string) {
            // Get the content of the <li> element through the child node to avoid getting nested text elements (like the version)
            const selectedItem = (document.getElementById(item) as HTMLLIElement)?.getAttribute("data-item")?.trim()??"";
            if(selectedItem === undefined) {
                return;
            }

            const currentTextCursorPos = getFocusedEditableSlotTextSelectionStartEnd(this.UID).selectionStart;
            let newCode = "";
            let isSelectedFunction = false;

            // We set the code to what it was up to the point before the token, and we replace the token with the selected Item.
            // We distinguish 2 cases: from..import.. or import.. frames that contains submodule notation (see below) and everything else.
            const labelSlotStructOperators = this.appStore.frameObjects[this.frameId].labelSlotsDict[0].slotStructures.operators;
            let isInSubModuleImportPathPart = ((this.frameType == AllFrameTypesIdentifier.import || this.frameType == AllFrameTypesIdentifier.fromimport) 
                && this.labelSlotsIndex == 0 && labelSlotStructOperators.length > 0);
            if(isInSubModuleImportPathPart){
                // We set that flag in 2 pass to make the test easier to read: first we check we're inside an import.. or from..import.. 1st slot (the above statement)
                // then we look if we're inside a path module: that is within a slot that is surrounded by the "." operator
                const slotIndex = parseInt(this.slotId);
                isInSubModuleImportPathPart = ((slotIndex > 0 && labelSlotStructOperators.length >= slotIndex && labelSlotStructOperators[slotIndex - 1].code == ".") 
                    || (slotIndex < labelSlotStructOperators.length && labelSlotStructOperators[slotIndex].code == "."));
            }
            if(isInSubModuleImportPathPart){
                // The case of a when are editing the modules of an import (import.. or from..import.. frames) is a bit specific:
                // we need to consider the whole scope of the module/submodule(s) path to generate a sensible output once the a/c item is selected.
                // That is, we need to take account of any existing path bits prior the current position.
                // (For ease of code edition in the app, we don't scrap things post current position, for example to let users insert a module somewhere within the imported module list)
                const slotIndex = parseInt(this.slotId);
                let firstModulePathPartSlotIndex = -1; // default value -1 indicates there are no other parts of the module path before the current position
                for(let opIndex = slotIndex - 1; opIndex >= 0; opIndex--){
                    // From the current location, we look up the preceding operators (if any) until we reach the start of the label slots or a comma 
                    // indicating the previous module in the import
                    if(labelSlotStructOperators[opIndex].code == "."){
                        firstModulePathPartSlotIndex = opIndex; // As we have Slot(i), Operator(i), Slot(i+1) the preceding slot before that operator has index "opIndex"
                        continue;
                    }
                    if(labelSlotStructOperators[opIndex].code == ",") {
                        break;
                    }
                }
                
                // Now that we know "how far" the module path spans, we delete any extra path bits following our position
                // and replace the current slot with the right content from the a/c (that is, taking consideration of the text before the caret in the slot,
                // and anything that preceeds the current slot with regards to the module path)
                newCode = (slotIndex > firstModulePathPartSlotIndex && firstModulePathPartSlotIndex > -1) 
                    ? selectedItem.split(".").slice(slotIndex).join(".")
                    : selectedItem;
            }
            else{
                // If the selected AC results is a method or a function we need to add parenthesis to the autocompleted text, unless there are brackets already in the next slot
                // (and in any case, we make sure we get into the slot structure)
                // Note that we can't add parenthesis if we are in a from...import... frame!
                const typeOfSelected: string  = (this.$refs.AC as any).getTypeOfSelected(item);
                const hasFollowingBracketSlot = (getFlatNeighbourFieldSlotInfos(this.coreSlotInfo, true, true)?.slotType == SlotType.bracket);
                isSelectedFunction =  (this.frameType.localeCompare(AllFrameTypesIdentifier.fromimport) != 0) && (typeOfSelected.includes("function") || typeOfSelected.includes("method"));
                newCode = this.getSlotContent().substr(0, currentTextCursorPos - (this.tokenAC?.length ?? 0)).replace(/\u200B/g, "")
                + selectedItem.replace(new RegExp("\\(.*"), "") 
                + ((isSelectedFunction && !hasFollowingBracketSlot)?"()":"");
            }

            // Remove content before the cursor (and put cursor at the beginning):
            (document.getElementById(this.UID) as HTMLSpanElement).textContent = this.getSlotContent().substring(currentTextCursorPos);
            this.updateStoreFromEditableContent();
            
            const slotCursorInfo: SlotCursorInfos = {slotInfos: this.coreSlotInfo, cursorPos: 0};
            this.appStore.setSlotTextCursors(slotCursorInfo, slotCursorInfo);
            setDocumentSelection(slotCursorInfo, slotCursorInfo);
            // Then "paste" in the completion:
            this.onCodePasteImpl(newCode, "text");

            if(!isInSubModuleImportPathPart) {
                // Slight hack; if it ended in a bracket, go left one place to end up back in the bracket:
                if (newCode.endsWith(")")) {
                    this.$nextTick(() => {
                        document.getElementById(getFrameLabelSlotsStructureUID(this.frameId, this.labelSlotsIndex))?.dispatchEvent(
                            new KeyboardEvent("keydown", {
                                key: "ArrowLeft",
                            })
                        );
                    });
                }
                else if(isSelectedFunction){
                // And if we have added a function, but didn't have to insert the brackets with a/c, then we go right to get inside the existing brackets
                    this.$nextTick(() => {
                        document.getElementById(getFrameLabelSlotsStructureUID(this.frameId, this.labelSlotsIndex))?.dispatchEvent(
                            new KeyboardEvent("keydown", {
                                key: "ArrowRight",
                            })
                        );
                    });
                }
            }        
            
            this.showAC = false;
        },
   
        isImportFrame(): boolean {
            return this.appStore.isImportFrame(this.frameId);
        },
        
        async loadMediaPreview(): Promise<LoadedMedia> {
            let slot = retrieveSlotFromSlotInfos(this.coreSlotInfo) as MediaSlot;
            if (slot.mediaType.startsWith("image") && !slot.mediaType.startsWith("image/svg+xml")) {
                return {mediaType: slot.mediaType, imageDataURL: "data:" + slot.mediaType + ";" + /base64,[^"']+/.exec(slot.code)?.[0]};
            }
            else if (slot.mediaType.startsWith("audio")) {
                let val = soundPreviewImages.get(slot.code);
                if (val == null) {
                    let audioBuffer = await new OfflineAudioContext(1, 1, 48000).decodeAudioData(Uint8Array.from(atob(/base64,([^"']+)/.exec(slot.code)?.[1] ?? ""), (char) => char.charCodeAt(0)).buffer);
                    val = {mediaType: slot.mediaType, imageDataURL: drawSoundOnCanvas(audioBuffer, 200, 50, 1.0, 0.75), audioBuffer: audioBuffer};
                    soundPreviewImages.put(slot.code, val);
                }
                return val;
            }
            return {mediaType: "", imageDataURL: ""};
        },
        getMediaType(): string {
            let slot = retrieveSlotFromSlotInfos(this.coreSlotInfo) as MediaSlot;
            return slot.mediaType;
        },
        showMediaPreviewPopup(event : MouseEvent) {
            if (!this.isPythonExecuting && !this.isDisabled) {
                this.mediaPreviewPopupRef?.showPopup(event, this.mediaPreview, (repl : { code: string, mediaType : string }) => {
                    this.appStore.setFrameEditableSlotContent(
                        {
                            ...this.coreSlotInfo,
                            code: repl.code,
                            mediaType: repl.mediaType,
                            initCode: "",
                            isFirstChange: true,
                        }
                    );
                });
            }
        },
        startHideMediaPreviewPopup() {
            this.mediaPreviewPopupRef?.startHidePopup();
        },
    },
    watch: {
        slotType: function() {
            if (this.isMediaSlot) {
                this.loadMediaPreview().then((m) => {
                    this.mediaPreview = m;
                });
            }
        },
        // If the image is edited, the slotType won't change but code will so we need to watch it:
        code: function() {
            if (this.isMediaSlot) {
                this.loadMediaPreview().then((m) => {
                    this.mediaPreview = m;
                });
            }
        },
    },
});
</script>

<style lang="scss">
.#{$strype-classname-label-slot-container}{
    outline: none;
    max-width: 100%;
    flex-wrap: wrap;
    position: relative;
}

.#{$strype-classname-label-slot-input} {
    display: block; // to ensure that ctrl+arrow works fine in Chrome
    border-radius: 5px;
    border: 1px solid transparent;
    padding: 0px 0px;
    outline: none;
    cursor: text;
    white-space: pre-wrap;
    user-select: text;
    min-width: 3px;
}

// We can't use :empty because we use a zero-width space for the content
// when it is empty (at which point :empty is not applied).  So we use our own version:
.#{$strype-classname-label-slot-input}[empty-content="true"]::after {
    content: attr(placeholder);
    font-style: italic;
    color: var(--prompt-color, #bbb);
}

.#{$strype-classname-label-slot-input}.readonly {
    cursor: default;
    user-select: none;
}

.#{$strype-classname-error-slot} {
    display: inline-block;
    position:relative;
    background: url("~@/assets/images/wave.png") bottom repeat-x;
    min-width: 5px !important; // if a slot is empty, it is almost impossible to see the wave underline, so we get a minimum width set to erroneous slots
}

.bold {
    font-weight: 600;
    color: black !important;
}

// Classes related to the different slot types (cf type.ts)
.#{$strype-classname-frame-string-slot} {
    color: #006600 !important;
}

.#{$strype-classname-frame-operator-slot} {
    color: blue !important;
}

.#{$strype-classname-frame-code-slot}{
    color: black !important; 
}

.#{$strype-classname-frame-comment-slot}t {
    color: #97971E !important;
    margin-right: 2px;
}

.slot-right-margin {
    margin-right: 2px;
}
// end classes for slot type

.error-popover {
    // Nedded for the code to understand the formated errors which split multiple
    // errors with \n
    white-space: pre-line !important;
}

.ac {
    position: absolute;
    left: 0px;
    z-index: 10;
}

.limited-height-inline-image {
    max-height: 1.5em;
    border:1px solid #333;
    /* Prevent selection to prevent it being copied to clipboard as part of a selection.
       We copy the Python code to produce it instead: */
    user-select: none;
    -webkit-user-select: none; /* For Safari */
}
</style><|MERGE_RESOLUTION|>--- conflicted
+++ resolved
@@ -278,9 +278,6 @@
         },
 
         focused(): boolean {
-<<<<<<< HEAD
-            return this.appStore.isEditableFocused(this.coreSlotInfo);
-=======
             // We need to keep update of the label slots structure's "isFocused" flag, because using the keyboard to navigate will not
             // update this flag -- but we always end up here when the focus (for slots) is updated.
             const isSlotFocused = this.appStore.isEditableFocused(this.coreSlotInfo);
@@ -288,7 +285,6 @@
                 (this.$parent as InstanceType<typeof LabelSlotsStructure>).isFocused = isSlotFocused;
             }
             return isSlotFocused;
->>>>>>> e9f55db1
         },
 
         UID(): string {
