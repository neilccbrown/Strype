<template>
    <div :id="'div_'+UID" :class="{[scssVars.labelSlotContainerClassName]: true, nohover: isDraggingFrame}" :contenteditable="isEditableSlot && !(isDisabled || isFrozen || isPythonExecuting)">
        <span
            autocomplete="off"
            spellcheck="false"
            :disabled="isDisabled"
            :placeholder="defaultText"
            :empty-content="!code || code == '\u200B'"
            :contenteditable="isEditableSlot && !(isDisabled || isFrozen || isPythonExecuting)"
            @click.stop="onGetCaret"
            @slotGotCaret="onGetCaret"
            @slotLostCaret="onLoseCaret"
            @mouseenter="handleMouseEnterLeave(true)"
            @mouseleave="handleMouseEnterLeave(false)"
            @keydown.prevent.stop.esc
            @keyup.esc="onEscKeyUp($event)"
            @keydown.prevent.stop.enter
            @keyup.enter.prevent.stop="onEnterOrTabKeyUp($event)"
            @keydown.tab="onTabKeyDown($event)"
            @keyup.tab="onEnterOrTabKeyUp($event)"
            @keydown.backspace="onBackSpaceKeyDown"
            @keydown.delete="onDeleteKeyDown"
            @keyup.backspace="onBackSpaceKeyUp"
            @keydown="onKeyDown($event)"
            @contentPastedInSlot="onCodePaste"
            :class="{[scssVars.labelSlotInputClassName]: true, [scssVars.navigationPositionClassName]: isEditableSlot && !isFrozen, [scssVars.errorSlotClassName]: erroneous(), [getSpanTypeClass]: true, bold: isEmphasised, readonly: (isPythonExecuting || isDisabled)}"
            :id="UID"
            :key="UID"
            :style="spanBackgroundStyle"
            @input="onInput"
            @compositionend="onCompositionEnd"
            @dragstart.prevent
            v-text="code"
            v-if="!isMediaSlot"
        >
        </span>
        <img
            :src="mediaPreview.imageDataURL"
            v-if="isMediaSlot"
            :class="{[scssVars.labelSlotMediaClassName]: true, 'limited-height-inline-image': true}"
            alt="Media literal"
            @mouseenter="showMediaPreviewPopup($event)"
            @mouseleave="startHideMediaPreviewPopup"
            :data-code="code"
            :data-mediaType="getMediaType()">
               
        <b-popover
            v-if="erroneous()"
            ref="errorPopover"
            :target="UID"
            :title="errorHeader"
            triggers="hover"
            :content="errorMessage"
            custom-class="error-popover modified-title-popover"
            placement="bottom"
        >
        </b-popover>

        <AutoCompletion
            v-show="focused && showAC"
            :class="{ac: true}"
            :slotId="UID"
            ref="AC"
            :key="AC_UID"
            :id="AC_UID"
            :isImportFrame="isImportFrame()"
            @acItemClicked="acItemClicked"
        />
    </div>
</template>

<script lang="ts">
import Vue, { PropType } from "vue";
import Cache from "timed-cache";
import { useStore } from "@/store/store";
import AutoCompletion from "@/components/AutoCompletion.vue";
import { closeBracketCharacters, CustomEventTypes, getACLabelSlotUID, getFocusedEditableSlotTextSelectionStartEnd, getFrameComponent, getFrameHeaderUID, getFrameLabelSlotLiteralCodeAndFocus, getFrameLabelSlotsStructureUID, getFrameUID, getLabelSlotUID, getMatchingBracket, getNumPrecedingBackslashes, getSelectionCursorsComparisonValue, getTextStartCursorPositionOfHTMLElement, keywordOperatorsWithSurroundSpaces, openBracketCharacters, operators, parseCodeLiteral, parseLabelSlotUID, setDocumentSelection, simpleSlotStructureToString, STRING_DOUBLEQUOTE_PLACERHOLDER, STRING_SINGLEQUOTE_PLACERHOLDER, stringDoubleQuoteChar, stringQuoteCharacters, stringSingleQuoteChar, UIDoubleQuotesCharacters, UISingleQuotesCharacters } from "@/helpers/editor";
import { AllFrameTypesIdentifier, AllowedSlotContent, areSlotCoreInfosEqual, BaseSlot, CaretPosition, CollapsedState, EditImageInDialogFunction, FieldSlot, FormattedMessage, FormattedMessageArgKeyValuePlaceholders, FrameObject, isFieldBracketedSlot, isFieldStringSlot, LoadedMedia, MediaSlot, MessageDefinitions, OptionalSlotType, PythonExecRunningState, SlotCoreInfos, SlotCursorInfos, SlotsStructure, SlotType, StringSlot } from "@/types/types";
import { getCandidatesForAC } from "@/autocompletion/acManager";
import { mapStores } from "pinia";
import {evaluateSlotType, getFlatNeighbourFieldSlotInfos, getOutmostDisabledAncestorFrameId, getSlotDefFromInfos, getSlotIdFromParentIdAndIndexSplit, getSlotParentIdAndIndexSplit, isFrameLabelSlotStructWithCodeContent, retrieveParentSlotFromSlotInfos, retrieveSlotFromSlotInfos} from "@/helpers/storeMethods";
import Parser from "@/parser/parser";
import { cloneDeep } from "lodash";
import LabelSlotsStructure from "./LabelSlotsStructure.vue";
import { BPopover } from "bootstrap-vue";
import Frame from "@/components/Frame.vue";
import scssVars from "@/assets/style/_export.module.scss";
import MediaPreviewPopup from "@/components/MediaPreviewPopup.vue";
import {drawSoundOnCanvas} from "@/helpers/media";
import { isMacOSPlatform } from "@/helpers/common";
import { projectDocumentationFrameId } from "@/main";

// Default time to keep in cache: 5 minutes.
const soundPreviewImages = new Cache<LoadedMedia>({ defaultTtl: 5 * 60 * 1000 });

export default Vue.extend({
    name: "LabelSlot",

    components: {
        AutoCompletion,
    },

    props: {
        defaultText: String,
        code: String,
        labelSlotsIndex: Number,
        slotId: String,
        slotType: {
            type: Number as PropType<SlotType>,
        },
        frameId: Number,
        isDisabled: Boolean,
        isEditableSlot: Boolean,
        isEmphasised: Boolean,
        isFrozen: Boolean,
    },
    
    inject: ["mediaPreviewPopupInstance", "editImageInDialog"],    

    mounted(){
        // To make sure the a/c component shows just below the spans, we set its top position here based on the span height.
        const spanH = document.getElementById(this.UID)?.clientHeight;
        const acElement = document.getElementById(this.AC_UID);
        if(spanH && acElement){
            acElement.style.top = (spanH + "px");
        }
        if (this.isMediaSlot) {
            this.loadMediaPreview().then((m) => {
                this.mediaPreview = m;
            });
        }
    },

    beforeDestroy() {
        this.appStore.removePreCompileErrors(this.UID);
    },

    data: function() {
        return {
            scssVars, // just to be able to use in template
            //this flags indicates if the content of editable slot has been already modified during a sequence of action
            //as we don't want to save each single change of the content, but the full content change itself.
            isFirstChange: true,
            showAC: false,
            contextAC: "",
            // tokenAC can be null if code completion is invalid here
            tokenAC: "" as string | null,
            //used to force a text cursor position, for example after inserting an AC candidate
            textCursorPos: 0,    
            //flags to indicate whether the user has explicitly marked a pause when deleting text with backspace
            //or that the slot is initially empty
            canBackspaceDeleteFrame: true,
            requestDelayBackspaceFrameRemoval: false,
            //the preview for media literal (blank string if not media literal):
            mediaPreview: {mediaType: "", imageDataURL: ""} as LoadedMedia,
        };
    },
    
    computed: {
        ...mapStores(useStore),

        coreSlotInfo(): SlotCoreInfos{
            return {
                frameId: this.frameId,
                labelSlotsIndex: this.labelSlotsIndex,
                slotId: this.slotId,
                slotType: this.slotType,
            };
        },

        initCode(): string {
            return this.appStore.currentInitCodeValue;
        },

        stringQuote(): string {
            // Keep information of the quote for string slots (empty string for other types of slot)
            if(this.slotType == SlotType.string){
                return (retrieveSlotFromSlotInfos(this.coreSlotInfo) as StringSlot).quote;
            }
            return "";
        },
        
        isMediaSlot(): boolean {
            return this.slotType == SlotType.media;
        },
        
        frameType(): string{
            return this.appStore.frameObjects[this.frameId].frameType.type;
        },
        
        allowedSlotContent() : AllowedSlotContent {
            return this.appStore.frameObjects[this.frameId].frameType.labels[this.labelSlotsIndex].allowedSlotContent ?? AllowedSlotContent.TERMINAL_EXPRESSION;
        },

        spanBackgroundStyle(): Record<string, string> {
            const isStructureSingleSlot = this.appStore.frameObjects[this.frameId].labelSlotsDict[this.labelSlotsIndex].slotStructures.fields.length == 1;
            let optionalSlot = this.appStore.frameObjects[this.frameId].frameType.labels[this.labelSlotsIndex].optionalSlot ?? OptionalSlotType.REQUIRED;
            const isEmptyFunctionCallSlot = (this.appStore.frameObjects[this.frameId].frameType.type == AllFrameTypesIdentifier.funccall 
                && this.isFrameEmptyAndAtLabelSlotStart
                && (this.appStore.frameObjects[this.frameId].labelSlotsDict[0].slotStructures.operators.length == 0 
                    || isFieldBracketedSlot(this.appStore.frameObjects[this.frameId].labelSlotsDict[0].slotStructures.fields[1])));
            const isDoc = this.allowedSlotContent == AllowedSlotContent.FREE_TEXT_DOCUMENTATION;
            const frameType = this.appStore.frameObjects[this.frameId].frameType.type;
            let styles : Record<string, string> = {};
            // Background: if the field has a value, it's set to a semi transparent background when focused, and transparent when not
            // if the field doesn't have a value, it's always set to a white background unless it is not the only field of the current structure 
            // and content isn't optional (then it's transparent) - that is to distinguish the fields that are used for cursors placeholders 
            // to those indicating there is no compulsory value            
            let backgroundColor: string;
            if (this.focused) {
                if (this.getSlotContent().trim().length > 0) {
                    // Focused and non-empty, lighten the background through a semi-transparent white:
                    backgroundColor = "rgba(255, 255, 255, 0.6)";
                }
                else {
                    // Focused and empty, make it solid white:
                    backgroundColor = "#FFFFFF";
                }
            }
            else {
                if ((isStructureSingleSlot || isEmptyFunctionCallSlot || this.defaultText?.replace(/\u200B/g, "")?.trim()) && (optionalSlot != OptionalSlotType.HIDDEN_WHEN_UNFOCUSED_AND_BLANK) && this.code.replace(/\u200B/g, "").trim().length == 0) {
                    // Non-focused and empty; white if required, or semi-transparent white if shows prompt
                    backgroundColor = optionalSlot == OptionalSlotType.REQUIRED ? "#FFFFFF" : "rgba(255, 255, 255, 0.6)";
                    if (isDoc && (frameType == AllFrameTypesIdentifier.funcdef || frameType == AllFrameTypesIdentifier.classdef)) {
                        backgroundColor = "rgba(255, 255, 255, 0.35)";
                        styles["--prompt-color"] = "rgb(255, 255, 255, 0)";
                        styles["transform"] = "scaleY(0.4)";
                        styles["transform-origin"] = "center";
                    }
                }
                else {
                    // Non-focused and non-empty, leave the underlying background as-is by applying fully transparent background: 
                    backgroundColor = "rgba(255, 255, 255, 0)";
                }
            }
            styles["background-color"] = backgroundColor + " !important";
            if (isDoc) {
                // Note: comment frames would be true here but their colour is set for the whole frame.  We need to set
                // project and function doc colours per slot because project doc has no frame and function doc has other
                // things in the function frame header that we don't want to colour
                if (frameType == AllFrameTypesIdentifier.funcdef) {
                    styles["color"] = "rgb(114, 114, 39) !important";
                    styles["font-style"] = "italic";
                }
                else if (frameType == AllFrameTypesIdentifier.classdef) {
                    styles["color"] = "rgb(51, 71, 65) !important";
                    styles["font-style"] = "italic";
                }
                else if (frameType == AllFrameTypesIdentifier.projectDocumentation) {
                    styles["color"] = "rgb(39, 77, 25) !important";
                    styles["font-style"] = "italic";
                }
            }
            return styles;
        }, 

        getSpanTypeClass(): string {
            // Returns the class name for a span type (i.e. distinction between operators, string and the rest)
            // Comments are treated differently as they have their own specific colour
            let codeTypeCSS = "";
            let boldClass = "";               
            switch(this.slotType){
            case SlotType.operator:
                // For commas, we add a right margin:
                codeTypeCSS = scssVars.frameOperatorSlotClassName + ((this.code==",") ? " slot-right-margin" : "");
                break;
            case SlotType.string:
                codeTypeCSS = scssVars.frameStringSlotClassName;
                break;
            case SlotType.openingQuote:
            case SlotType.closingQuote:
                codeTypeCSS = scssVars.frameStringSlotClassName + " " + scssVars.frameStringSlotQuoteClassName;
                break;
            default:
                // Check comments here
                if(this.frameType === AllFrameTypesIdentifier.comment){
                    codeTypeCSS = scssVars.frameCommentSlotClassName;
                }
                else{
                    // Everything else is code, however, if we are in a function definition name slot, we want the text to show bold as well.
                    if(this.frameType === AllFrameTypesIdentifier.funcdef && this.coreSlotInfo.labelSlotsIndex == 0){
                        boldClass = " bold";
                    }
                    codeTypeCSS = scssVars.frameCodeSlotClassName + boldClass;
                }
                break;
            }
            return codeTypeCSS;
        },

        focused(): boolean {
            return this.appStore.isEditableFocused(this.coreSlotInfo);
        },

        UID(): string {
            return getLabelSlotUID(this.coreSlotInfo);
        },

        AC_UID(): string {
            return getACLabelSlotUID(this.coreSlotInfo);
        },

        errorMessage(): string{
            return this.appStore.getErrorForSlot(this.coreSlotInfo);
        },

        errorHeader(): string{
            return this.appStore.getErrorHeaderForSlot(this.coreSlotInfo);
        },
        
        isDraggingFrame(): boolean{
            return this.appStore.isDraggingFrame;
        },

        isFrameEmptyAndAtLabelSlotStart(): boolean {
            // This computed property checks that all the (visible) editable slots of a frame, and if applies, its body, are empty
            // (note that if we have nothing but operators, or empty quotes*, that is considered as empty)
            // Exceptions: comments that contains spaces or string literal values with spaces.
            if(!(this.frameId in this.appStore.frameObjects)){
                return false;
            }            
            let firstVisibleLabelSlotsIndex = -1;
            const isEmpty = !(Object.entries(this.appStore.frameObjects[this.frameId].labelSlotsDict).some(([index, labelSlotContent]) => {
                if((labelSlotContent.shown??true) && firstVisibleLabelSlotsIndex < 0 ){
                    firstVisibleLabelSlotsIndex = Number(index);
                }
                return ((labelSlotContent.shown??true) && isFrameLabelSlotStructWithCodeContent(labelSlotContent.slotStructures, this.appStore.frameObjects[this.frameId].frameType.type));
            })
                || this.appStore.frameObjects[this.frameId].childrenIds.length > 0);
            return this.labelSlotsIndex == firstVisibleLabelSlotsIndex && this.slotId == "0" && isEmpty;

        },

        isPythonExecuting(): boolean {
            return (this.appStore.pythonExecRunningState ?? PythonExecRunningState.NotRunning) != PythonExecRunningState.NotRunning;
        },

        mediaPreviewPopupRef(): InstanceType<typeof MediaPreviewPopup> | null {
            return ((this as any).mediaPreviewPopupInstance as () => InstanceType<typeof MediaPreviewPopup>)?.();
        },

        doEditImageInDialog() : EditImageInDialogFunction {
            return (this as any).editImageInDialog as EditImageInDialogFunction;
        },
    },

    methods: {
        getSlotContent(): string{
            // If the input span hasn't yet be created, we return an empty string
            if(document.getElementById(this.UID) == null) {
                return "";
            }            
            return (document.getElementById(this.UID) as HTMLSpanElement).textContent ?? "";
        },

        onInput(input: InputEvent){
            // Don't do this if we are mid-composition because it alters
            // the cursor position and prevents composition/IME working:
            if (!input.isComposing) {
                const toSchedule = this.processInput(input.data ?? "");
                if (toSchedule) {
                    this.$nextTick(toSchedule);
                    return;
                }
                // Important to do this after processInput, which might have changed the content:
                const inputSpanField = document.getElementById(this.UID) as HTMLSpanElement;
                const inputSpanFieldContent = inputSpanField.textContent ?? "";
                // The contenteditable spans have a zero-width space when they are empty, so that browsers
                // will focus into them correctly.  But this should be used when the slot is empty.  Once
                // it has any other content, such spaces should be removed:
                if (inputSpanFieldContent != "\u200B" && inputSpanFieldContent.includes("\u200B")) {
                    // It's not a single zero-width space, but there are some:
                    let cursorPos = getTextStartCursorPositionOfHTMLElement(inputSpanField);
                    // Count number of zero-widths before the cursor (should be none, but you never know)
                    // and adjust cursor pos accordingly:
                    cursorPos -= inputSpanFieldContent.substring(0, cursorPos).replace(/[^\u200B]/g, "").length;
                    inputSpanField.textContent = inputSpanFieldContent.replace(/\u200B/g, "");
                    this.updateStoreFromEditableContent(cursorPos);
                }
                else {
                    this.updateStoreFromEditableContent();
                }
                
                
            }
        },

        onCompositionEnd(input: CompositionEvent) {
            const toSchedule = this.processInput(input.data);
            if (toSchedule) {
                this.$nextTick(toSchedule);
            }
            else {
                this.updateStoreFromEditableContent();
            }
        },

        updateStoreFromEditableContent(overrideCursorPos = null as number | null) {            
            const spanElement = (document.getElementById(this.UID) as HTMLSpanElement);
            this.textCursorPos = overrideCursorPos ?? getTextStartCursorPositionOfHTMLElement(spanElement);

            // Send an event to the frame that need to know that an editable slot got focus (no extra information needed as args for the moment)
            document.getElementById(getFrameHeaderUID(this.frameId))?.dispatchEvent(new Event(CustomEventTypes.frameContentEdited));
            
            // Event will only get the unitary input rather than the resulting change, so we get the data from the element directly to pass it in the store
            this.appStore.setFrameEditableSlotContent(
                {
                    ...this.coreSlotInfo,
                    code: (spanElement.textContent??"").replace(/\u200B/g, ""),
                    initCode: this.initCode,
                    isFirstChange: this.isFirstChange,
                }
            );

            // The cursor position is not maintained because of the changes in the store and reactivity
            // so we reposition it correctly, at the next tick (because code needs to be updated first)
            this.$nextTick(() => {
                const slotCursorInfo: SlotCursorInfos = {slotInfos: this.coreSlotInfo, cursorPos: this.textCursorPos};
                setDocumentSelection(slotCursorInfo, slotCursorInfo);
                this.appStore.setSlotTextCursors(slotCursorInfo, slotCursorInfo);
            });

            this.isFirstChange = false;
        },

        erroneous(): boolean {
            // Only show the popup when there is an error and the code hasn't changed
            return this.isFirstChange && this.appStore.isErroneousSlot(this.coreSlotInfo);
        },

        // Event callback equivalent to what would happen for a focus event callback 
        // (the spans don't get focus anymore because the containg editable div grab it)
        onGetCaret(event: MouseEvent): void {
            let parent = this.$parent as InstanceType<typeof LabelSlotsStructure>;
            Vue.nextTick(() => parent.updatePrependText());
            
            // If the user's code is being executed, or if the frame is disabled, we don't focus any slot, but we make sure we show the adequate frame cursor instead.
            if(this.isPythonExecuting || this.isDisabled || this.isFrozen){
                event.stopImmediatePropagation();
                event.stopPropagation();
                event.preventDefault();
                // Call the method which handles a click on the frame instead, we need to find the associated frame object:
                // the corresponding frame div under that click in the general case, or the outmost disabled ancester frame if the frame is disabled.
                const outmostDisabledFrameAncestorId = getOutmostDisabledAncestorFrameId(this.frameId);
                const frameDiv = document.getElementById(getFrameUID((this.isDisabled) ? outmostDisabledFrameAncestorId : this.frameId)) as HTMLDivElement;
                if(frameDiv){
                    const frameComponent = getFrameComponent((this.isDisabled) ? outmostDisabledFrameAncestorId: this.frameId);
                    if(frameComponent){
                        // The frame component can only be a frame (and not a frame container) since we've clicked on a slot...
                        (frameComponent as InstanceType<typeof Frame>).changeToggledCaretPosition(event.clientY, frameDiv);
                        // Even if visually and logically in the app the slot doesn't have focus, the browser will see differently
                        // (a click happened on the span...) - to make sure no undesirable effect occur, we set the focus on the frame div
                        (document.getElementById(getFrameUID(frameComponent.frameId)))?.focus();
                    }
                }
                return;
            }
            
            this.isFirstChange = true;

            // If we arrive here by a click, and the slot is a bracket, a quote or an operator, we should get the focus to the nearest editable frame.
            // We should have neigbours because brackets, quotes and operators are always surronded by fields, but keep TS happy
            if(this.slotType != SlotType.code && this.slotType != SlotType.string && this.slotType != SlotType.comment){
                const clickXValue = event.x;
                const slotWidth = document.getElementById(getLabelSlotUID(this.coreSlotInfo))?.offsetWidth??0;
                const slotXPos = document.getElementById(getLabelSlotUID(this.coreSlotInfo))?.getBoundingClientRect().x??0; 

                // Get the spans of that frame label container
                const spans = document.querySelectorAll("#"+getFrameLabelSlotsStructureUID(this.frameId, this.labelSlotsIndex) + " span." + scssVars.labelSlotInputClassName);
                let indexOfCurrentSpan = 0;
                spans.forEach((element, index) => {
                    if(element.id == getLabelSlotUID(this.coreSlotInfo)){
                        indexOfCurrentSpan = index;
                    }
                });

                // Get the neigbour spans
                const previousNeighbourSlotInfos = parseLabelSlotUID(spans[indexOfCurrentSpan - 1].id);
                const nextNeighbourSlotInfos = parseLabelSlotUID(spans[indexOfCurrentSpan + 1].id);
                if(slotWidth> 0){
                    // Set default neigbour as the next
                    let neighbourSlotInfos = nextNeighbourSlotInfos;
                    let cursorPos = 0;
                    if(clickXValue < (slotXPos + (slotWidth / 2))) {
                        neighbourSlotInfos = previousNeighbourSlotInfos; 
                        cursorPos = (document.getElementById(getLabelSlotUID(previousNeighbourSlotInfos))?.textContent?.replace(/\u200B/g, "")??"").length;                       
                    }
                  
                    // Focus on the nearest neighbour to the click
                    event.preventDefault();
                    this.$nextTick(() => {
                        const neighbourCursorSlotInfos: SlotCursorInfos = {slotInfos: neighbourSlotInfos, cursorPos: cursorPos};
                        document.getElementById(getLabelSlotUID(neighbourSlotInfos))?.dispatchEvent(new Event(CustomEventTypes.editableSlotGotCaret));
                        setDocumentSelection(neighbourCursorSlotInfos, neighbourCursorSlotInfos);
                        this.appStore.setSlotTextCursors(neighbourCursorSlotInfos, neighbourCursorSlotInfos);
                    });
                    return;
                }
                else {
                    const inputSpanField = document.getElementById(this.UID) as HTMLSpanElement;
                    const inputSpanFieldContent = inputSpanField.textContent ?? "";
                    if (inputSpanFieldContent == "\u200B") {
                        const cursorPos = getTextStartCursorPositionOfHTMLElement(inputSpanField);
                        if (cursorPos > 0 && this.appStore.anchorSlotCursorInfos && this.appStore.focusSlotCursorInfos) {
                            // We maybe came here by moving left from the field after, need to set pos to before zero-width space:
                            const slotCursorInfo: SlotCursorInfos = {slotInfos: this.coreSlotInfo, cursorPos: 0};
                            const hasMultiSlotTextSelection = !areSlotCoreInfosEqual(this.appStore.anchorSlotCursorInfos.slotInfos, this.appStore.focusSlotCursorInfos.slotInfos);
                            setDocumentSelection(hasMultiSlotTextSelection ? this.appStore.anchorSlotCursorInfos : slotCursorInfo, slotCursorInfo);
                            this.appStore.setSlotTextCursors(hasMultiSlotTextSelection ? this.appStore.anchorSlotCursorInfos : slotCursorInfo, slotCursorInfo);
                        }
                    }
                }
            }
            
            this.appStore.setFocusEditableSlot(
                {
                    frameSlotInfos: this.coreSlotInfo,
                    caretPosition: (this.appStore.getAllowedChildren(this.frameId)) ? CaretPosition.body : CaretPosition.below,
                }
            );
            
            if (!this.code) {
                // If code is empty, on Firefox we need to force the focus because a click on the placeholder
                // text does not actually set the caret into this span:
                this.$nextTick(() => {
                    const slotCursorInfo: SlotCursorInfos = {slotInfos: this.coreSlotInfo, cursorPos: this.textCursorPos};
                    setDocumentSelection(useStore().anchorSlotCursorInfos ?? slotCursorInfo, slotCursorInfo);
                });
            }

            // Make sure we're visible in the viewport properly
            document.getElementById(getLabelSlotUID(this.coreSlotInfo))?.scrollIntoView({block: "nearest"});

            this.updateAC();

            // As we receive focus, we show the error popover if required. Note that we do it programmatically as it seems the focus trigger on popover isn't working in our configuration
            if(this.erroneous()){
                (this.$refs.errorPopover as InstanceType<typeof BPopover>).$emit("open");
            }
        },
        
        handleMouseEnterLeave(isEntering: boolean) {
            // There is a bug with how Firefox handles editable text HTML elements contained in a draggable div.
            // We need to detect when the mouse is entering/leaving the text element to disable/enable the div's
            // draggable attribute (disabled frames should show draggable since text can't be edited). 
            // Because the frames are nested, we need to do that for all the frames hierarchy up ot the frames container.
            // see https://stackoverflow.com/questions/21680363/prevent-drag-event-to-interfere-with-input-elements-in-firefox-using-html5-drag
            let frameId = this.frameId;
            do{
                const frameElement = document.getElementById(getFrameUID(frameId)) as HTMLDivElement;
                // Possible to not have a frame, e.g. for project doc header:
                if (frameElement) {
                    frameElement.draggable = this.isDisabled || (!isEntering && !this.isDisabled);
                }
                frameId = this.appStore.frameObjects[frameId].parentId;
            } 
            while(frameId > 0);
        },
        
        updateAC() : void {
            // Note: code in created() debounces this function to stop it running too often
            // You cannot assume it has run just after you called it.
            
            const frame: FrameObject = this.appStore.frameObjects[this.frameId];
            const selectionStart = getFocusedEditableSlotTextSelectionStartEnd(this.UID).selectionStart;

            // If the slot accepts auto-complete, i.e. it is not a "free texting" slot
            // e.g. : comment, function definition name and args slots, variable assignment LHS slot.
            const labelDiv = document.getElementById(getFrameLabelSlotsStructureUID(this.frameId, this.labelSlotsIndex));
            if(labelDiv && ((frame.frameType.labels[this.labelSlotsIndex].acceptAC)??true)){
                // Get the autocompletion candidates, based on everything that is preceding the caret 
                // (in the slot AND in the other previous slots of the same STRUCTURE, that is the previous frames of the same level of slots hierarchy)
                const {parentId, slotIndex} = getSlotParentIdAndIndexSplit(this.slotId);
                const hasSameLevelPreviousSlots = (slotIndex > 0);
                const startSlotUID = getLabelSlotUID({...this.coreSlotInfo, slotId: getSlotIdFromParentIdAndIndexSplit(parentId, 0)});
                const textBeforeThisSlot = (hasSameLevelPreviousSlots) 
                    ? getFrameLabelSlotLiteralCodeAndFocus(labelDiv, this.UID, {delimiters: {startSlotUID: startSlotUID , stopSlotUID: this.UID}}).uiLiteralCode
                    : "";
                const textBeforeCaret = textBeforeThisSlot + this.getSlotContent().substring(0,selectionStart??0);

                //workout the correct context if we are in a code editable slot
                const isImportFrame = (frame.frameType.type === AllFrameTypesIdentifier.import || frame.frameType.type === AllFrameTypesIdentifier.fromimport);
                if (isImportFrame) {
                    this.tokenAC = textBeforeCaret;
                    if (this.tokenAC.includes(",")) {
                        this.tokenAC = this.tokenAC.substring(this.tokenAC.lastIndexOf(",") + 1); 
                    }
                    this.contextAC = "";
                    this.$nextTick(() => {
                        const ac = this.$refs.AC as InstanceType<typeof AutoCompletion>;
                        if (ac && this.tokenAC != null) {
                            if (this.labelSlotsIndex == 0) {
                                // If we are in first slot in the import frame, look for modules:
                                ac.updateACForModuleImport(this.tokenAC);
                            }
                            else {
                                // If we're in the second slot (of from...import...), look for items
                                // in the module that was specified in the first slot:
                                ac.updateACForImportFrom(this.tokenAC, simpleSlotStructureToString(frame.labelSlotsDict[0].slotStructures));
                            }
                        }
                    });
                }
                else {
                    const resultsAC = getCandidatesForAC(frame.labelSlotsDict[this.labelSlotsIndex].slotStructures, new RegExp("[0-9,]+$").exec(this.slotId)?.[0]?.trim()?.split(",")?.map((x) => parseInt(x)) ?? []);
                    this.contextAC = resultsAC.contextAC;
                    this.tokenAC = resultsAC.tokenAC;
  
                    this.$nextTick(() => {
                        const ac = this.$refs.AC as InstanceType<typeof AutoCompletion>;
                        if (ac) {
                            ac.updateAC(this.frameId, this.tokenAC, this.contextAC);
                        }
                    });
                }
            }
        },


        // Event callback equivalent to what would happen for a blur event callback 
        // (the spans don't get focus anymore because the containg editable div grab it)
        onLoseCaret(keepIgnoreKeyEventFlagOn?: boolean): void {
            let parent = this.$parent as InstanceType<typeof LabelSlotsStructure>;
            Vue.nextTick(() => parent.updatePrependText());
            
            // Before anything, we make sure that the current frame still exists,
            // and that our slot still exists.  If we shouldn't exist any more, we should
            // just do nothing and exit quietly:
            if(this.appStore.frameObjects[this.frameId] != undefined && retrieveSlotFromSlotInfos(this.coreSlotInfo)){
                this.showAC = false;
                if((this.appStore.bypassEditableSlotBlurErrorCheck && !keepIgnoreKeyEventFlagOn) || this.appStore.isSelectingMultiSlots){
                    this.appStore.setEditableFocus(
                        {
                            ...this.coreSlotInfo,
                            focused: false,
                        }
                    );
                }
                else{
                    this.appStore.validateSlot(
                        {
                            ...this.coreSlotInfo,
                            code: this.getSlotContent().replace(/\u200B/g, "").trim(),
                            initCode: this.initCode,
                            isFirstChange: this.isFirstChange,
                        }   
                    );
                }
                //reset the flag for first code change
                this.isFirstChange = true;

                // As we leave a slot, we reset the slot cursor infos EXCEPT when the keyboard event is ignored
                // or when we are doing multislot selection
                if(!this.appStore.ignoreKeyEvent && !this.appStore.isSelectingMultiSlots){
                    this.appStore.setSlotTextCursors(undefined, undefined);
                }
                
                if(!keepIgnoreKeyEventFlagOn){
                    this.appStore.ignoreKeyEvent = false;
                }

                // And we hide the error popover. Note that we do it programmatically as it seems the focus trigger on popover isn't working in our configuration
                (this.$refs.errorPopover as InstanceType<typeof BPopover>)?.$emit("close");
            
            }
        },
        
        // Returns true if we are focused and AC is showing => we have handled keypress
        handleUpDown(event: KeyboardEvent): boolean {
            const focus = this.appStore.focusSlotCursorInfos;
            if (!this.appStore.isEditing || !focus || !areSlotCoreInfosEqual(this.coreSlotInfo, focus.slotInfos)) {
                return false;
            }
            if(this.showAC && (this.$refs.AC as any)?.areResultsToShow()) {
                (this.$refs.AC as any).changeSelection((event.key == "ArrowUp")?-1:1);
                return true;
            }
            return false;
        },
        
        onEscKeyUp(event: KeyboardEvent) {
            // When an error popup is showing, the popup takes precedence
            if([...document.getElementsByClassName("popover b-popover error-popover")].some((popup) => (popup as HTMLDivElement).style.display != "none")) {
                return;
            }

            // If the AC is loaded we want to close it with an ESC and stay focused on the editableSlot
            if(this.showAC) {
                event.preventDefault();
                event.stopPropagation();
                this.showAC = false;
                return;
            }

            // If AC is not loaded, we want to take the focus from the slot
            if(this.appStore.isEditing){
                (document.activeElement as HTMLElement).blur();
                this.appStore.isEditing = false;
                // A special case for the project documentation slot: because it doesn't be belong to 
                // a "real" frame, hitting escape should instead place the frame cursor to the next "real"
                // available (as visible) frame.
<<<<<<< HEAD
                if(this.frameId == this.appStore.projectDocumentationFrameId){
                    const nextVisibleSectionFrame = [this.appStore.importContainerId, this.appStore.defsContainerId, this.appStore.getMainCodeFrameContainerId]
                        .find((frameContainerId) => this.appStore.frameObjects[frameContainerId].collapsedState != CollapsedState.ONLY_HEADER_VISIBLE);
=======
                if(this.frameId == projectDocumentationFrameId){
                    const nextVisibleSectionFrame = [this.appStore.importContainerId, this.appStore.functionDefContainerId, this.appStore.getMainCodeFrameContainerId]
                        .find((frameContainerId) => !this.appStore.frameObjects[frameContainerId].isCollapsed);
>>>>>>> d80678f9
                    // At least the main section is not collapsed we should always get a value.. but let's keep TS happy
                    if(nextVisibleSectionFrame != undefined){
                        this.appStore.toggleCaret({id: nextVisibleSectionFrame, caretPosition: CaretPosition.body});
                    }
                }
            }
        },
        
        getSelectedACItem() : Element | null {
            // As commas are special tokens in HTML selectors syntax, we need to parse them so the selector matches the element id correctly (our slot IDs may have commas).
            return document.querySelector("#" + this.$el.id.replaceAll(",","\\,") + " ." + scssVars.acItemClassName + "." + scssVars.acItemSelectedClassName );
        },

        onTabKeyDown(event: KeyboardEvent){
            // We replicate the default browser behaviour when tab is pressed AND we're not having AC on, otherwise just do nothing
            // (the default behaviour doesn't work at least on Windows+Chrome)
            if(!(this.showAC && this.getSelectedACItem())) {
                // First move the cursor to the correct end of the slot
                const goToNextSlot = !event.shiftKey;
                const newCursorPosition = (goToNextSlot) ? this.code.length : 0;
                const newSlotCursorInfos: SlotCursorInfos = {cursorPos: newCursorPosition, slotInfos: this.coreSlotInfo};
                this.appStore.setSlotTextCursors(newSlotCursorInfos, newSlotCursorInfos);
                setDocumentSelection(newSlotCursorInfos, newSlotCursorInfos);
                // Then trigger an arrow key event
                document.getElementById(getFrameLabelSlotsStructureUID(this.frameId, this.labelSlotsIndex))?.dispatchEvent(
                    new KeyboardEvent("keydown", {
                        key: (goToNextSlot) ? "ArrowRight" : "ArrowLeft",
                    })
                );
            }
            event.preventDefault();
            event.stopPropagation();
        },

        onEnterOrTabKeyUp(event: KeyboardEvent){
            // Ignore tab events except when a/c is showing and there is a selection
            if(event.key === "Tab" && !(this.showAC && this.getSelectedACItem())) {
                event.preventDefault();
                event.stopPropagation();
                return;
            }

            // If the AC is loaded we want to select the AC suggestion the user chose and stay focused on the editableSlot
            if(this.showAC && this.getSelectedACItem()) {
                event.preventDefault();
                event.stopPropagation();
                // We set the code to what it was up to the point before the token, and we replace the token with the selected Item
                this.acItemClicked(this.getSelectedACItem()?.id??"");
            }
            // For Enter, if AC is not loaded or no selection is available, we want to take the focus out the slot,
            // except for comment frame that will generate a line return when Control/Shift is combined with Enter
            else if(event.key === "Enter"){
                if(this.slotType == SlotType.comment && (event.shiftKey || event.ctrlKey)){
                    const isAnchorBeforeFocus = (getSelectionCursorsComparisonValue()??0) <= 0;
                    const focusSlotCursorInfos = this.appStore.focusSlotCursorInfos as SlotCursorInfos;
                    const startSlotCursorInfos = (isAnchorBeforeFocus) ? this.appStore.anchorSlotCursorInfos as SlotCursorInfos : focusSlotCursorInfos;
                    const endSlotCursorInfos = (isAnchorBeforeFocus) ? focusSlotCursorInfos : this.appStore.anchorSlotCursorInfos as SlotCursorInfos;
                    const inputSpanField = document.getElementById(getLabelSlotUID(focusSlotCursorInfos.slotInfos)) as HTMLSpanElement;
                    // When we add the line return, we check that if we are adding it at the end of the comment, we double that line return:
                    // span do not render a line break that isn't followed by something. So we use this workaround to visually show a line return.
                    // (The text cursor will never be able to be past that terminating line feed so it doesn't offset the navigation from the user's point of view)
                    const inputSpanFieldContent = ((inputSpanField.textContent?.replaceAll("\u200B", "")) ?? "").substring(0, startSlotCursorInfos.cursorPos)
                        + "\n" 
                        + ((endSlotCursorInfos.cursorPos == ((inputSpanField.textContent?.replaceAll("\u200B", ""))??"").length) ? "\n" : ((inputSpanField.textContent?.replaceAll("\u200B", "")) ?? "").substring(endSlotCursorInfos.cursorPos));
                    this.appStore.setFrameEditableSlotContent(
                        {
                            ...focusSlotCursorInfos.slotInfos,
                            code: inputSpanFieldContent,
                            initCode: this.initCode,
                            isFirstChange: this.isFirstChange,
                        }
                    ).then(() => {
                        const slotCursorInfos = {...focusSlotCursorInfos, cursorPos: startSlotCursorInfos.cursorPos + 1};
                        setDocumentSelection(slotCursorInfos, slotCursorInfos);
                    }); 
                }
                else{
                    // Same as hitting ctrl/alt + arrow down
                    document.getElementById(getFrameLabelSlotsStructureUID(this.frameId, this.labelSlotsIndex))?.dispatchEvent(
                        new KeyboardEvent("keydown", {
                            key: "ArrowDown",
                            altKey: true,
                            ctrlKey: true,
                        })
                    );
                }
            }
            this.showAC = false;
        },

        onKeyDown(event: KeyboardEvent){
            // Note: onKeyDown should only be for keyboard shortcuts,
            // like ctrl-space or arrow keys or tab, etc.
            // Any text input is now handled by the input event because that properly
            // handles behaviours such as IME and composition shortcuts (e.g. alt + keys).

            // We capture the key shortcut for opening the a/c
            if((event.metaKey || event.ctrlKey) && event.key == " "){
                this.showAC = true;
                event.preventDefault();
                event.stopPropagation();
                event.stopImmediatePropagation();
            }

            // Manage the handling of home/end and page up/page down keys (see macOS case in method details)
            const textHomeEndBehaviourKeys = (isMacOSPlatform() && event.metaKey) ? ["ArrowLeft", "ArrowRight"] : ["Home", "End"];
            if(["PageUp", "PageDown", ...textHomeEndBehaviourKeys].includes(event.key)){
                this.handleFastUDNavKeys(event);
                return;
            }

            // We already handle some keys separately, so no need to process any further (i.e. deletion)
            // We can just discard any keys with length > 0
            if(event.key.length > 1 || event.ctrlKey || event.metaKey || event.altKey){
                // Do not updated the a/c if arrows up/down, escape, enter and tab keys are hit because it will mess with navigation of the a/c
                if(!["ArrowUp", "ArrowDown","Enter","Escape", "Tab"].includes(event.key)) {
                    this.$nextTick(() => {
                        this.updateAC();
                    });
                }
                return;
            }
            
            // All other input events (i.e. typing, no modifiers) are handled by
            // processInput instead.
        },
        
        // Removes the given string which has just been entered as part of an input event,
        // and puts the cursor back before the added-then-removed string
        removeLastInput(toRemove: string) {
            // We need to find the input in the slot, remove it, and move the cursor back:
            const spanElement = (document.getElementById(this.UID) as HTMLSpanElement);
            // We need to know the current cursor pos, because inputString might appear in the slot
            // multiple times; the one we want to remove should be the one just before the cursor:
            const cursorPos = getTextStartCursorPositionOfHTMLElement(spanElement);
            let content = spanElement.textContent ?? "";
            // Check the content is present just before the cursor:
            if (content.length >= toRemove.length
                && content.length >= cursorPos
                && content.substring(cursorPos - toRemove.length, cursorPos) == toRemove) {
                // Remove the content and move the cursor backwards:
                spanElement.textContent = content.substring(0, cursorPos - toRemove.length) + content.substring(cursorPos);
                if (spanElement.textContent.length == 0) {
                    spanElement.textContent = "\u200B";
                }
                const newCursorInfo = {slotInfos: this.coreSlotInfo, cursorPos: cursorPos - toRemove.length};
                this.appStore.setSlotTextCursors(newCursorInfo, newCursorInfo);
                setDocumentSelection(newCursorInfo, newCursorInfo);
            }
            else {
                // Don't think this should ever happen; for now, log:
                // eslint-disable-next-line
                console.trace("Didn't find \"" + toRemove + "\" before " + cursorPos + " within content: \"" + content + "\"");
            }
        },

        doArrowRightNextTick() {
            this.$nextTick(() => {
                document.getElementById(getFrameLabelSlotsStructureUID(this.frameId, this.labelSlotsIndex))?.dispatchEvent(
                    new KeyboardEvent("keydown", {
                        key: "ArrowRight",
                    })
                );
            });
        },
        
        // Returns a slot refactor call to schedule on nextTick after scheduling caret set 
        processInput(inputString: string) : undefined | (() => void) {
            // If the input string is empty then there is nothing we need to do:
            if (!inputString) {
                return;
            }
            // So in general, there's three different ways input occurs:
            // 1. One is a plain key press, e.g. they press "f" on UK layout.  This arrives as a single input event.
            // 2. Another is a one-off key combination, e.g. pressing alt-5 enters "[" on German layout.  This also arrives as a single input event.
            // 3. The last is IME; here, the user enters some text (like abc) but then they can select (potentially
            //    using a keypress) to substitute with a particular non-ASCII string like 啊不吃 if you press 1 after abc).
            // The browser generally has support for doing IME properly.  In a contenteditable span, it should
            // enter the original English (abc) and then substitute it for the non-ASCII at the right point.
            // So our plan here is as follows:
            // - If there is a multi-slot selection when an input event occurs, we must perform a delete first.
            // - In general, we let the native input event process fully.
            // - Once input has occurred and finished, we check if we need to reprocess the slots.  This is especially
            //   with operators and brackets which can create new slots.
            // - Delete and backspace are not input events so they happen elsewhere.
            
            const stateBeforeChanges = cloneDeep(this.appStore.$state);
            
            const inputSpanField = document.getElementById(this.UID) as HTMLSpanElement;
            const inputSpanFieldContent = inputSpanField.textContent ?? "";
            const currentSlot = retrieveSlotFromSlotInfos(this.coreSlotInfo) as BaseSlot;
            const parentSlot = retrieveParentSlotFromSlotInfos(this.coreSlotInfo);
            const nextSlotInfos = getFlatNeighbourFieldSlotInfos(this.coreSlotInfo, true, true);
  
            // Note: this selection is remembered from before the input we are processing, so
            // will be different to where the cursor actually is, hence we generally add inputString.length
            // to selectionEnd, below.
            const hasTextSelection = !!this.appStore.mostRecentSelectedText;
            let refactorFocusSpanUID = this.UID; // by default the focus stays where we are
            let fieldPos = getTextStartCursorPositionOfHTMLElement(inputSpanField);
            // Account for any zero width spaces:
            fieldPos -= (inputSpanFieldContent.substring(0, fieldPos).match(/\u200B/g) || []).length; 
            const cursorPos = fieldPos - inputString.length;
            
            // Our position will no longer have a selection, it's just us at the given cursor pos:
            this.appStore.setSlotTextCursors({slotInfos: this.coreSlotInfo, cursorPos: cursorPos + inputString.length}, {slotInfos: this.coreSlotInfo, cursorPos: cursorPos + inputString.length});

            const isAtEndOfSlot = !hasTextSelection && cursorPos + inputString.length >= inputSpanFieldContent.replace(/\u200B/g, "").length;
            const isAtEndOfLastSlot = nextSlotInfos == null && isAtEndOfSlot;


            // If the frame is a variable assignment frame and we are in a top level slot of the left hand side editable slot,
            // pressing "=" or space keys move to RHS editable slot (but we allow the a/c to be activated)
            // Note: because 1) key code value is deprecated and 2) "=" is coded a different value between Chrome and FF, 
            // we explicitly check the "key" property value check here as any other key could have been typed
            if(this.labelSlotsIndex === 0 && this.slotId.indexOf(",") == -1 && !hasTextSelection  &&
                (inputString === "=" || inputString === " ") && this.frameType === AllFrameTypesIdentifier.varassign){
                // Cancel the input anywhere in the slot:
                this.removeLastInput(inputString);
                // If at the end of the last slot on LHS, treat it as overtyping and move to RHS:
                if (isAtEndOfLastSlot) {
                    this.doArrowRightNextTick();
                }
                return;
            }
            // If the frame is a function definition and we are in the name slot,
            // pressing "(" or space keys move to the next slot (between the brackets)
            else if(this.labelSlotsIndex === 0 && !hasTextSelection  &&
                (inputString === "(" || inputString === " ") && this.frameType === AllFrameTypesIdentifier.funcdef){
                this.removeLastInput(inputString);
                if (isAtEndOfLastSlot) {
                    this.doArrowRightNextTick();
                }
                return;
            }
            // If the frame is an import frame, pressing space will automatically add the "as" operator when it makes sense to do so (see details below),
            // when we press space and we are just before  an "as", we go to the next slot.
            // In other cases and anywhere for "from... import" frames, pressing space will result in no action.
            // To simplify, if text is selected, pressing space does nothing.
            else if (inputString === " " && this.frameType === AllFrameTypesIdentifier.import){
                this.removeLastInput(inputString);
                
                // Case 1) we are in front of "as", we move to next editable slot (we can assume we have a flat structure, brackets and quotes are not allowed in imports...)
                if(!hasTextSelection && this.appStore.frameObjects[this.frameId].labelSlotsDict[0].slotStructures.operators.length > parseInt(this.slotId) && (this.appStore.frameObjects[this.frameId].labelSlotsDict[0].slotStructures.operators[parseInt(this.slotId)] as BaseSlot).code == "as"){
                    this.doArrowRightNextTick();
                }
                // Case 2) detect if we should add an "as" or do nothing. We can add an as when we are at the end of a slot that is not empty (just to avoid doing something when people 
                // wrongly press space thinking they want to mark a separation from a comma), and not preceded by "as"  (followed is tackled above),
                else if(isAtEndOfLastSlot && (this.slotId == "0" || ((this.appStore.frameObjects[this.frameId].labelSlotsDict[0].slotStructures.operators[parseInt(this.slotId) - 1] as BaseSlot).code != "as"))){
                    // Insert the operator and empty field
                    this.appStore.frameObjects[this.frameId].labelSlotsDict[0].slotStructures.operators.splice(parseInt(this.slotId), 0, {code:"as"});
                    this.appStore.frameObjects[this.frameId].labelSlotsDict[0].slotStructures.fields.splice(parseInt(this.slotId) + 1, 0, {code:""});
                    // Set focus in the next slot (move right)
                    this.$nextTick(() => {    
                        this.appStore.leftRightKey({key: "ArrowRight"})
                            // In order to get undo/redo dealing with the change of slot structure properly
                            .then(() => this.appStore.saveStateChanges(stateBeforeChanges));    
                    });
                }
                return;
            }
            else if (inputString === " " && this.frameType === AllFrameTypesIdentifier.fromimport){
                this.removeLastInput(inputString);
            }
            // We also prevent start trailing spaces on all slots except comments and string content, to avoid indentation errors
            else if(inputString === " " && this.frameType !== AllFrameTypesIdentifier.comment && this.slotType != SlotType.string && cursorPos == 0){
                this.removeLastInput(inputString);
            }
            // On comments, we do not need multislots and parsing any code, we just let any key go through
            else if(this.allowedSlotContent == AllowedSlotContent.LIBRARY_ADDRESS || this.allowedSlotContent == AllowedSlotContent.FREE_TEXT_DOCUMENTATION){
                // Do nothing
            }
            // Finally, we check the case an operator, bracket or quote has been typed and the slots within this frame need update
            // First we check closing brackets or quote as they have a specifc behaviour, then keep working out the other things
            else if((closeBracketCharacters.includes(inputString) && !isFieldStringSlot(currentSlot)) || (isFieldStringSlot(currentSlot) && stringQuoteCharacters.includes(inputString))){
                // Closing bracket / quote: key hits are ignored except for escaping a quote in a string or when making a multi-dimensional expression*
                // However, when no text is highlighted and we are just before that same closing bracket / quote (no text between text cursor and bracket)
                // we move the text cursor in the next slot, as we consider the user closed an existing already closed bracket / quote.
                //(*) see later in this method
                let shouldMoveToNextSlot : boolean;
                let checkMultidimBrackets = !hasTextSelection;
                // Checking if we are escaping the quote used for this string (i.e. we are after an escaping \, and there is no quote following the caret)
                const isEscapingString = isFieldStringSlot(currentSlot) && cursorPos > 0 && (getNumPrecedingBackslashes(inputSpanFieldContent, cursorPos) % 2) == 1
                    && ((cursorPos + inputString.length < inputSpanFieldContent.length && inputSpanFieldContent[cursorPos + inputString.length]!= inputString) || isAtEndOfSlot);
                if(isEscapingString){
                    // Just let the input occur:
                    return;
                }
                if(isFieldStringSlot(currentSlot)){
                    // Check for string quotes first, note that contrary to brackets, trailing spaces in a string are meaningful
                    shouldMoveToNextSlot = isAtEndOfSlot 
                        && (currentSlot as StringSlot).quote == inputString;
                    if(!shouldMoveToNextSlot){
                        if ((currentSlot as StringSlot).quote != inputString) {
                            // If a quote that is NOT the same as this slot's quote was typed, we can add it.
                            // So, we just don't do anything special in that situation.
                            return;
                        }
                    }
                    checkMultidimBrackets = false;
                }
                else{
                    // It's not a string, check for bracket
                    const parentBracketSlot = (parentSlot && isFieldBracketedSlot(parentSlot)) ? parentSlot as SlotsStructure : undefined;
                    shouldMoveToNextSlot = inputSpanFieldContent.substring(cursorPos).replace(/\u200B/g, "").trim() == inputString
                        // make sure we are inside a bracketed structure and that the opening bracket is the counterpart of the key value (closing bracket)
                        && parentBracketSlot != undefined && parentBracketSlot.openingBracketValue == getMatchingBracket(inputString, false)
                        && !hasTextSelection;
                    checkMultidimBrackets = !shouldMoveToNextSlot && !hasTextSelection;
                }
                
                // We definitely don't want to insert the closing bracket
                // whether we are in the middle or end of the slot:
                if (!checkMultidimBrackets) {
                    this.removeLastInput(inputString);
                }
                
                // If we are at the end, we treat it as overtyping:
                if(shouldMoveToNextSlot){
                    // focus the subslot following the closing bracket, in the next tick
                    this.doArrowRightNextTick();
                    return;
                }

                if(checkMultidimBrackets){
                    // Check the case of a multi-dimensional expression 
                    //(*) multi-dimensional expression case: say we have this expression: n[3] --> 
                    // case 1: typing "]" right after "n" will generate "[|]" (| is the text cursor)
                    // case 2: typing "]" right after "[" will generate "|][" (| is the text cursor)
                    // Note that if there is a text selection, we wrap the selection in the appropriate added brackets
                    if(inputSpanFieldContent.substring(cursorPos + inputString.length).trim().length == 0 && nextSlotInfos != undefined 
                        && isFieldBracketedSlot(retrieveSlotFromSlotInfos(nextSlotInfos) as FieldSlot) && (retrieveSlotFromSlotInfos(nextSlotInfos) as SlotsStructure).openingBracketValue == getMatchingBracket(inputString, false)){
                        // Case 1 (at the end of the slot, before a bracketed slot structure of the same bracket symbol opening counterpart than typed closing bracket)
                        inputSpanField.textContent = inputSpanFieldContent.substring(0, cursorPos) + getMatchingBracket(inputString, false) + this.appStore.mostRecentSelectedText + inputString;
                        //const newSlotCursorInfos: SlotCursorInfos = {slotInfos: this.coreSlotInfo, cursorPos: cursorPos + 1}; // We move past the first inserted opening bracket
                        //this.appStore.setSlotTextCursors(newSlotCursorInfos, newSlotCursorInfos);
                    }
                    else if(inputSpanFieldContent.substring(cursorPos + inputString.length).trim().length > 0 && this.coreSlotInfo.slotId.includes(",") &&
                        isFieldBracketedSlot(parentSlot as FieldSlot) && (parentSlot as SlotsStructure).openingBracketValue == getMatchingBracket(inputString, false)){
                        // Case 2 (in a bracketed structure, that is NOT empty, and of the same bracket symbol opening counterpart than typed closing bracket)
                        inputSpanField.textContent = inputSpanFieldContent.substring(0, cursorPos) + inputString + getMatchingBracket(inputString, false) + inputSpanFieldContent.substring(cursorPos + inputString.length);
                        const newSlotCursorInfos: SlotCursorInfos = {slotInfos: this.coreSlotInfo, cursorPos: cursorPos + 2}; // We move after the first inserted opening bracket
                        this.appStore.setSlotTextCursors(newSlotCursorInfos, newSlotCursorInfos);
                        setDocumentSelection(newSlotCursorInfos, newSlotCursorInfos);
                    }
                    else {
                        // We're not doing multidim brackets, just remove the input:
                        this.removeLastInput(inputString);
                        return;
                    }
                }
                else if (!isFieldStringSlot(currentSlot)) {
                    return;
                }
            }
            else{
                // Check that if we are in a string slot, all characters but the quote of that string are allowed
                // note: string quotes logic is already handled by checking the closing brackets/quotes above
                if(isFieldStringSlot(currentSlot)) {
                    if((currentSlot as StringSlot).quote == inputString){
                        this.removeLastInput(inputString);
                    }
                    return;
                }
                else{
                    // Brackets, quotes or operators have been typed. For operators:
                    // a symbol style operator is either one by itself or the second character of one operator (e.g. "=="),
                    // a text style operator is detected in the slot (eg " and "), we split the slot to insert that operator
                    // In Python, "!" is NOT an operator, but "!=" is. Therefore we need to deal with "!" here if it composes "!=".
                    let textualOperator  = ""; // we need this to be able to find out which textual operator we have found
                    let potentialOutput = inputSpanFieldContent.substring(0, cursorPos) + inputString + inputSpanFieldContent.substring(cursorPos);
                    const isSymbolicOperator = operators.includes(inputString);
                    const isBang = (inputString === "!");
                    const isBracket = openBracketCharacters.includes(inputString);
                    const isStringQuote = stringQuoteCharacters.includes(inputString);
                    if(isSymbolicOperator 
                    || isBang
                    || keywordOperatorsWithSurroundSpaces
                        // Remove "as" operator from the list, we can't add it textually in import and any other frames do not use this operator
                        .filter((operator) => operator != " as ")
                        .some((operator) => {
                            textualOperator = operator.trim();
                            return (potentialOutput.includes(operator) || potentialOutput.startsWith(textualOperator + " "));
                        })
                    || isBracket
                    || isStringQuote
                    ){
                        // If we are in the LHS of a function definition or of a for, then we just don't allow the operator, bracket or quotes.
                        // For a for though, we allow comma as we may have something as "for a,b in xxx".
                        // For imports, we only allow comma and * (comma in import frame, coma and * in RHS from (* isn't treated as operator in this case)).
                        let forbidOperator = [AllFrameTypesIdentifier.funcdef, AllFrameTypesIdentifier.for].includes(this.frameType)
                            && this.labelSlotsIndex == 0;
                        if(forbidOperator && this.frameType == AllFrameTypesIdentifier.for && inputString == ","){
                            forbidOperator = false;
                        }
                        let planningToInsertKey = !forbidOperator;
                        if(!forbidOperator && (this.frameType == AllFrameTypesIdentifier.fromimport || this.frameType == AllFrameTypesIdentifier.import)){
                            // If we're in some import frame, we check we match the rule mentioned above
                            planningToInsertKey = (this.frameType == AllFrameTypesIdentifier.fromimport && (inputString == "*" || inputString == "," || inputString == ".")) 
                                || (this.frameType == AllFrameTypesIdentifier.import && (inputString == "," || inputString == "."));
                        }
                        if(!forbidOperator && planningToInsertKey){
                            if(isBracket || isStringQuote){
                                // When an opening bracket is typed and there is no text highlighted, we check if we need to "skipped" that input: if we are at the end of an editable slot, and the next slot is a bracketed structure
                                // that starts with the same opening bracket that the typed one, we move to the next slot rather than adding a new bracketed structure.
                                // (at this point of the code, we know we're not in a String slot)
                                if(isBracket && nextSlotInfos && nextSlotInfos.slotType == SlotType.bracket && !hasTextSelection){
                                    const isAtEndOfSlot = inputSpanFieldContent.substring(cursorPos + inputString.length).replace(/\u200B/g, "").trim().length == 0;
                                    const areOpeningBracketsEqual = (retrieveSlotFromSlotInfos(nextSlotInfos) as SlotsStructure).openingBracketValue == inputString;
                                    if(isAtEndOfSlot && areOpeningBracketsEqual){
                                        this.removeLastInput(inputString);
                                        // Move to next slot, as it is a bracketed structure, we need to get into the first child slot of that structure
                                        this.doArrowRightNextTick();
                                        return;
                                    }
                                }
                                // We set the text and let the refactoring turn it into the right bracketed structure:
                                let sel = this.appStore.mostRecentSelectedText;
                                // This does have a slight disadvantage that any smart quotes the user meant to insert
                                // (e.g. inside a string literal) will get mangled, but I think we just live with that:
                                sel = sel.replace(new RegExp(`[${UIDoubleQuotesCharacters[0]}${UIDoubleQuotesCharacters[1]}]`, "g"), STRING_DOUBLEQUOTE_PLACERHOLDER);
                                sel = sel.replace(new RegExp(`[${UISingleQuotesCharacters[0]}${UISingleQuotesCharacters[1]}]`, "g"), STRING_SINGLEQUOTE_PLACERHOLDER);
                                
                                inputSpanField.textContent = (inputSpanField?.textContent?.substring(0, cursorPos) ?? "") +
                                    ((isStringQuote) ? ((inputString == "\"") ? STRING_DOUBLEQUOTE_PLACERHOLDER : STRING_SINGLEQUOTE_PLACERHOLDER) : inputString) +
                                    sel +
                                    ((isBracket) ? getMatchingBracket(inputString, true) : ((inputString == "\"") ? STRING_DOUBLEQUOTE_PLACERHOLDER : STRING_SINGLEQUOTE_PLACERHOLDER)) +
                                    (inputSpanField?.textContent?.substring(cursorPos + inputString.length) ?? "");
                                const newSlotCursorInfos: SlotCursorInfos = {slotInfos: this.coreSlotInfo, cursorPos: cursorPos + 1};
                                refactorFocusSpanUID = inputSpanField.id;
                                setDocumentSelection(newSlotCursorInfos, newSlotCursorInfos);
                                this.appStore.setSlotTextCursors(newSlotCursorInfos, newSlotCursorInfos);
                            }               
                        }
                        else {
                            this.removeLastInput(inputString);
                        }
                    }
                }
            }
            // The logic is as such, we handle the insertion in the slot (with adequate adaptation if needed, see above)
            // let the parsing and slot factorisation do the checkup later
            // (we handle the insertion even if there is specific adapation because in the call to emit, the DOM has not updated)
            return () => this.$emit(CustomEventTypes.requestSlotsRefactoring, refactorFocusSpanUID, stateBeforeChanges);
        },

        handleFastUDNavKeys(event: KeyboardEvent){
            // If we are in a comment (e.g. frame or documentation slot) or in a string slot, we let the browser* handling the key events.
            // Otherwise, the following rules apply:
            // Home/End* move the text cursor to the start/end of the whole label slots structure, or of the current slot structure level
            //      (like a bracketed structure) if shift is also held (to avoid selecting code that spans across different levels)
            // PageUp/PageDown: no interaction with the text, acts as hitting up/down to leave the text slot and show the frame cursor
            //(*) Note that in macOS things are a big tricky because there is no dedicated home/end keys.
            //    This is their mapping (simplified for one direction only) and natural behaviour and what we will do:
            //      ⌘ + Left --> "metaKey + ArrowLeft" --> start of line     --> we detect that and let the browser do its job
            //      Fn + Left --> "Home"                --> start of document --> we detect that and go to the start/end of the whole slot
            //    The selection with shift is treated according to the rule above. It seemed that {Fn + Left + Shift} worked
            //    but to make things consistent we'll just drop it. 
            if(((!isMacOSPlatform() && (event.key == "Home" || event.key == "End")) || event.key == "ArrowLeft" || event.key == "ArrowRight") && (this.frameType == AllFrameTypesIdentifier.comment || this.slotType == SlotType.comment || this.slotType == SlotType.string)){
                return;
            }
            else if(event.key == "Home" || event.key == "End" || event.key == "ArrowLeft" || event.key == "ArrowRight"){
                // Find which bounds we should target (which bound in the current level or on the whole label slots structure based on the keys, and also the bound based on current text cursor position)
                const moveToHome = (event.key === "Home" || event.key == "ArrowLeft");
                const isSelecting = event.shiftKey;
                const parentSlotId = getSlotParentIdAndIndexSplit(this.coreSlotInfo.slotId).parentId;

                // First focus: it will change to one end of the label slots structure OR current level depending on the direction we're going and if we are selecting
                const newFocusSlotId = (moveToHome) 
                    ? ((isSelecting) ? ((parentSlotId.length > 0) ? (parentSlotId + ",0") : "0") : "0" )
                    : ((isSelecting) 
                        ? ((parentSlotId.length > 0) ? (parentSlotId + "," + ((retrieveSlotFromSlotInfos({...this.coreSlotInfo, slotId: parentSlotId}) as SlotsStructure).fields.length -1)) : (this.appStore.frameObjects[this.frameId].labelSlotsDict[this.coreSlotInfo.labelSlotsIndex].slotStructures.fields.length - 1).toString())
                        : (this.appStore.frameObjects[this.frameId].labelSlotsDict[this.coreSlotInfo.labelSlotsIndex].slotStructures.fields.length - 1).toString());
                // We only look for the new type and slot core infos for non-string current location to save unnecessary function calls
                const newFocusSlotType = evaluateSlotType(getSlotDefFromInfos(this.coreSlotInfo), retrieveSlotFromSlotInfos({...this.coreSlotInfo, slotId: newFocusSlotId}));
                const newFocusSlotCoreInfo = {...this.coreSlotInfo, slotId: newFocusSlotId, slotType: newFocusSlotType};
                const newFocusCursorPos = (moveToHome) ? 0 : (retrieveSlotFromSlotInfos(newFocusSlotCoreInfo) as BaseSlot).code.length;
               
                // Then anchor: it will either keep the same if we are doing a selection, or change to the same as focus if we are not.
                const newAnchorSlotCursorInfo: SlotCursorInfos = (isSelecting) ? this.appStore.anchorSlotCursorInfos as SlotCursorInfos: {slotInfos: newFocusSlotCoreInfo, cursorPos: newFocusCursorPos}; 

                // Set the new bounds
                this.$nextTick(() => {
                    document.getElementById(getLabelSlotUID(this.appStore.focusSlotCursorInfos?.slotInfos as SlotCoreInfos))?.dispatchEvent(new Event(CustomEventTypes.editableSlotLostCaret));
                    document.getElementById(getLabelSlotUID(newFocusSlotCoreInfo))?.dispatchEvent(new Event(CustomEventTypes.editableSlotGotCaret));
                    setDocumentSelection(newAnchorSlotCursorInfo, {slotInfos: newFocusSlotCoreInfo, cursorPos: newFocusCursorPos});
                    this.appStore.setSlotTextCursors(newAnchorSlotCursorInfo, {slotInfos: newFocusSlotCoreInfo, cursorPos: newFocusCursorPos});

                });
                event.preventDefault();
                event.stopPropagation();
                event.stopImmediatePropagation();
            }
            else{
                // The case of PageUp and PageDown: we leave the text slot so we get back to the previous/next frame cursor
                document.getElementById(getFrameLabelSlotsStructureUID(this.frameId, this.labelSlotsIndex))?.dispatchEvent(
                    new KeyboardEvent("keydown", {
                        key: (event.key == "PageUp") ? "ArrowUp" : "ArrowDown",
                        altKey: true,
                        ctrlKey: true,
                    })
                );
                event.preventDefault();
                event.stopPropagation();
                event.stopImmediatePropagation();
            }
        },

        onCodePaste(event: CustomEvent) {
            const focusSlotCursorInfos = this.appStore.focusSlotCursorInfos;
            const anchorSlotCursorInfos = this.appStore.anchorSlotCursorInfos;

            if (focusSlotCursorInfos && anchorSlotCursorInfos && (!areSlotCoreInfosEqual(focusSlotCursorInfos.slotInfos, anchorSlotCursorInfos.slotInfos) || focusSlotCursorInfos.cursorPos != anchorSlotCursorInfos.cursorPos)) {
                this.deleteSlots(undefined, (resultingSlotUID, stateBeforeChanges) => {
                    (this.$parent as InstanceType<typeof LabelSlotsStructure>).checkSlotRefactoring(resultingSlotUID, stateBeforeChanges,{doAfterCursorSet: () => {
                        // The focused slot might no longer be us after the delete, so we must send the paste again to the new focus.
                        const focusSlotCursorInfos = this.appStore.focusSlotCursorInfos;
                        const anchorSlotCursorInfos = this.appStore.anchorSlotCursorInfos;
                        
                        // We need this sanity check (which must be identical to the above) to avoid going round in an infinite loop
                        // in case focus is somehow lost or a selection remains; better to ignore the paste than crash in an infinite loop.
                        if (focusSlotCursorInfos && !(focusSlotCursorInfos && anchorSlotCursorInfos &&
                                (!areSlotCoreInfosEqual(focusSlotCursorInfos.slotInfos, anchorSlotCursorInfos.slotInfos) || focusSlotCursorInfos.cursorPos != anchorSlotCursorInfos.cursorPos))) {
                            document.getElementById(getLabelSlotUID(focusSlotCursorInfos.slotInfos))
                                ?.dispatchEvent(new CustomEvent(CustomEventTypes.editorContentPastedInSlot, {detail: event.detail}));
                        }
                    }});
                });
            }
            else {
                // If the user pastes a large image (>= 1000 pixels in either dimension)
                // we figure they probably want to trim it down before pasting, so we
                // show the image editing dialog (and make sure we don't lose focus in the slot):
                if (event.detail.type.startsWith("image/") && (event.detail.width >= 1000 || event.detail.height >= 1000)) {
                    this.appStore.ignoreBlurEditableSlot = true;
                    this.doEditImageInDialog(/"([^"]+)"/.exec(event.detail.content)?.[1] ?? "", () => {}, (replacement : {code: string, mediaType: string}) => {
                        this.onCodePasteImpl(replacement.code, replacement.mediaType);
                    });
                }
                else {
                    this.onCodePasteImpl(event.detail.content, event.detail.type);
                }
            }
        },
        
        onCodePasteImpl(content : string, type : string, stateBeforeChanges?: any) {
            // Save the current state
            stateBeforeChanges = stateBeforeChanges ?? cloneDeep(this.appStore.$state);

            // Pasted code is done in several steps:
            // 0) clean up the content
            // 1) correct the code literal if needed (for example pasting "(a" will result in pasting "(a)")
            // 2) add the corrected code at the current location 
            // 3) set the text cursor at the right location       
            // 4) check if the slots need to be refactorised
            // (note: we do not make text treatment for comment frames, except for transforming \r\n to \n)
            const isCommentSlot = this.slotType === SlotType.comment;
            const inputSpanField = document.getElementById(this.UID) as HTMLSpanElement;
            const {selectionStart, selectionEnd} = getFocusedEditableSlotTextSelectionStartEnd(this.UID);
            if (type.startsWith("image") || type.startsWith("audio")) {
                this.appStore.addNewSlot(parseLabelSlotUID(this.UID), type, (inputSpanField.textContent?.substring(0, selectionStart) ?? "").replace(/\u200B/g, ""), (inputSpanField.textContent?.substring(selectionEnd) ?? "").replace(/\u200B/g, ""), SlotType.media, false, content);
                this.$nextTick(() => {
                    this.appStore.leftRightKey({key: "ArrowRight"});
                });
                return;
            }
            
            if (inputSpanField && inputSpanField.textContent != undefined){ //Keep TS happy
                // part 0 : the code copied from the interface contains unwanted CRLF added by the browser between the spans
                // We want to clear that, we replace them by spaces to avoid issues with keyword operators, except for
                // - before/after the content (we trime before doing anything)
                // - surrounding the string (between the styled quotes) where we replace them by empty to preseve the string content
                // we also then replace the styled quotes appropriately
                // TODO: Strype is too permissive at the moment with copy/paste: we can't detect the difference between what comes from us and outside
                // and if the line returns are line returns or coming from the UI (slots). For the moment, do as if we can only work from the UI.
                let cursorOffset = 0;
                let correctedPastedCode = "";
                if(isCommentSlot){
                    correctedPastedCode = content.replaceAll(/(\r\n)/g, "\n");
                }
                else{
                    content = content.trim();
                    content = content
                        .replaceAll(new RegExp(UIDoubleQuotesCharacters[0]+"\r?\n","g"), stringDoubleQuoteChar)
                        .replaceAll(new RegExp("(\r)?\n"+UIDoubleQuotesCharacters[1],"g"), stringDoubleQuoteChar)
                        .replaceAll(new RegExp(UISingleQuotesCharacters[0]+"\r?\n","g"), stringSingleQuoteChar)
                        .replaceAll(new RegExp("\r?\n"+UISingleQuotesCharacters[1],"g"), stringSingleQuoteChar)
                        .replaceAll(/\r?\n/g,"");
                
                    // part 1 - note that if we are in a string, we just copy as is except for the quotes that must be parsed
                    if(this.slotType == SlotType.string){
                        const regex = (this.stringQuote =="\"")
                            ? /(^|[^\\])(")/g
                            : /(^|[^\\])(')/g;
                        correctedPastedCode = content.replaceAll(regex, (match) => {
                            cursorOffset--;
                            return match[0]??"";
                        });
                    }
                    else{
                        const specifyFromImportFrame = (this.frameType == AllFrameTypesIdentifier.fromimport) ? AllFrameTypesIdentifier.fromimport : undefined;
                        const {slots: tempSlots, cursorOffset: tempcursorOffset} = parseCodeLiteral(content, {frameType: specifyFromImportFrame});
                        const parser = new Parser();
                        correctedPastedCode = parser.getSlotStartsLengthsAndCodeForFrameLabel(tempSlots, 0, OptionalSlotType.REQUIRED, AllowedSlotContent.TERMINAL_EXPRESSION).code;
                        cursorOffset = tempcursorOffset;

                        // We do a small check here to avoid as much as we can invalid pasted code inside imports.
                        // If we are in an import or from...import frame, we do nothing upon the detection of a string, 
                        // a bracket structure or an operator different than "," and "." and, for import frame only, "as".
                        let pastedInvalidCode = false; 
                        if(this.frameType == AllFrameTypesIdentifier.import || this.frameType == AllFrameTypesIdentifier.fromimport){
                            if(tempSlots.fields.some((field) => isFieldStringSlot(field) || isFieldBracketedSlot(field))){
                                pastedInvalidCode = true;
                            }
                            else{
                                const isSimpleImport = (this.frameType == AllFrameTypesIdentifier.import);
                                if(tempSlots.operators.some((operator) => operator.code != "," && operator.code != "." && (!isSimpleImport || (isSimpleImport && operator.code != "as")))){
                                    pastedInvalidCode = true;
                                }
                            }
                        } 
                        if(pastedInvalidCode){
                            // Show an error message to the user, and do nothing else.
                            const msg = cloneDeep(MessageDefinitions.InvalidPythonParsePaste);
                            const msgObj = msg.message as FormattedMessage;
                            msgObj.args[FormattedMessageArgKeyValuePlaceholders.error.key] = msgObj.args.errorMsg.replace(FormattedMessageArgKeyValuePlaceholders.error.placeholderName, this.$i18n.t("errorMessage.unexpectedCharsPython") as string);

                            //don't leave the message for ever
                            this.appStore.showMessage(msg, 5000);
                            return;
                        }
                    }
                }
                // part 2
                inputSpanField.textContent = inputSpanField.textContent.substring(0, selectionStart)
                        + correctedPastedCode
                        + inputSpanField.textContent.substring(selectionEnd);
                // part 3: the orignal cursor position is at the end of the copied string, and we add the offset that is generated while parsing the code
                // so that for example when we copied a non terminated code, the cursor will stay inside the non terminated bit.
                const newPos = selectionStart + correctedPastedCode.length + cursorOffset;
                this.appStore.setSlotTextCursors({slotInfos: this.coreSlotInfo, cursorPos: newPos}, {slotInfos: this.coreSlotInfo, cursorPos: newPos});

                // part 4
                this.$emit(CustomEventTypes.requestSlotsRefactoring, this.UID, stateBeforeChanges);     
            }
        },

        deleteSlots(event?: KeyboardEvent, chainedActionFunction?: (resultingSlotUID: string, stateBeforeChanges: any) => void){
            event?.preventDefault();
            event?.stopImmediatePropagation();

            let stateBeforeChanges: any = cloneDeep(this.appStore.$state);
               
            const focusSlotCursorInfos = this.appStore.focusSlotCursorInfos;
            const anchorSlotCursorInfos = this.appStore.anchorSlotCursorInfos;
            const isForwardDeletion = (event?.key.toLowerCase() == "delete");
            const nextSlotInfos = getFlatNeighbourFieldSlotInfos(this.coreSlotInfo, true);
            const previousSlotInfos = getFlatNeighbourFieldSlotInfos(this.coreSlotInfo, false);
            const {selectionStart, selectionEnd} = getFocusedEditableSlotTextSelectionStartEnd(this.UID);

            if(focusSlotCursorInfos && anchorSlotCursorInfos){
                const isSelectingMultiSlots = !areSlotCoreInfosEqual(focusSlotCursorInfos.slotInfos, anchorSlotCursorInfos.slotInfos);

                // Without selection, a slot will be removed when the text caret is at the end of a slot and there is no text selection
                // we delete slots only when there is a single operator between the current slot, and the next flat (UI) slot.      
                if(!isSelectingMultiSlots && (selectionStart == selectionEnd) 
                    && ((isForwardDeletion && focusSlotCursorInfos.cursorPos == this.code.replace(/\u200B/g, "").length && nextSlotInfos) || (!isForwardDeletion && focusSlotCursorInfos.cursorPos == 0 && previousSlotInfos))){
                    this.appStore.bypassEditableSlotBlurErrorCheck = true;
                    
                    const isDeletingFromString = (this.slotType == SlotType.string);
                    // if we are deleting from a string, we start from a reference cursor position or code length of 0 and only use offset to reposition the cursor
                    const backDeletionCharactersToRetainCount = (isDeletingFromString) ? 0 : this.code.replace(/\u200B/g, "").length;
                    const referenceCursorPos = (isDeletingFromString) 
                        ? 0 
                        : focusSlotCursorInfos.cursorPos;

                    // Check whether we are deleting only 1 part of a double operator or the whole operator
                    const {parentId: currentSlotParentId, slotIndex: currentSlotIndex} = getSlotParentIdAndIndexSplit(this.coreSlotInfo.slotId);
                    const neighbourOperatorSlotIndex = (isForwardDeletion) ? currentSlotIndex : currentSlotIndex -1;
                    const neighbourOperatorSlot = retrieveSlotFromSlotInfos({...this.coreSlotInfo, slotId: getSlotIdFromParentIdAndIndexSplit(currentSlotParentId, neighbourOperatorSlotIndex), slotType: SlotType.operator});
                    const neighbourOperatorSlotContent = (neighbourOperatorSlot!= undefined) ? (neighbourOperatorSlot as BaseSlot).code : "s";
                    if(neighbourOperatorSlotContent.includes(" ") || operators.filter((operator) => operator.length == 2).includes(neighbourOperatorSlotContent)){
                        // We have a double operator: if we are in a keyword/symbolic operator, we remove the first or second word/symbol depending the direction of deletion
                        const newOperatorContent = (isForwardDeletion) 
                            ? ((neighbourOperatorSlotContent.includes(" ")) ? neighbourOperatorSlotContent.substring(neighbourOperatorSlotContent.indexOf(" ") + 1) : neighbourOperatorSlotContent[1])
                            : ((neighbourOperatorSlotContent.includes(" ")) ? neighbourOperatorSlotContent.substring(0, neighbourOperatorSlotContent.indexOf(" ")) : neighbourOperatorSlotContent[0]);
                        (neighbourOperatorSlot as BaseSlot).code = newOperatorContent.replace(/\u200B/g, "");
                        // We don't actually require slot to be regenerated, but we need to mark the action for undo/redo
                        this.$nextTick(() => {
                            this.appStore.bypassEditableSlotBlurErrorCheck = false;
                            (this.$parent as InstanceType<typeof LabelSlotsStructure>).checkSlotRefactoring(this.UID, stateBeforeChanges);
                        });
                    }
                    else{
                        const {newSlotId, cursorPosOffset} = this.appStore.deleteSlots(isForwardDeletion);
                        // Restore the text cursor position (need to wait for reactive changes)
                        this.$nextTick(() => {
                            const newCurrentSlotInfoNoType = {...this.coreSlotInfo, slotId: newSlotId};
                            const newCurrentSlotType = evaluateSlotType(getSlotDefFromInfos(newCurrentSlotInfoNoType), retrieveSlotFromSlotInfos(newCurrentSlotInfoNoType));
                            let newSlotInfos = {...newCurrentSlotInfoNoType, slotType: newCurrentSlotType};
                            const slotUID = getLabelSlotUID(newSlotInfos); 
                            const inputSpanField = document.getElementById(slotUID) as HTMLSpanElement;
                            const newTextCursorPos = (isForwardDeletion) 
                                ? referenceCursorPos + cursorPosOffset 
                                : ((inputSpanField.textContent??"").replace(/\u200B/g, "").length - cursorPosOffset - backDeletionCharactersToRetainCount); 
                            const newCurrentSlotInfoWithType = {...newCurrentSlotInfoNoType, slotType: newCurrentSlotType};
                            const slotCursorInfos: SlotCursorInfos = {slotInfos: newCurrentSlotInfoWithType, cursorPos: newTextCursorPos};
                            document.getElementById(getLabelSlotUID(newCurrentSlotInfoWithType))?.dispatchEvent(new Event(CustomEventTypes.editableSlotGotCaret));
                            setDocumentSelection(slotCursorInfos, slotCursorInfos);
                            this.appStore.setSlotTextCursors(slotCursorInfos, slotCursorInfos);
                            this.appStore.bypassEditableSlotBlurErrorCheck = false;

                            // In any case, we check if the slots need to be refactorised (next tick required to account for the changed done when deleting brackets/strings)
                            // (in this scenario, we don't emit a "requestSlotsRefactoring" event, because if we delete using backspace, "this" component will actually not exist anymore
                            // and it looks like Vue will pick that up and not fire the listener.)
                            (this.$parent as InstanceType<typeof LabelSlotsStructure>).checkSlotRefactoring(slotUID, stateBeforeChanges);
                        });
                    }
                }
                else{
                    // We are deleting some code, several cases can happen:
                    // there is a selection of text (case A) or slots (case B) (i.e. within one slot / across slots)
                    // simply remove a character within a slot (case C)
                    // We are deleting text within one slot: we only need to update the slot content and the text cursor position
                    const inputSpanField = document.getElementById(this.UID) as HTMLSpanElement;
                    const inputSpanFieldContent = inputSpanField.textContent ?? "";
                    let newTextCursorPos = selectionStart;
                    let resultingSlotUID = this.UID;
                    if(selectionEnd != selectionStart || isSelectingMultiSlots){
                        // We are deleting a selection. We need to see if we are also deleting slots (case B) or just text within one slot (case A).
                        // It doesn't matter if we are using "del" or "backspace", the result is the same.
                        if(!isSelectingMultiSlots){
                            // Case A, simply delete the text selection within one slot
                            inputSpanField.textContent = inputSpanFieldContent.substring(0, selectionStart) + inputSpanFieldContent.substring(selectionEnd);
                            //The cursor position may change, so we update it in the store.
                            this.appStore.setSlotTextCursors({slotInfos: this.coreSlotInfo, cursorPos: selectionStart}, {slotInfos: this.coreSlotInfo, cursorPos: selectionStart});             
                        }
                        else{
                            // Case B: we are deleteing a selection spanning across several slots, we will get the selection where the leftmost position is:
                            // the anchor if the selection is going forward, the focus otherwise
                            const {newSlotId} = this.appStore.deleteSlots(isForwardDeletion);  
                            const newCursorPosition = ((getSelectionCursorsComparisonValue()??0) < 0) ? anchorSlotCursorInfos.cursorPos : focusSlotCursorInfos.cursorPos;  
                            // Restore the text cursor position (need to wait for reactive changes)
                            this.$nextTick(() => {
                                const newCurrentSlotInfoNoType = {...this.coreSlotInfo, slotId: newSlotId};
                                const newCurrentSlotType = evaluateSlotType(getSlotDefFromInfos(newCurrentSlotInfoNoType), retrieveSlotFromSlotInfos(newCurrentSlotInfoNoType));
                                const newCurrentSlotInfoWithType = {...newCurrentSlotInfoNoType, slotType: newCurrentSlotType};
                                const slotCursorInfos: SlotCursorInfos = {slotInfos: newCurrentSlotInfoWithType, cursorPos: newCursorPosition};
                                resultingSlotUID = getLabelSlotUID(newCurrentSlotInfoWithType);
                                document.getElementById(resultingSlotUID)?.dispatchEvent(new Event(CustomEventTypes.editableSlotGotCaret));
                                setDocumentSelection(slotCursorInfos, slotCursorInfos);
                                this.appStore.setSlotTextCursors(slotCursorInfos, slotCursorInfos);
                            });
                        }
                    }
                    else if(!((isForwardDeletion && focusSlotCursorInfos?.cursorPos == this.code.replace(/\u200B/g, "").length) || (!isForwardDeletion && focusSlotCursorInfos?.cursorPos == 0))){
                        const deletionOffset = (isForwardDeletion) ? 0 : -1;
                        newTextCursorPos += deletionOffset;
                        inputSpanField.textContent = inputSpanFieldContent.substring(0, newTextCursorPos) + inputSpanFieldContent.substring(newTextCursorPos + 1);  
                        // The cursor position changes, so we updated it in the store. 
                        this.appStore.setSlotTextCursors({slotInfos: this.coreSlotInfo, cursorPos: newTextCursorPos}, {slotInfos: this.coreSlotInfo, cursorPos: newTextCursorPos});                                 
                    }
                    else{
                        // Do nothing if there is no actual change
                        return;
                    }

                    // In any case, except if we are in a chain of actions, we check if the slots need to be refactorised (next tick required to account for the changed done when deleting brackets/strings)
                    // As we deleted some slots, we need to call the refactoring on the resulting focused slot:
                    if(chainedActionFunction == undefined) {
                        this.$nextTick(() => (this.$parent as InstanceType<typeof LabelSlotsStructure>).checkSlotRefactoring(resultingSlotUID, stateBeforeChanges));
                    }
                    else{
                        // we continue doing the chained action if a function has been specified
                        this.$nextTick(() => chainedActionFunction(resultingSlotUID, stateBeforeChanges));
                    }
                }
            }            
        },

        onDeleteKeyDown(event: KeyboardEvent){
            // We may still have the focus even when not logically editing, so we want to
            // avoid handling the keypress in this case; let the code in Commands handle it
            // which moves the frame cursor up and down:
            if (!this.appStore.isEditing) {
                return;
            }
            
            // Be careful: the event is triggered both by backspace & delete keys ! So we need to make a clear distinction here
            if(event.key.toLowerCase() == "delete"){
                return this.deleteSlots(event);
            }           
        },

        onBackSpaceKeyDown(event: KeyboardEvent){
            // We may still have the focus even when not logically editing, so we want to
            // avoid handling the keypress in this case; let the code in Commands handle it
            // which moves the frame cursor up and down:
            if (!this.appStore.isEditing) {
                return;
            }
            
            // When the backspace key is hit we delete the container frame when:
            //  1) there is no text in the slots (or only empty parts)
            //  2) we are in the first slot of a frame (*first that appears in the UI*)
            //  3) there is no text selection
            // To avoid unwanted deletion, we "force" a delay before removing the frame.
            const anchor = this.appStore.anchorSlotCursorInfos;
            const focus = this.appStore.focusSlotCursorInfos;
            if(this.isFrameEmptyAndAtLabelSlotStart && (!anchor || !focus || areSlotCoreInfosEqual(anchor.slotInfos, focus.slotInfos))
                // Backspace can't delete from documentation slots in other frames (e.g. project doc, funcdef doc), only from comment frames themselves:
                && (this.coreSlotInfo.slotType != SlotType.comment || this.frameType == AllFrameTypesIdentifier.comment)){
                event.stopPropagation();
                event.stopImmediatePropagation();
                event.preventDefault();

                this.appStore.bypassEditableSlotBlurErrorCheck = true;
                
                // If the user had already released the key up, no point waiting, we delete straight away
                if(this.canBackspaceDeleteFrame){
                    this.onLoseCaret(true);
                    this.appStore.deleteFrameFromSlot(this.frameId);
                }
                else{ 
                    if(!this.requestDelayBackspaceFrameRemoval){
                        this.requestDelayBackspaceFrameRemoval = true;
                    }       
                    setTimeout(() => {  
                        if(this.requestDelayBackspaceFrameRemoval){
                            this.onLoseCaret(true);
                            this.appStore.deleteFrameFromSlot(this.frameId);
                        }
                    }, 1000);
                }
                return;
            }
            else{
                // Delete a slot
                this.deleteSlots(event);
            }
        },

        onBackSpaceKeyUp(){
            this.canBackspaceDeleteFrame = this.isFrameEmptyAndAtLabelSlotStart;
            this.requestDelayBackspaceFrameRemoval = false;
        },

        acItemClicked(item: string) {
            // Get the content of the <li> element through the child node to avoid getting nested text elements (like the version)
            const selectedItem = (document.getElementById(item) as HTMLLIElement)?.getAttribute("data-item")?.trim()??"";
            if(selectedItem === undefined) {
                return;
            }

            const currentTextCursorPos = getFocusedEditableSlotTextSelectionStartEnd(this.UID).selectionStart;
            let newCode = "";
            let isSelectedFunction = false;

            // We set the code to what it was up to the point before the token, and we replace the token with the selected Item.
            // We distinguish 2 cases: from..import.. or import.. frames that contains submodule notation (see below) and everything else.
            const labelSlotStructOperators = this.appStore.frameObjects[this.frameId].labelSlotsDict[0].slotStructures.operators;
            let isInSubModuleImportPathPart = ((this.frameType == AllFrameTypesIdentifier.import || this.frameType == AllFrameTypesIdentifier.fromimport) 
                && this.labelSlotsIndex == 0 && labelSlotStructOperators.length > 0);
            if(isInSubModuleImportPathPart){
                // We set that flag in 2 pass to make the test easier to read: first we check we're inside an import.. or from..import.. 1st slot (the above statement)
                // then we look if we're inside a path module: that is within a slot that is surrounded by the "." operator
                const slotIndex = parseInt(this.slotId);
                isInSubModuleImportPathPart = ((slotIndex > 0 && labelSlotStructOperators.length >= slotIndex && labelSlotStructOperators[slotIndex - 1].code == ".") 
                    || (slotIndex < labelSlotStructOperators.length && labelSlotStructOperators[slotIndex].code == "."));
            }
            if(isInSubModuleImportPathPart){
                // The case of a when are editing the modules of an import (import.. or from..import.. frames) is a bit specific:
                // we need to consider the whole scope of the module/submodule(s) path to generate a sensible output once the a/c item is selected.
                // That is, we need to take account of any existing path bits prior the current position.
                // (For ease of code edition in the app, we don't scrap things post current position, for example to let users insert a module somewhere within the imported module list)
                const slotIndex = parseInt(this.slotId);
                let firstModulePathPartSlotIndex = -1; // default value -1 indicates there are no other parts of the module path before the current position
                for(let opIndex = slotIndex - 1; opIndex >= 0; opIndex--){
                    // From the current location, we look up the preceding operators (if any) until we reach the start of the label slots or a comma 
                    // indicating the previous module in the import
                    if(labelSlotStructOperators[opIndex].code == "."){
                        firstModulePathPartSlotIndex = opIndex; // As we have Slot(i), Operator(i), Slot(i+1) the preceding slot before that operator has index "opIndex"
                        continue;
                    }
                    if(labelSlotStructOperators[opIndex].code == ",") {
                        break;
                    }
                }
                
                // Now that we know "how far" the module path spans, we delete any extra path bits following our position
                // and replace the current slot with the right content from the a/c (that is, taking consideration of the text before the caret in the slot,
                // and anything that preceeds the current slot with regards to the module path)
                newCode = (slotIndex > firstModulePathPartSlotIndex && firstModulePathPartSlotIndex > -1) 
                    ? selectedItem.split(".").slice(slotIndex).join(".")
                    : selectedItem;
            }
            else{
                // If the selected AC results is a method or a function we need to add parenthesis to the autocompleted text, unless there are brackets already in the next slot
                // (and in any case, we make sure we get into the slot structure)
                // Note that we can't add parenthesis if we are in a from...import... frame!
                const typeOfSelected: string  = (this.$refs.AC as any).getTypeOfSelected(item);
                const hasFollowingBracketSlot = (getFlatNeighbourFieldSlotInfos(this.coreSlotInfo, true, true)?.slotType == SlotType.bracket);
                isSelectedFunction =  (this.frameType.localeCompare(AllFrameTypesIdentifier.fromimport) != 0) && (typeOfSelected.includes("function") || typeOfSelected.includes("method"));
                newCode = this.getSlotContent().substr(0, currentTextCursorPos - (this.tokenAC?.length ?? 0)).replace(/\u200B/g, "")
                + selectedItem.replace(new RegExp("\\(.*"), "") 
                + ((isSelectedFunction && !hasFollowingBracketSlot)?"()":"");
            }

            // Remove content before the cursor (and put cursor at the beginning):
            (document.getElementById(this.UID) as HTMLSpanElement).textContent = this.getSlotContent().substring(currentTextCursorPos);
            this.updateStoreFromEditableContent();
            
            const slotCursorInfo: SlotCursorInfos = {slotInfos: this.coreSlotInfo, cursorPos: 0};
            this.appStore.setSlotTextCursors(slotCursorInfo, slotCursorInfo);
            setDocumentSelection(slotCursorInfo, slotCursorInfo);
            // Then "paste" in the completion:
            this.onCodePasteImpl(newCode, "text");

            if(!isInSubModuleImportPathPart) {
                // Slight hack; if it ended in a bracket, go left one place to end up back in the bracket:
                if (newCode.endsWith(")")) {
                    this.$nextTick(() => {
                        document.getElementById(getFrameLabelSlotsStructureUID(this.frameId, this.labelSlotsIndex))?.dispatchEvent(
                            new KeyboardEvent("keydown", {
                                key: "ArrowLeft",
                            })
                        );
                    });
                }
                else if(isSelectedFunction){
                // And if we have added a function, but didn't have to insert the brackets with a/c, then we go right to get inside the existing brackets
                    this.$nextTick(() => {
                        document.getElementById(getFrameLabelSlotsStructureUID(this.frameId, this.labelSlotsIndex))?.dispatchEvent(
                            new KeyboardEvent("keydown", {
                                key: "ArrowRight",
                            })
                        );
                    });
                }
            }        
            
            this.showAC = false;
        },
   
        isImportFrame(): boolean {
            return this.appStore.isImportFrame(this.frameId);
        },
        
        async loadMediaPreview(): Promise<LoadedMedia> {
            let slot = retrieveSlotFromSlotInfos(this.coreSlotInfo) as MediaSlot;
            if (slot.mediaType.startsWith("image") && !slot.mediaType.startsWith("image/svg+xml")) {
                return {mediaType: slot.mediaType, imageDataURL: "data:" + slot.mediaType + ";" + /base64,[^"']+/.exec(slot.code)?.[0]};
            }
            else if (slot.mediaType.startsWith("audio")) {
                let val = soundPreviewImages.get(slot.code);
                if (val == null) {
                    let audioBuffer = await new OfflineAudioContext(1, 1, 48000).decodeAudioData(Uint8Array.from(atob(/base64,([^"']+)/.exec(slot.code)?.[1] ?? ""), (char) => char.charCodeAt(0)).buffer);
                    val = {mediaType: slot.mediaType, imageDataURL: drawSoundOnCanvas(audioBuffer, 200, 50, 1.0, 0.75), audioBuffer: audioBuffer};
                    soundPreviewImages.put(slot.code, val);
                }
                return val;
            }
            return {mediaType: "", imageDataURL: ""};
        },
        getMediaType(): string {
            let slot = retrieveSlotFromSlotInfos(this.coreSlotInfo) as MediaSlot;
            return slot.mediaType;
        },
        showMediaPreviewPopup(event : MouseEvent) {
            if (!this.isPythonExecuting && !this.isDisabled) {
                this.mediaPreviewPopupRef?.showPopup(event, this.mediaPreview, (repl : { code: string, mediaType : string }) => {
                    this.appStore.setFrameEditableSlotContent(
                        {
                            ...this.coreSlotInfo,
                            code: repl.code,
                            mediaType: repl.mediaType,
                            initCode: "",
                            isFirstChange: true,
                        }
                    );
                });
            }
        },
        startHideMediaPreviewPopup() {
            this.mediaPreviewPopupRef?.startHidePopup();
        },
    },
    watch: {
        slotType: function() {
            if (this.isMediaSlot) {
                this.loadMediaPreview().then((m) => {
                    this.mediaPreview = m;
                });
            }
        },
        // If the image is edited, the slotType won't change but code will so we need to watch it:
        code: function() {
            if (this.isMediaSlot) {
                this.loadMediaPreview().then((m) => {
                    this.mediaPreview = m;
                });
            }
        },
    },
});
</script>

<style lang="scss">
.#{$strype-classname-label-slot-container}{
    outline: none;
    max-width: 100%;
    flex-wrap: wrap;
    position: relative;
}

.#{$strype-classname-label-slot-input} {
    display: block; // to ensure that ctrl+arrow works fine in Chrome
    border-radius: 5px;
    border: 1px solid transparent;
    padding: 0px 0px;
    outline: none;
    cursor: text;
    white-space: pre-wrap;
    user-select: text;
    min-width: 3px;
}

// We can't use :empty because we use a zero-width space for the content
// when it is empty (at which point :empty is not applied).  So we use our own version:
.#{$strype-classname-label-slot-input}[empty-content="true"]::after {
    content: attr(placeholder);
    font-style: italic;
    color: var(--prompt-color, #bbb);
}

.#{$strype-classname-label-slot-input}.readonly {
    cursor: default;
    user-select: none;
}

.#{$strype-classname-error-slot} {
    display: inline-block;
    position:relative;
    background: url("~@/assets/images/wave.png") bottom repeat-x;
    min-width: 5px !important; // if a slot is empty, it is almost impossible to see the wave underline, so we get a minimum width set to erroneous slots
}

.bold {
    font-weight: 600;
    color: black !important;
}

// Classes related to the different slot types (cf type.ts)
.#{$strype-classname-frame-string-slot} {
    color: #006600 !important;
}

.#{$strype-classname-frame-operator-slot} {
    color: blue !important;
}

.#{$strype-classname-frame-code-slot}{
    color: black !important; 
}

.#{$strype-classname-frame-comment-slot}t {
    color: #97971E !important;
    margin-right: 2px;
}

.slot-right-margin {
    margin-right: 2px;
}
// end classes for slot type

.error-popover {
    // Nedded for the code to understand the formated errors which split multiple
    // errors with \n
    white-space: pre-line !important;
}

.ac {
    position: absolute;
    left: 0px;
    z-index: 10;
}

.limited-height-inline-image {
    max-height: 1.5em;
    border:1px solid #333;
    /* Prevent selection to prevent it being copied to clipboard as part of a selection.
       We copy the Python code to produce it instead: */
    user-select: none;
    -webkit-user-select: none; /* For Safari */
}
</style><|MERGE_RESOLUTION|>--- conflicted
+++ resolved
@@ -699,15 +699,9 @@
                 // A special case for the project documentation slot: because it doesn't be belong to 
                 // a "real" frame, hitting escape should instead place the frame cursor to the next "real"
                 // available (as visible) frame.
-<<<<<<< HEAD
-                if(this.frameId == this.appStore.projectDocumentationFrameId){
+                if(this.frameId == projectDocumentationFrameId){
                     const nextVisibleSectionFrame = [this.appStore.importContainerId, this.appStore.defsContainerId, this.appStore.getMainCodeFrameContainerId]
                         .find((frameContainerId) => this.appStore.frameObjects[frameContainerId].collapsedState != CollapsedState.ONLY_HEADER_VISIBLE);
-=======
-                if(this.frameId == projectDocumentationFrameId){
-                    const nextVisibleSectionFrame = [this.appStore.importContainerId, this.appStore.functionDefContainerId, this.appStore.getMainCodeFrameContainerId]
-                        .find((frameContainerId) => !this.appStore.frameObjects[frameContainerId].isCollapsed);
->>>>>>> d80678f9
                     // At least the main section is not collapsed we should always get a value.. but let's keep TS happy
                     if(nextVisibleSectionFrame != undefined){
                         this.appStore.toggleCaret({id: nextVisibleSectionFrame, caretPosition: CaretPosition.body});
