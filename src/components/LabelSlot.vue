--- conflicted
+++ resolved
@@ -1,9 +1,5 @@
 <template>
-<<<<<<< HEAD
-    <div :id="'div_'+UID" :class="{'labelSlot-container': true, nohover: isDraggingFrame}" contenteditable="false">
-=======
-    <div :id="'div_'+UID" :class="{[scssVars.labelSlotContainerClassName]: true, nohover: isDraggingFrame}">
->>>>>>> f6d2df11
+    <div :id="'div_'+UID" :class="{[scssVars.labelSlotContainerClassName]: true, nohover: isDraggingFrame}" contenteditable="false">
         <span
             autocomplete="off"
             spellcheck="false"
@@ -1136,14 +1132,8 @@
                 // The logic is as such, we handle the insertion in the slot (with adequate adaptation if needed, see above)
                 // let the parsing and slot factorisation do the checkup later
                 // (we handle the insertion even if there is specific adapation because in the call to emit, the DOM has not updated)
-<<<<<<< HEAD
-                return () => this.$emit("requestSlotsRefactoring", refactorFocusSpanUID, stateBeforeChanges);
-            }
-            return;
-=======
-                this.$emit(CustomEventTypes.requestSlotsRefactoring, refactorFocusSpanUID, stateBeforeChanges);
+                return () => this.$emit(CustomEventTypes.requestSlotsRefactoring, refactorFocusSpanUID, stateBeforeChanges);
             }            
->>>>>>> f6d2df11
         },
 
         insertSimpleTypedKey(keyValue: string, stateBeforeChanges: any, forcedInsert?: boolean){
@@ -1607,13 +1597,9 @@
     min-width: 3px;
 }
 
-<<<<<<< HEAD
 // We can't use :empty because we use a zero-width space for the content
 // when it is empty (at which point :empty is not applied).  So we use our own version:
-.labelSlot-input[empty-content="true"]::after {
-=======
-.#{$strype-classname-label-slot-input}:empty::before {
->>>>>>> f6d2df11
+    .#{$strype-classname-label-slot-input}[empty-content="true"]::after {
     content: attr(placeholder);
     font-style: italic;
     color: #bbb;
