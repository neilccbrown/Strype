
<template>
    <div id="peaComponent" :class="{'expanded-PEA': isExpandedPEA}" ref="peaComponent" @mousedown="handlePEAMouseDown">
        <div id="peaControlsDiv" :class="{'expanded-PEA-controls': isExpandedPEA}">           
            <b-tabs v-model="peaDisplayTabIndex" no-key-nav>
                <b-tab :title="'\u2771\u23BD '+$t('PEA.console')" title-link-class="pea-display-tab" active></b-tab>
<<<<<<< HEAD
                <b-tab :title="'\uD83D\uDC22 '+$t('PEA.Graphics')" title-link-class="pea-display-tab"></b-tab>
=======
                <b-tab :button-id="graphicsTabId" :title="'\uD83D\uDC22 '+$t('PEA.TurtleGraphics')" title-link-class="pea-display-tab"></b-tab>
>>>>>>> 4fa139ec
            </b-tabs>
            <div class="flex-padding"/>
            <button id="runButton" ref="runButton" @click="runClicked" :title="$t((isPythonExecuting) ? 'PEA.stop' : 'PEA.run') + ' (Ctrl+Enter)'">
                <img v-if="!isPythonExecuting" src="favicon.png" class="pea-play-img">
                <span v-else class="python-running">{{runCodeButtonIconText}}</span>
                <span>{{runCodeButtonLabel}}</span>
            </button>
        </div>
        <div id="tabContentContainerDiv">
            <textarea 
                id="pythonConsole"
                ref="pythonConsole"
                v-show="peaDisplayTabIndex==0"
                @focus="onFocus()"
                @change="onChange"
                @wheel.stop
                @keydown.self.stop="handleKeyEvent"
                @keyup.self="handleKeyEvent"
                disabled
                spellcheck="false"
            >    
            </textarea>
            <div v-show="peaDisplayTabIndex==1" id="pythonTurtleContainerDiv" @wheel.stop>
                <div id="pythonGraphicsContainer"><!-- this div is a flex wrapper just to get scrolling right, see https://stackoverflow.com/questions/49942002/flex-in-scrollable-div-wrong-height-->
                    <div id="pythonTurtleDiv" ref="pythonTurtleDiv" @click.stop="graphicsCanvasClick"></div>
                </div>
                <canvas id="pythonGraphicsCanvas" ref="pythonGraphicsCanvas" @click.stop="graphicsCanvasClick"></canvas>
            </div>
            <div @click="toggleExpandCollapse" :class="{'pea-toggle-size-button': true,'dark-mode': (peaDisplayTabIndex==0),'hidden': !isTabContentHovered}">
                <span :class="{'fas': true, 'fa-expand': !isExpandedPEA, 'fa-compress': isExpandedPEA}" :title="$t((isExpandedPEA)?'PEA.collapse':'PEA.expand')"></span>
            </div>
            <!-- <span id="noTurtleSpan" v-if="peaDisplayTabIndex==1 && !turtleGraphicsImported">{{$t('PEA.importTurtle')}}</span> --> 
        </div>
    </div>
</template>

<script lang="ts">
import Vue from "vue";
import { useStore } from "@/store/store";
import Parser from "@/parser/parser";
import { execPythonCode } from "@/helpers/execPythonCode";
import { mapStores } from "pinia";
import { checkEditorCodeErrors, computeAddFrameCommandContainerHeight, countEditorCodeErrors, CustomEventTypes, getEditorCodeErrorsHTMLElements, getFrameUID, getMenuLeftPaneUID, hasPrecompiledCodeError,  resetAddFrameCommandContainerHeight, setPythonExecAreaExpandButtonPos, setPythonExecutionAreaTabsContentMaxHeight } from "@/helpers/editor";
import i18n from "@/i18n";
import { PythonExecRunningState } from "@/types/types";
import { PersistentImage, PersistentImageManager, WORLD_HEIGHT, WORLD_WIDTH } from "@/stryperuntime/image_and_collisions";
import Menu from "@/components/Menu.vue";

const persistentImageManager = new PersistentImageManager();
let domContext : CanvasRenderingContext2D | null = null;
let targetContext : OffscreenCanvasRenderingContext2D | null = null;
let targetCanvas : OffscreenCanvas | null = null;
let audioContext : AudioContext | null = null; // Important we don't initialise here, for permission reasons
let mostRecentClickedItems : PersistentImage[] = []; // All the items under the mouse cursor at last click
const pressedKeys = new Map<string, boolean>();
const keyMapping = new Map<string, string>([["ArrowUp", "up"], ["ArrowDown", "down"], ["ArrowLeft", "left"], ["ArrowRight", "right"]]);
const bufferToSource = new Map<AudioBuffer, AudioBufferSourceNode>(); // Used to stop playing sounds

// We draw our actual graphics canvas (for strype.graphics) at the size it is on the page,
// given the 4:3 aspect ratio.  But we also have a logical size that is constant, which is 800x600.
// This means that if you draw an image say 400x300 pixels it will always take up a quarter of the canvas
// (well, a half of the canvas in each dimension) no matter what size the user's window is or whether they've
// expanded the canvas
const graphicsCanvasLogicalWidth = WORLD_WIDTH;
const graphicsCanvasLogicalHeight = WORLD_HEIGHT;

export default Vue.extend({
    name: "PythonExecutionArea",

    data: function() {
        return {
            isExpandedPEA: false,
            turtleGraphicsImported: false, // by default, Turtle isn't imported - this flag is updated when we detect the import (see event registration in mounted())
            peaDisplayTabIndex: 0, // the index of the PEA tab (console/turtle), we use it equally as a flag to indicate if we are on Turtle
            interruptedTurtle: false,
            isTabContentHovered: false,
            isTurtleListeningKeyEvents: false, // flag to indicate whether an execution of Turtle resulted in listen for key events on Turtle
            isTurtleListeningMouseEvents: false, // flag to indicate whether an execution of Turtle resulted in listen for mouse events on Turtle
            isTurtleListeningTimerEvents: false, // flag to indicate whether an execution of Turtle resulted in listen for timer events on Turtle
            isRunningStrypeGraphics : false,
            stopTurtleUIEventListeners: undefined as ((keepShowingTurtleUI: boolean)=>void) | undefined, // registered callback method to clear the Turtle listeners mentioned above
            
        };
    },
    
    mounted(){
        // Just to prevent any inconsistency with a uncompatible state, set a state value here and we'll know we won't get in some error
        useStore().pythonExecRunningState = PythonExecRunningState.NotRunning;
        
        // Register an event listen on the tab content container on hover (in/out) to handle some styling
        (document.getElementById("tabContentContainerDiv"))?.addEventListener("mouseenter", () => this.isTabContentHovered = true);
        (document.getElementById("tabContentContainerDiv"))?.addEventListener("mouseleave", () => this.isTabContentHovered = false);

        // Have to use nextTick because Bootstrap won't have created the actual HTML parts until then:
        this.$nextTick(() => document.querySelectorAll("#peaControlsDiv .nav-item a").forEach((el) => {
            // When a tab header is clicked, lose focus, because we want focus back to the editor:
            el.addEventListener("click", (e) => {
                (el as HTMLElement).blur();
            });
        }));

        const pythonConsole = document.getElementById("pythonConsole");
        const turtlePlaceholderDiv = document.getElementById("pythonTurtleDiv");
        const tabContentContainerDiv = document.getElementById("tabContentContainerDiv");
        if(pythonConsole != undefined && turtlePlaceholderDiv != undefined && tabContentContainerDiv != undefined){
            // Register an event listener on the textarea for the request focus event
            pythonConsole.addEventListener(CustomEventTypes.pythonConsoleRequestFocus, this.handleConsoleFocusRequest);

            // Register an event listener on the textarea for handling post-input
            pythonConsole.addEventListener(CustomEventTypes.pythonConsoleAfterInput, this.handlePostInputConsole);

            // Register an event listener on this component for the notification of the turtle library import usage
            (this.$refs.peaComponent as HTMLDivElement).addEventListener(CustomEventTypes.notifyTurtleUsage, (event) => {
                this.turtleGraphicsImported = (event as CustomEvent).detail;
                const pythonTurtleDiv = document.getElementById("pythonTurtleDiv");
                if(!this.turtleGraphicsImported && pythonTurtleDiv != undefined) {
                    // If we don't import turtle anymore, we "clear" any potential graphics to have the "import Turtle" message clearly showing.
                    document.querySelectorAll("#pythonTurtleDiv canvas").forEach((canvasEl) => pythonTurtleDiv.removeChild(canvasEl));                    
                }
            });    

            // Register a mutation observer on the Turtle div placeholder to know when canvases are added/removed,
            // so we can, in turn, set a resize observer on these canvases to compute how to scale them.
            // (Note: that is very important because every time the user code is run, Skulpt regenerates the canvases)
            const turtleDivPlaceholderObserver = new MutationObserver(() => {
                // We don't need to change the canvas size for EVERY canvases added by Skulpt, we only do it on the first one added.
                if(document.querySelectorAll("#pythonTurtleDiv canvas").length == 1){
                    this.scaleTurtleCanvas(tabContentContainerDiv, turtlePlaceholderDiv);
                    // When a canvas has been added we can select the TUrtle tab
                    this.peaDisplayTabIndex = 1;
                }
            });
            turtleDivPlaceholderObserver.observe(turtlePlaceholderDiv, {childList: true});   
            
            // Register an observer when the tab content dimension changes: we need to reflect this on the canvas scaling (cf. above)
            // DO NOT use ResizeObserver to do so: it gets messy with the events loop ("ResizeObserver loop completed with undelivered notifications.")
            tabContentContainerDiv.addEventListener(CustomEventTypes.pythonExecAreaSizeChanged, () => {
                resetAddFrameCommandContainerHeight();

                // We should only scale the canvas if there is at least a canvas to scale! (i.e. we show turtle graphics...)
                if (document.querySelectorAll("#pythonTurtleDiv canvas").length > 0) {
                    setTimeout(() => {
                        if(document.querySelectorAll("#pythonTurtleDiv canvas").length > 0){
                            this.scaleTurtleCanvas(tabContentContainerDiv, turtlePlaceholderDiv);
                        }
                    }, 100);                    
                }

                setTimeout(() => computeAddFrameCommandContainerHeight(), 100);
            });

            // First time the PEA is mounted, we need to resize the "Add Frame" commands area if needed
            setTimeout(() => computeAddFrameCommandContainerHeight(), 500);

            // Register to the window event listener for Skulpt Turtle mouse and timer events listening off notification
            window.addEventListener(CustomEventTypes.skulptMouseEventListenerOff, () => {
                this.isTurtleListeningMouseEvents=false; 
                this.updateTurtleListeningEvents();
            });
            window.addEventListener(CustomEventTypes.skulptTimerEventListenerOff, () => {
                this.isTurtleListeningTimerEvents=false; 
                this.updateTurtleListeningEvents();
            });
        }
<<<<<<< HEAD
        
        // Setup Canvas:
        const domCanvas = this.$refs.pythonGraphicsCanvas as HTMLCanvasElement;
        domContext = domCanvas.getContext("2d", {alpha: false}) as CanvasRenderingContext2D | null;
        // Need to resize off-screen canvas to match, if the on-screen canvas changes size: 
        let adjustCanvasSize = function() {
            // This confused me at first: the <canvas> has a width and height property.  These are initially set
            // to 300 and 150 if you don't specify them.  They stay at these defaults even if the HTML <canvas> element
            // changes its on-screen size, but it will then scale up the displayed image from 300 x 150 to whatever its
            // in-page size is.  Which looks horrible if the sizes are different.  So we need to explicitly set the <canvas>
            // width and height to be the on-page width and height to avoid this:
            const realWidth = domCanvas.getBoundingClientRect().width;
            const realHeight = domCanvas.getBoundingClientRect().height;
            domCanvas.width = realWidth;
            domCanvas.height = realHeight;
            // It's possible for the on-screen canvas to be the wrong aspect ratio, which we do not prevent.
            // But we make the off-screen canvas the right aspect ratio:
            const maxHeight = Math.min(realHeight, (3 / 4) * realWidth);
            const maxWidth = (4 / 3) * maxHeight;
            targetCanvas = new OffscreenCanvas(maxWidth, maxHeight);
            targetContext = targetCanvas?.getContext("2d", {alpha: false}) as OffscreenCanvasRenderingContext2D;
        };
        // Listen to size changes, and call now:
        new ResizeObserver(adjustCanvasSize).observe(domCanvas);
        adjustCanvasSize();
=======

        // One last thing we want to do is update the Turtle emoji to something consistent across machines/browsers
        this.$nextTick(() => {
            const graphicTaBElement = document.getElementById(this.graphicsTabId);
            if(graphicTaBElement){
                graphicTaBElement.innerHTML = graphicTaBElement.innerHTML.replace("\uD83D\uDC22", `<img src="${require("@/assets/images/turtle.png")}" alt="${this.$i18n.t("PEA.TurtleGraphics")}" class="pea-turtle-img" />`);
            }
        });
       
>>>>>>> 4fa139ec
    },

    computed:{
        ...mapStores(useStore),

        graphicsTabId(): string {
            return "strypeGraphicsPEATab";
        },

        isPythonExecuting(): boolean {
            return useStore().pythonExecRunningState != PythonExecRunningState.NotRunning;
        },

        runCodeButtonIconText(): string {
            switch (useStore().pythonExecRunningState) {
            case PythonExecRunningState.Running:
                return "◼";
            case PythonExecRunningState.RunningAwaitingStop:
                return "";
            default: return "";
            }
        },
        
        runCodeButtonLabel(): string {
            switch (useStore().pythonExecRunningState) {
            case PythonExecRunningState.NotRunning:
                return " " + i18n.t("PEA.run");
            case PythonExecRunningState.Running:
                return " " + i18n.t("PEA.stop");
            case PythonExecRunningState.RunningAwaitingStop:
                return i18n.t("PEA.stopping") as string;
            default: return "";
            }
        },

        isTurtleListeningEvents(): boolean {
            return this.isTurtleListeningKeyEvents || this.isTurtleListeningMouseEvents || this.isTurtleListeningTimerEvents;
        },
    },

    watch: {
        peaDisplayTabIndex(){
            // When we change tab, we also check the position of the expand/collapse button
            setPythonExecAreaExpandButtonPos();
        },
    },

    methods: {
        handlePEAMouseDown() {
            // Force the Strype menu to close in case it was opened
            (this.$root.$children[0].$refs[getMenuLeftPaneUID()] as InstanceType<typeof Menu>).toggleMenuOnOff(null);
        },

        runClicked() {
            // The Python code execution has a 3-ways states:
            // - not running when nothing happens, click will trigger "running"
            // - running when some code is running, click will trigger "running awaiting stop"
            // - running awaiting stop will do nothing
            switch (useStore().pythonExecRunningState) {
            case PythonExecRunningState.NotRunning:
                useStore().pythonExecRunningState = PythonExecRunningState.Running;
                // Important to call this when responding to a click, because browser won't allow
                // sound to start unless we create it in response to a user action:
                audioContext = new AudioContext();
                this.execPythonCode();
                return;
            case PythonExecRunningState.Running:
                // There are 2 possible scenarios, which depends on the user code:
                // 1) the code contains some "event" listening functions but is written in a way that Turtle execution ends (Skulpt) and still listens:
                // 2) there is no "event" listening function in the code, or the code is written in a way that Turtle execution keeps pending (Skulpt)

                // Case 1): we know we are in this case when we have registered a function to call to "manually" stop the listeners,
                // that is all that needs to be done, Skulpt has already effectively terminated, we can just call the function and change the state.
                if(this.stopTurtleUIEventListeners){
                    this.isTurtleListeningKeyEvents = false;
                    this.isTurtleListeningMouseEvents = false;
                    this.isTurtleListeningTimerEvents = false;
                    this.updateTurtleListeningEvents();
                    return;
                }

                // Case 2): Skulpt checks this property regularly while running, via a callback,
                // so just setting the variable is enough to "request" a stop 
                useStore().pythonExecRunningState = PythonExecRunningState.RunningAwaitingStop;
                return;
            case PythonExecRunningState.RunningAwaitingStop:
                // Else, nothing more we can do at the moment, just waiting for Skulpt to see it
                return;
            }
        },
        
        updateTurtleListeningEvents(): void {
            // We should check if we are still in need to maintain the running state as "Running" (just for listening the events)
            // but if the state is already stopped (which can have been naturally from Skulpt then we don't need to do anything)
            if((useStore().pythonExecRunningState == PythonExecRunningState.Running || useStore().pythonExecRunningState == PythonExecRunningState.RunningAwaitingStop) && this.stopTurtleUIEventListeners){
                this.stopTurtleUIEventListeners(true);
                this.stopTurtleUIEventListeners = undefined;
                useStore().pythonExecRunningState = PythonExecRunningState.NotRunning;
            }
        },
        
        execPythonCode() {
            const pythonConsole = this.$refs.pythonConsole as HTMLTextAreaElement;
            pythonConsole.value = "";
            setPythonExecAreaExpandButtonPos();
            
            // Make sure the text area is disabled when we run the code
            pythonConsole.disabled = true;
            this.appStore.wasLastRuntimeErrorFrameId = undefined;
            // Make sure there is no document selection for our editor
            this.appStore.setSlotTextCursors(undefined, undefined);
                
            // Before doing anything, we make sure there are no errors found in the code
            // We DELAY the action to make sure every other UI actions has been done, notably the error checking from LabelSlotsStructure.
            setTimeout(() => {
                // In case the error happens in the current frame (empty body) we have to give the UI time to update to be able to notify changes
                if(hasPrecompiledCodeError()) {
                    this.$nextTick().then(() => {
                        this.reachFirstError();   
                        // If we have an error, the code didn't actually run so we need to reflect this properly in the running state
                        useStore().pythonExecRunningState = PythonExecRunningState.NotRunning;            
                    }); 
                    return;
                }

                const parser = new Parser();
                const userCode = parser.getFullCode();
                parser.getErrorsFormatted(userCode);
                // Clear the graphics area:
                if (targetCanvas != null) {
                    targetContext?.clearRect(0, 0, targetCanvas.width, targetCanvas.height);
                }
                persistentImageManager.clear();
                // Clear input:
                mostRecentClickedItems = [];
                pressedKeys.clear();
                window.addEventListener("keydown", this.graphicsCanvasKeyDown);
                window.addEventListener("keyup", this.graphicsCanvasKeyUp);
                // Start the redraw loop:
                // eslint-disable-next-line @typescript-eslint/no-this-alias
                const t = this;
                function redraw() {
                    t.redrawCanvasIfNeeded();
                    if (useStore().pythonExecRunningState != PythonExecRunningState.RunningAwaitingStop) {
                        requestAnimationFrame(redraw);
                    }
                }
                requestAnimationFrame(redraw);
                
                // Trigger the actual Python code execution launch
                execPythonCode(pythonConsole, this.$refs.pythonTurtleDiv as HTMLDivElement, userCode, parser.getFramePositionMap(),() => useStore().pythonExecRunningState != PythonExecRunningState.RunningAwaitingStop, (finishedWithError: boolean, isTurtleListeningKeyEvents: boolean, isTurtleListeningMouseEvents: boolean, isTurtleListeningTimerEvents: boolean, stopTurtleListeners: VoidFunction | undefined) => {
                    // After Skulpt has executed the user code, we need to check if a keyboard listener is still pending from that user code.
                    this.isTurtleListeningKeyEvents = !!isTurtleListeningKeyEvents; 
                    this.isTurtleListeningMouseEvents = !!isTurtleListeningMouseEvents; 
                    this.isTurtleListeningTimerEvents = !!isTurtleListeningTimerEvents;
                    this.stopTurtleUIEventListeners = stopTurtleListeners;
                    if (finishedWithError) {
                        this.updateTurtleListeningEvents();
                        // Don't draw last state if we finished with an error because we may be in an inconsistent state:
                        persistentImageManager.resetDirty();
                        for (let persistentImage of persistentImageManager.getPersistentImages()) {
                            persistentImage.dirty = false;
                        }
                    }
                    if(!this.isTurtleListeningEvents) {
                        useStore().pythonExecRunningState = PythonExecRunningState.NotRunning;
                    }
                    window.removeEventListener("keydown", this.graphicsCanvasKeyDown);
                    window.removeEventListener("keyup", this.graphicsCanvasKeyUp);
                    this.isRunningStrypeGraphics = false;
                    setPythonExecAreaExpandButtonPos();
                    // A runtime error may happen whenever the user code failed, therefore we should check if an error
                    // when Skulpt indicates the code execution has finished.
                    this.checkNonePrecompiledErrors();
                });
                // We make sure the number of errors shown in the interface is in line with the current state of the code
                // Note that a run time error can still occur later.                
                this.checkNonePrecompiledErrors();
            }, 1000);           
        },

        checkNonePrecompiledErrors(){
            // As the UI should update first, we do it in the next tick. 
            this.$nextTick().then(() => {
                checkEditorCodeErrors();
                this.appStore.errorCount = countEditorCodeErrors();
                // If there is an error, we reach it and, if Turtle is active, we make sure we show the Python console
                if(this.appStore.errorCount > 0){
                    this.reachFirstError();
                    this.peaDisplayTabIndex = 0;
                }
            });
        },

        onFocus(): void {
            this.appStore.isEditing = false;
            this.peaDisplayTabIndex = 0;
        },

        handleConsoleFocusRequest(): void {
            // This method is responsible for handling when a focus on the console (textarea) is requrested programmatically
            // (typically when the Python input() function is encountered)
            
            //First we switch between Turtle and the console shall the Turtle be showing at the moment
            if(this.peaDisplayTabIndex == 1){
                this.interruptedTurtle = true;
                this.peaDisplayTabIndex = 0;
            }

            //In any case, then we focus the console (keep setTimeout rather than nextTick to have enough time to be effective)
            setTimeout(() => document.getElementById("pythonConsole")?.focus(), 200);
        },

        handlePostInputConsole(): void {
            // This method is responsible for handling what to do after the console input (Python) has been invoked.
            // If there was a Turtle being shown, we get back to it. If not, we just stay on the console.
            if(this.turtleGraphicsImported && this.interruptedTurtle){
                this.interruptedTurtle = false;
                this.peaDisplayTabIndex = 1;
            }
        },

        onChange(): void {
            const consoleTextarea = this.$refs.pythonConsole as HTMLTextAreaElement;
            consoleTextarea.scrollTop = consoleTextarea.scrollHeight;
        },

        handleKeyEvent(event: KeyboardEvent) {
            // Key events are captured by the UI to navigate the blue cursor and add frames -- for the console, we don't want to propagate the event
            // but we have to propagate at least for key up because otherwise we can't get the input validation of the console working well.
            if(event.type == "keyup" || event.type == "keydown"){
                this.appStore.ignoreKeyEvent = true;
            }
            if(event.key.toLowerCase() == "enter" && event.type == "keyup"){
                // With Safari, we don't get the focus back to the editor, so we need to explicitly give it to the right element.
                document.getElementById(getFrameUID(this.appStore.currentFrame.id))?.focus(); 
            }

            // As typing may result in the scrollbar appearing, we can check the position of the expand/collapse button here
            setPythonExecAreaExpandButtonPos();
        },

        toggleExpandCollapse(){
            this.isExpandedPEA = !this.isExpandedPEA;
            // We handle the styling for the Python Execution Area (PEA)'s tab content sizing here.
            if(!this.isExpandedPEA){
                // When the PEA is minimized, we remove any max height styling that had been added when enlarging the PEA: defined CSS will be used.
                const tabContentDiv = (document.getElementById("tabContentContainerDiv") as HTMLDivElement);
                tabContentDiv.style.maxHeight = "";
                tabContentDiv.style.height = "";
                // We can now reset the dimension of the flex div (containing the Turtle div) to set it to default size
                const turtlePlaceholderContainer = document.getElementById("pythonTurtleContainerDiv") as HTMLDivElement;
                (turtlePlaceholderContainer.children[0] as HTMLDivElement).style.width = "";
                (turtlePlaceholderContainer.children[0] as HTMLDivElement).style.height = "";
            }
            else{
                // When the PEA is maximized, we set the max height via styling: this rules over CSS.
                setPythonExecutionAreaTabsContentMaxHeight();
            }
            document.getElementById("tabContentContainerDiv")?.dispatchEvent(new CustomEvent(CustomEventTypes.pythonExecAreaSizeChanged));

            setPythonExecAreaExpandButtonPos();
            
            // Other parts of the UI need to be updated when the PEA default size is changed, so we emit an event
            // (in case we rely on the current changes, we do it a bit later)
            this.$nextTick(() => document.dispatchEvent(new CustomEvent(CustomEventTypes.pythonExecAreaExpandCollapseChanged, {detail: this.isExpandedPEA})));
        },

        scaleTurtleCanvas(tabContentContainerDiv: HTMLElement, turtlePlaceholderDiv: HTMLElement){
            // Resize and scale the Python Exec Area (PEA) Turtle container accordingly to the Turtle canvas:
            // - scale the placeholder to fit the viewport (the tab content) and preserve the canvas ratio, no scroll bar should appear
            // - set the placeholder container (the flex div) to the correct dimension to make sure the positioning (centered) is preserved
            //    -- SCALING WITH CSS DOES NOT MAKES THE DOM "SEEING" NEW DIMENSIONS
            const turtleCanvas = document.querySelector("#pythonTurtleDiv canvas") as HTMLCanvasElement;
            const canvasW = turtleCanvas.width;
            const canvasH = turtleCanvas.height;
            const tabContentElementBoundingClientRect = tabContentContainerDiv.getBoundingClientRect();
            let {width: tabContentW, height: tabContentH} = tabContentElementBoundingClientRect;

            // If we are minimising the PEA, we make sure we don't expand the tab container more than the default 4:3 ratio.
            // (larger canvas will expand the PEA, but we want to keep it at a consistent size all the time.)
            if(!this.isExpandedPEA){
                tabContentH = tabContentW * 0.75;
                tabContentContainerDiv.style.height = tabContentH+"px";
            }

            // Scale to fit: we scale to fit whichever dimension will be scaled-limited by the viewport.
            // The Turtle div keeps a 5px margin around the Turtle canvases, so we need to take it into account when computing the scaling.
            const preCheckTurtleCanvasWScaleRatio =  ((tabContentW - 10.0) / canvasW);
            const preCheckTurtleCanvasHSCaleRatio = ((tabContentH - 10.0) / canvasH);
            const turtleCanvasScaleRatio = Math.min(preCheckTurtleCanvasWScaleRatio, preCheckTurtleCanvasHSCaleRatio);
            (turtlePlaceholderDiv as HTMLDivElement).style.scale = ""+turtleCanvasScaleRatio;
   
            // We can now set the dimension of the flex div (containing the Turtle div) to fit to the scaled content new dimensions: 
            // the rule is: check what is each dimension of the scaled canvas and use the max between that scaled dimension and the tab content dimension
            // (to make sure we don't fit to a smaller size than the tab content itself!)
            (turtlePlaceholderDiv.parentElement as HTMLDivElement).style.width = Math.max((canvasW * turtleCanvasScaleRatio + 10), tabContentW) +"px";
            (turtlePlaceholderDiv.parentElement as HTMLDivElement).style.height = Math.max((canvasH * turtleCanvasScaleRatio + 10), tabContentH) +"px";
        },

        reachFirstError(): void {
            this.$nextTick(() => {
                // We should get only the run time error here, or at least 1 precompiled error
                // but for sanity check, we make sure it's still there
                const errors = getEditorCodeErrorsHTMLElements();
                if(errors && errors.length > 0){
                    // The Strype Menu handles already navigation of errors, so we use it to navigate to the first error...
                    (this.$root.$children[0].$refs[getMenuLeftPaneUID()] as InstanceType<typeof Menu>).currentErrorNavIndex = -1; 
                    (this.$root.$children[0].$refs[getMenuLeftPaneUID()] as InstanceType<typeof Menu>).goToError(null, true);
                }
            });
        },

        clear(): void {
            // This method clears the UI elements and flags related to Python code execution.
            (document.getElementById("pythonConsole") as HTMLTextAreaElement).value = "";
            const pythonTurtleDiv = document.getElementById("pythonTurtleDiv");
            if(pythonTurtleDiv != undefined) {
                document.querySelectorAll("#pythonTurtleDiv canvas").forEach((canvasEl) => pythonTurtleDiv.removeChild(canvasEl));                    
            }
            this.isTurtleListeningKeyEvents = false; 
            this.isTurtleListeningMouseEvents = false;
            this.isTurtleListeningTimerEvents = false;
            this.stopTurtleUIEventListeners = undefined;

            if(useStore().pythonExecRunningState) {
                useStore().pythonExecRunningState = PythonExecRunningState.RunningAwaitingStop;              
            }
            this.isRunningStrypeGraphics = false;
            pressedKeys.clear();
            // Important not to use the accessor here as that will switch to the tab:
            persistentImageManager.clear();
            this.redrawCanvas();
        },
        
        getPersistentImageManager() : PersistentImageManager {
            this.isRunningStrypeGraphics = true;
            this.peaDisplayTabIndex = 1;
            return persistentImageManager;
        },
        
        getAudioContext() : AudioContext {
            if (audioContext == null) {
                throw new Error("Problem initialising audio");
            }
            return audioContext;
        },
        
        redrawCanvasIfNeeded() : void {
            // Draws canvas if anything has changed:
            if (persistentImageManager.isDirty()) {
                this.redrawCanvas();
            }
        },
        redrawCanvas() : void {
            const domCanvas = this.$refs.pythonGraphicsCanvas as HTMLCanvasElement;
            const c = targetCanvas;
            if (c == null) {
                // We can't redraw if there's no canvas
                return;
            }
            // We clear the full canvas size including the bit which might not be drawn on
            // because of the canvas aspect ratio meaning the whole image is not used:
            targetContext?.clearRect(0, 0, c.width, c.height);
            
            // The HTML canvas has 0,0 in the top left and 800, 600 in the bottom right (i.e. positive Y downward)
            // Our actors have positions where 0,0 is in the middle, and positive Y upward
            // with a bounds from -399, -299 to 400, 300.  0,0 in actor coordinates is actually 399, 300 in the canvas
            // because of this translation.
            // We can't do this by using translate etc on targetContent because to flip the Y axis we'd need to
            // use scale() which would flip the Y axis and thus mirror all the images vertically.  So we need to
            // translate ourselves.  All the examples here assume a width of 800 but we don't hardcode it.
            const mapX = function(x : number) : number {
                // Maps e.g. -50 to 349, 0 to 399, 50 to 449,
                return x + graphicsCanvasLogicalWidth / 2 - 1;
            };
            const mapY = function(y : number) : number {
                // Maps e.g. -50 to 450, 0 to 400, 50 to 350,
                return graphicsCanvasLogicalHeight / 2 - y;
            };
            // Also: we must scale the canvas from the logical 800x600 to its actual on-screen size.  This
            // we can do with a scale transformation.  We find which dimension must shrink most (smallest scale value)
            // then use that for both scale dimensions so we preserve the aspect ratio:
            const scaleToFitX = c.width / graphicsCanvasLogicalWidth;
            const scaleToFitY = c.height / graphicsCanvasLogicalHeight;
            const scaleToFit = Math.min(scaleToFitX, scaleToFitY);
            targetContext?.save();
            targetContext?.scale(scaleToFit, scaleToFit);
            
            for (let obj of persistentImageManager.getPersistentImages()) {
                if (obj.rotation != 0) {
                    // These translations are in terms of the 0,0 top left system, but we call mapX/mapY
                    // on the coords we pass in, so it works out:
                    targetContext?.save();
                    targetContext?.translate(mapX(obj.x), mapY(obj.y));
                    targetContext?.rotate(-obj.rotation * Math.PI / 180);
                    targetContext?.scale(obj.scale, obj.scale);
                    targetContext?.drawImage(obj.img, -0.5 * obj.img.width, -0.5 * obj.img.height);
                    targetContext?.restore();
                } 
                else {
                    // Simpler case; no rotation means we can use single call:
                    let dwidth = obj.scale * obj.img.width;
                    let dheight = obj.scale * obj.img.height;
                    targetContext?.drawImage(obj.img, mapX(obj.x) - dwidth*0.5, mapY(obj.y)-dheight*0.5, dwidth, dheight);
                }
                obj.dirty = false;
            }
            persistentImageManager.resetDirty();
            // Restore the scale:
            targetContext?.restore();
            
            // Actually copy the resulting off-screen image to the DOM canvas:
            // When the graphics tab has never been selected, the off-screen image can be empty
            // which gives an error:
            if (c.width > 0 && c.height > 0) {
                // Important on Safari to clear the canvas first, otherwise the new frame
                // gets blended on top.  Firefox and Chrome don't do this by default (different alpha blending mode?):
                domContext?.clearRect(0, 0, domCanvas.width, domCanvas.height);
                // The target canvas can be smaller than the real one, and we want to centre it:
                domContext?.drawImage(c, (domCanvas.width - (targetCanvas?.width ?? 0)) / 2, (domCanvas.height - (targetCanvas?.height ?? 0)) / 2);
            }
        },

        playOneOffSound(audioFileName : string) : void {
            fetch("./sounds/" + audioFileName)
                .then((d) => d.arrayBuffer())
                .then((b) => audioContext?.decodeAudioData(b))
                .then((b) => {
                    if (!b) {
                        // If we can't load the file, we should tell the user:
                        (this.$refs.pythonConsole as HTMLTextAreaElement).value += "Error loading sound \"" + audioFileName + "\""; 
                    }
                    else if (audioContext && b) {
                        this.playAudioBuffer(b);
                    }
                });
        },
        playAudioBuffer(audioBuffer : AudioBuffer) : Promise<void> | null {
            if (audioContext) {
                const source = audioContext.createBufferSource();
                source.buffer = audioBuffer;
                source.connect(audioContext.destination);
                return new Promise(function (resolve, reject) {
                    source.onended = (ev) => {
                        bufferToSource.delete(audioBuffer);
                        resolve();
                    };
                    bufferToSource.set(audioBuffer, source);
                    source.start();
                });
            }
            else {
                return null;
            }
        },
        stopAudioBuffer(audioBuffer: AudioBuffer) : void {
            const source = bufferToSource.get(audioBuffer);
            if (source) {
                source.stop();
            }
            // It's not an error if source is null, it either means the sound hasn't been playing, or it already finished
        },
        graphicsCanvasClick(event: MouseEvent) {
            const domCanvas = this.$refs.pythonGraphicsCanvas as HTMLCanvasElement;
            // The canvas might be e.g. 200 x 160 (with positive Y down) and we need to translate to the 800x600
            // logical canvas (with 0, 0 centre) and positive U upwards.
            // So we first divide by the width or height to get to a 0->1 value (where 0, 0 is top-left), then
            // we subtract 0.5 to get to -0.5->0.5.  We multiply by 800 or 600 to get us to -399 to 400 (or -299 to 300),
            // and for Y we also multiply by -1 to flip it:
            const adjustedX = ((event.offsetX / domCanvas.getBoundingClientRect().width) - 0.5) * graphicsCanvasLogicalWidth + 1;
            // We have to invert the Y axis because positive is up there, hence * -1 on the end:
            const adjustedY = ((event.offsetY / domCanvas.getBoundingClientRect().height) - 0.5) * graphicsCanvasLogicalHeight * -1;
            mostRecentClickedItems = this.getPersistentImageManager().calculateAllOverlappingAtPos(adjustedX, adjustedY);
        },
        consumeLastClickedItems() : PersistentImage[] {
            const r = mostRecentClickedItems;
            mostRecentClickedItems = [];
            return r;
        },
        graphicsCanvasKeyDown(event: KeyboardEvent) {
            pressedKeys.set(keyMapping.get(event.key) ?? event.key, true);
        },
        graphicsCanvasKeyUp(event: KeyboardEvent) {
            pressedKeys.set(keyMapping.get(event.key) ?? event.key, false);
        },
        getPressedKeys() {
            return pressedKeys;
        },
    },
    
});
</script>

<style lang="scss">
    .expanded-PEA {
        width: 100vw;
        top:50vh;
        bottom:0px;
        left:0px;
        position:fixed;
        margin: 0px !important;
    }

    #peaControlsDiv {
        display: flex;
        column-gap: 5px;        
        width:100%;
        background-color: rgb(240,240,240);
    }

    #peaControlsDiv button {
        z-index: 10;
        border-radius: 10px;
        border: 1px solid transparent;
        outline: none;
    }

    #peaControlsDiv button:hover {
        border-color: lightgray !important;
    }

    .expanded-PEA-controls {
        border-top: black 1px solid;
    }

    .python-running {
        color: red;
    }

    .pea-toggle-size-button {
        position: absolute;
        bottom: $strype-python-exec-area-expand-button-pos-offset;
        right: $strype-python-exec-area-expand-button-pos-offset;
        color: black;
        cursor: pointer;
        padding: 8px;
    }

    .pea-toggle-size-button.dark-mode {        
        color: white !important;
    }

    .pea-toggle-size-button:hover {        
        background: rgb(151, 151, 151) !important;
        border-radius: 50px;
    }

    .pea-toggle-size-button.dark-mode:hover {        
        background: rgb(69, 68, 68) !important;
    }

    .pea-toggle-size-button span{        
        display: block; // to ensure the containing div wraps the span tight
    }

    .show-error-icon {
        padding: 0px 2px; 
        border: 2px solid #d66;
    }

    .pea-display-tab {
        color: black;
    }

    .pea-display-tab:hover {
        color: black;
        background-color: lightgray !important;
    }

    .pea-turtle-img {
        width: 1.3em;
    }

    .pea-play-img {
        width: 16px;
        vertical-align: sub;
    }

    #tabContentContainerDiv {
        flex-grow: 2;
        width: 100%;
        max-height: 60vh;
        position: relative;
        aspect-ratio: 4/3;
    }

    textarea {
        -webkit-box-sizing: border-box; /* Safari/Chrome, other WebKit */
        -moz-box-sizing: border-box;    /* Firefox, other Gecko */
        box-sizing: border-box;         /* Opera/IE 8+ */
        resize: none !important;
    }
    
    #pythonConsole {
        width:100%;
        height: 100%;
        background-color: #333;
        color: white;
        font-size: 15px;
        tab-size: 8;
        font-family: monospace;
    }

    #pythonConsole:disabled {
        -webkit-text-fill-color: #ffffff; // Required for Safari
        color: white;
    }

    // Mac Safari: always show scrollbar (when content is large enough to require one), and make it light
    #pythonConsole::-webkit-scrollbar {
        width: 8px;
    }    
    #pythonConsole::-webkit-scrollbar-track {
        background: #333;
    }
    #pythonConsole::-webkit-scrollbar-thumb {
        background: #888;
        border-radius: 5px;
    }

    #pythonTurtleContainerDiv {
        width:100%;
        height: 100%;
        background-color: grey;
        overflow:auto;
    }

    #pythonTurtleContainerDiv > div {
        display: flex;
        align-items: center;
        justify-content: center;
    }

    #pythonTurtleDiv {
        background-color: white;
        margin:5px;
        outline: none;
    }
    
    #noTurtleSpan {
        position: absolute;
        top: 10px;
        left: 10px;
    }   
    
    #pythonGraphicsContainer {
        position: relative;
    }
    #pythonGraphicsContainer > * {
        top: 0;
        left: 0;
        position: absolute;
        width: 100%;
        height: 100%;
    }
    #pythonGraphicsCanvas {
        top: 0;
        left: 0;
        position: absolute;
        width: 100%;
        height: 100%;
    }
</style><|MERGE_RESOLUTION|>--- conflicted
+++ resolved
@@ -4,11 +4,7 @@
         <div id="peaControlsDiv" :class="{'expanded-PEA-controls': isExpandedPEA}">           
             <b-tabs v-model="peaDisplayTabIndex" no-key-nav>
                 <b-tab :title="'\u2771\u23BD '+$t('PEA.console')" title-link-class="pea-display-tab" active></b-tab>
-<<<<<<< HEAD
-                <b-tab :title="'\uD83D\uDC22 '+$t('PEA.Graphics')" title-link-class="pea-display-tab"></b-tab>
-=======
-                <b-tab :button-id="graphicsTabId" :title="'\uD83D\uDC22 '+$t('PEA.TurtleGraphics')" title-link-class="pea-display-tab"></b-tab>
->>>>>>> 4fa139ec
+                <b-tab :button-id="graphicsTabId" :title="'\uD83D\uDC22 '+$t('PEA.Graphics')" title-link-class="pea-display-tab"></b-tab>
             </b-tabs>
             <div class="flex-padding"/>
             <button id="runButton" ref="runButton" @click="runClicked" :title="$t((isPythonExecuting) ? 'PEA.stop' : 'PEA.run') + ' (Ctrl+Enter)'">
@@ -173,7 +169,15 @@
                 this.updateTurtleListeningEvents();
             });
         }
-<<<<<<< HEAD
+
+        // One last thing we want to do is update the Turtle emoji to something consistent across machines/browsers
+        this.$nextTick(() => {
+            const graphicTaBElement = document.getElementById(this.graphicsTabId);
+            if(graphicTaBElement){
+                graphicTaBElement.innerHTML = graphicTaBElement.innerHTML.replace("\uD83D\uDC22", `<img src="${require("@/assets/images/turtle.png")}" alt="${this.$i18n.t("PEA.TurtleGraphics")}" class="pea-turtle-img" />`);
+            }
+        });
+       
         
         // Setup Canvas:
         const domCanvas = this.$refs.pythonGraphicsCanvas as HTMLCanvasElement;
@@ -199,17 +203,6 @@
         // Listen to size changes, and call now:
         new ResizeObserver(adjustCanvasSize).observe(domCanvas);
         adjustCanvasSize();
-=======
-
-        // One last thing we want to do is update the Turtle emoji to something consistent across machines/browsers
-        this.$nextTick(() => {
-            const graphicTaBElement = document.getElementById(this.graphicsTabId);
-            if(graphicTaBElement){
-                graphicTaBElement.innerHTML = graphicTaBElement.innerHTML.replace("\uD83D\uDC22", `<img src="${require("@/assets/images/turtle.png")}" alt="${this.$i18n.t("PEA.TurtleGraphics")}" class="pea-turtle-img" />`);
-            }
-        });
-       
->>>>>>> 4fa139ec
     },
 
     computed:{
