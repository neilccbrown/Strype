
<template>
    <div :id="peaComponentId" :class="{'pea-component': true, [scssVars.expandedPEAClassName]: isExpandedPEA, 'no-43-ratio-collapsed-PEA': !hasDefault43Ratio && !isExpandedPEA}" ref="peaComponent" @mousedown="handlePEAMouseDown">
        <div :id="controlsDivId" :class="{'pea-controls-div': true, 'expanded-PEA-controls': isExpandedPEA}">           
            <b-tabs v-show="isTabsLayout" v-model="peaDisplayTabIndex" no-key-nav>
                <b-tab v-show="isTabsLayout" :button-id="graphicsTabId" :title="'\uD83D\uDC22 '+$t('PEA.TurtleGraphics')" title-link-class="pea-display-tab"></b-tab>
                <b-tab v-show="isTabsLayout" :title="'\u2771\u23BD '+$t('PEA.console')" title-link-class="pea-display-tab" active></b-tab>
            </b-tabs>
            <!-- IMPORTANT: keep this div with "invisible" text for proper layout rendering, it replaces the tabs -->
            <span v-if="!isTabsLayout" :class="scssVars.peaNoTabsPlaceholderSpanClassName">c+g</span>
            <div class="flex-padding"/>            
            <button ref="runButton" @click="runClicked" :title="$t((isPythonExecuting) ? 'PEA.stop' : 'PEA.run') + ' (Ctrl+Enter)'">
                <img v-if="!isPythonExecuting" src="favicon.png" class="pea-play-img">
                <span v-else class="python-running">{{runCodeButtonIconText}}</span>
                <span>{{runCodeButtonLabel}}</span>
            </button>
        </div>
        <div :id="tabContentContainerDivId" :class="{'pea-tab-content-container': true, 'flex-padding': true, 'pea-43-ratio': hasDefault43Ratio}">
            <!-- the SplitPanes is used in all layout configurations: for tabs, we only show 1 of the panes and disable moving the divider, and for stacked window it acts as normal -->
            <Splitpanes :class="{'strype-PEA-split-theme': true, 'with-expanded-PEA': isExpandedPEA, 'tabs-PEA': isTabsLayout}" :horizontal="!isExpandedPEA" @resize="onSplitterPane1Resize">
                <pane :id="graphicsSplitPaneId" key="1" v-show="isGraphicsAreaShowing" :size="(isTabsLayout) ? 100 : currentSplitterPane1Size">
                    <div :id="graphicsContainerDivId" @wheel.stop :class="{'pea-graphics-container': true, hidden: graphicsTemporaryHidden}">
                        <div><!-- this div is a flex wrapper just to get scrolling right, see https://stackoverflow.com/questions/49942002/flex-in-scrollable-div-wrong-height-->
                            <div :id="graphicsDivId" ref="pythonTurtleDiv" class="pea-graphics-div"></div>
                        </div>
                        <span v-if="isGraphicsAreaShowing && !turtleGraphicsImported" class="pea-no-graphics-import-span">{{$t('PEA.importTurtle')}}</span> 
                    </div>
                </pane>
                <pane key="2" v-show="isConsoleAreaShowing" :size="(isTabsLayout) ? 100 : (100 - currentSplitterPane1Size)">
                    <textarea 
                        :id="pythonConsoleId"
                        ref="pythonConsole"
                        class="pea-console"
                        @focus="onFocus()"
                        @change="onChange"
                        @wheel.stop
                        @keydown.self.stop="handleKeyEvent"
                        @keyup.self="handleKeyEvent"
                        disabled
                        spellcheck="false"
                    >    
                    </textarea>
                </pane>
            </Splitpanes>
            <div :class="{[scssVars.peaToggleLayoutButtonsContainerClassName]: true, hidden: (!isTabContentHovered || isPythonExecuting)}">
                <div v-for="(layoutData, index) in PEALayoutsData" :key="'strype-PEA-Layout-'+index" 
                    @click="togglePEALayout(layoutData.mode)" :title="$t('PEA.'+layoutData.iconName)">
                    <SVGIcon :name="layoutData.iconName" customClass="pea-toggle-layout-button" />
                </div>
            </div>
        </div>
    </div>
</template>

<script lang="ts">
import Vue from "vue";
import { useStore } from "@/store/store";
import Parser from "@/parser/parser";
import { execPythonCode } from "@/helpers/execPythonCode";
import { mapStores } from "pinia";
import { checkEditorCodeErrors, countEditorCodeErrors, CustomEventTypes, debounceComputeAddFrameCommandContainerSize, getEditorCodeErrorsHTMLElements, getFrameUID, getMenuLeftPaneUID, getPEAComponentRefId, getPEAConsoleId, getPEAControlsDivId, getPEAGraphicsContainerDivId, getPEAGraphicsDivId,  getPEATabContentContainerDivId, hasPrecompiledCodeError, setPythonExecAreaLayoutButtonPos, setPythonExecutionAreaTabsContentMaxHeight } from "@/helpers/editor";
import i18n from "@/i18n";
import { PythonExecRunningState, StrypePEALayoutData, StrypePEALayoutMode } from "@/types/types";
import Menu from "@/components/Menu.vue";
import SVGIcon from "@/components/SVGIcon.vue";
import {Splitpanes, Pane} from "splitpanes";
import { debounce } from "lodash";
import scssVars from "@/assets/style/_export.module.scss";

// Helper to keep indexed tabs (for maintenance if we add some tabs etc)
const enum PEATabIndexes {graphics, console}

export default Vue.extend({
    name: "PythonExecutionArea",

    components: {
        Splitpanes,
        Pane,
        SVGIcon,
    },

    props:{
        hasDefault43Ratio: Boolean,
    },

    data: function() {
        return {
            scssVars, // just to be able to use in template
            isExpandedPEA: false,
            isTabsLayout: true, // flag to indicate the PEA's layout - tabs by default
            graphicsTemporaryHidden: false, //flag to use when we need to temporary hide the graphics for UI reasons (like before a layout of the PEA is performed, so we can compute things right)
            turtleGraphicsImported: false, // by default, Turtle isn't imported - this flag is updated when we detect the import (see event registration in mounted())
            peaDisplayTabIndex: PEATabIndexes.console, // the index of the PEA tab (graphics/console), we use it equally as a flag to indicate if we are on one or other tab
            interruptedTurtle: false,
            isTabContentHovered: false,
            isTurtleListeningKeyEvents: false, // flag to indicate whether an execution of Turtle resulted in listen for key events on Turtle
            isTurtleListeningMouseEvents: false, // flag to indicate whether an execution of Turtle resulted in listen for mouse events on Turtle
            isTurtleListeningTimerEvents: false, // flag to indicate whether an execution of Turtle resulted in listen for timer events on Turtle
            stopTurtleUIEventListeners: undefined as ((keepShowingTurtleUI: boolean)=>void) | undefined, // registered callback method to clear the Turtle listeners mentioned above
            currentSplitterPane1Size: 50, // the current size (in %) of the splitter's pane 1, we keep this to maintain visual aspects when layout switches,
            PEALayoutsData: [
                {iconName: "PEA-layout-tabs-collapsed", mode: StrypePEALayoutMode.tabsCollapsed},
                {iconName: "PEA-layout-tabs-expanded", mode: StrypePEALayoutMode.tabsExpanded},
                {iconName: "PEA-layout-split-collapsed", mode: StrypePEALayoutMode.splitCollapsed},
                {iconName: "PEA-layout-split-expanded", mode: StrypePEALayoutMode.splitExpanded},
            ] as StrypePEALayoutData[],
        };
    },

    mounted(){
        // Just to prevent any inconsistency with a uncompatible state, set a state value here and we'll know we won't get in some error
        useStore().pythonExecRunningState = PythonExecRunningState.NotRunning;
        
        // Register an event listen on the tab content container on hover (in/out) to handle some styling
        (document.getElementById(getPEATabContentContainerDivId()))?.addEventListener("mouseenter", () => this.isTabContentHovered = true);
        (document.getElementById(getPEATabContentContainerDivId()))?.addEventListener("mouseleave", () => this.isTabContentHovered = false);

        // Have to use nextTick because Bootstrap won't have created the actual HTML parts until then:
        this.$nextTick(() => document.querySelectorAll("#" + getPEAControlsDivId() + " .nav-item a").forEach((el) => {
            // When a tab header is clicked, lose focus, because we want focus back to the editor:
            el.addEventListener("click", (e) => {
                (el as HTMLElement).blur();
            });
        }));

        const pythonConsole = document.getElementById(getPEAConsoleId());
        const turtlePlaceholderDiv = document.getElementById(getPEAGraphicsDivId());
        const tabContentContainerDiv = document.getElementById(getPEATabContentContainerDivId());
        const graphicsSplitPaneDiv = document.getElementById(this.graphicsSplitPaneId);

        if(pythonConsole != undefined && turtlePlaceholderDiv != undefined && tabContentContainerDiv != undefined && graphicsSplitPaneDiv != undefined){
            // Register an event listener on the textarea for the request focus event
            pythonConsole.addEventListener(CustomEventTypes.pythonConsoleRequestFocus, this.handleConsoleFocusRequest);

            // Register an event listener on the textarea for handling post-input
            pythonConsole.addEventListener(CustomEventTypes.pythonConsoleAfterInput, this.handlePostInputConsole);

            // Register an event listener on this component for the notification of the turtle library import usage
            (this.$refs.peaComponent as HTMLDivElement).addEventListener(CustomEventTypes.notifyTurtleUsage, (event) => {
                this.turtleGraphicsImported = (event as CustomEvent).detail;
                const pythonTurtleDiv = document.getElementById(getPEAGraphicsDivId());
                if(!this.turtleGraphicsImported && pythonTurtleDiv != undefined) {
                    // If we don't import turtle anymore, we "clear" any potential graphics to have the "import Turtle" message clearly showing.
                    document.querySelectorAll("#" + getPEAGraphicsDivId() + " canvas").forEach((canvasEl) => pythonTurtleDiv.removeChild(canvasEl));                    
                }
            });    

            // Register a mutation observer on the Turtle div placeholder to know when canvases are added/removed,
            // so we can, in turn, set a resize observer on these canvases to compute how to scale them.
            // (Note: that is very important because every time the user code is run, Skulpt regenerates the canvases)
            const turtleDivPlaceholderObserver = new MutationObserver(() => {
                // We don't need to change the canvas size for EVERY canvases added by Skulpt, we only do it on the first one added.
                if(document.querySelectorAll("#" + getPEAGraphicsDivId() + " canvas").length == 1){
                    // Adding graphics in the split view may mess up with our styling (scroll bars are added) so before running 
                    // we hide the graphics container, it will be shown again later when scalling is called
                    this.graphicsTemporaryHidden = true;
                    setTimeout(() => {
                        this.scaleTurtleCanvas(tabContentContainerDiv, graphicsSplitPaneDiv, turtlePlaceholderDiv);
                    }, 100);

                    // When a canvas has been added we can select the Graphics tab
                    this.peaDisplayTabIndex = PEATabIndexes.graphics;
                }
            });
            turtleDivPlaceholderObserver.observe(turtlePlaceholderDiv, {childList: true});   
            
            // Register an observer when the tab content dimension changes: we need to reflect this on the canvas scaling (cf. above)
            // DO NOT use ResizeObserver to do so: it gets messy with the events loop ("ResizeObserver loop completed with undelivered notifications.")
            const debouncePEASizeChangedCallback = debounce(() => {
<<<<<<< HEAD
                // If Strype is shown in its default view (PEA has 4/3 ratio, we need to update the splitter so the PEA stay visible)
                let waitSplitterToAdaptTimeout = 0;
                if(this.hasDefault43Ratio) {
                    waitSplitterToAdaptTimeout = 200;
                    this.$emit(CustomEventTypes.pythonExecAreaMounted);
=======
                // We should only scale the canvas if there is at least a canvas to scale! (i.e. we show turtle graphics...)
                const graphicsCanvasSelector = "#" + getPEAGraphicsDivId() + " canvas";
                if (document.querySelectorAll(graphicsCanvasSelector).length > 0) {
                    this.graphicsTemporaryHidden = true;
                    setTimeout(() => {
                        if(document.querySelectorAll(graphicsCanvasSelector).length > 0){
                            this.scaleTurtleCanvas(tabContentContainerDiv,graphicsSplitPaneDiv, turtlePlaceholderDiv);
                        }
                    }, 100);                    
>>>>>>> f6d2df11
                }

                setTimeout(() => {
                    // We should only scale the canvas if there is at least a canvas to scale! (i.e. we show turtle graphics...)
                    if (document.querySelectorAll("#pythonTurtleDiv canvas").length > 0) {
                        this.graphicsTemporaryHidden = true;
                        setTimeout(() => {
                            if(document.querySelectorAll("#pythonTurtleDiv canvas").length > 0){
                                this.scaleTurtleCanvas(tabContentContainerDiv,graphicsSplitPaneDiv, turtlePlaceholderDiv);
                            }
                        }, 100);                    
                    }
                
                    setTimeout(() => {
                        debounceComputeAddFrameCommandContainerSize(this.isExpandedPEA);
                        setPythonExecAreaLayoutButtonPos();
                    }, 100);
                }, waitSplitterToAdaptTimeout);
            }, 100);
            
            tabContentContainerDiv.addEventListener(CustomEventTypes.pythonExecAreaSizeChanged, debouncePEASizeChangedCallback);

            // Register to the window event listener for Skulpt Turtle mouse and timer events listening off notification
            window.addEventListener(CustomEventTypes.skulptMouseEventListenerOff, () => {
                this.isTurtleListeningMouseEvents=false; 
                this.updateTurtleListeningEvents();
            });
            window.addEventListener(CustomEventTypes.skulptTimerEventListenerOff, () => {
                this.isTurtleListeningTimerEvents=false; 
                this.updateTurtleListeningEvents();
            });
        }

        // One last thing we want to do is update the Turtle emoji to something consistent across machines/browsers
        this.$nextTick(() => {
            const graphicTaBElement = document.getElementById(this.graphicsTabId);
            if(graphicTaBElement){
                graphicTaBElement.innerHTML = graphicTaBElement.innerHTML.replace("\uD83D\uDC22", `<img src="${require("@/assets/images/turtle.png")}" alt="${this.$i18n.t("PEA.TurtleGraphics")}" class="pea-turtle-img" />`);
            }
        });
       
        // Once everything is ready, we can notify the application (via events) that the PEA is ready
        // Note that because of all the timeouts used throught the rendering we give ourselves some lease time.
        setTimeout(() => {
            this.$emit(CustomEventTypes.pythonExecAreaMounted);
        }, 500);
    },

    computed:{
        ...mapStores(useStore),

        peaComponentId(): string {
            return getPEAComponentRefId();
        },

        controlsDivId(): string {
            return getPEAControlsDivId();
        },

        graphicsTabId(): string {
            return "graphicsPEATab";
        },

        tabContentContainerDivId(): string {
            return getPEATabContentContainerDivId();
        },

        graphicsContainerDivId(): string {
            return getPEAGraphicsContainerDivId();
        },

        graphicsDivId(): string {
            return getPEAGraphicsDivId();
        },

        graphicsSplitPaneId(): string {
            return "peaGraphicsSplitPane";
        },

        pythonConsoleId(): string {
            return getPEAConsoleId();
        },

        isConsoleAreaShowing(): boolean {
            return !this.isTabsLayout || (this.isTabsLayout && this.peaDisplayTabIndex == PEATabIndexes.console);
        },

        isGraphicsAreaShowing(): boolean {
            return !this.isTabsLayout || (this.isTabsLayout && this.peaDisplayTabIndex == PEATabIndexes.graphics);
        },

        isPythonExecuting(): boolean {
            return useStore().pythonExecRunningState != PythonExecRunningState.NotRunning;
        },

        runCodeButtonIconText(): string {
            switch (useStore().pythonExecRunningState) {
            case PythonExecRunningState.Running:
                return "◼";
            case PythonExecRunningState.RunningAwaitingStop:
                return "";
            default: return "";
            }
        },
        
        runCodeButtonLabel(): string {
            switch (useStore().pythonExecRunningState) {
            case PythonExecRunningState.NotRunning:
                return " " + i18n.t("PEA.run");
            case PythonExecRunningState.Running:
                return " " + i18n.t("PEA.stop");
            case PythonExecRunningState.RunningAwaitingStop:
                return i18n.t("PEA.stopping") as string;
            default: return "";
            }
        },

        isTurtleListeningEvents(): boolean {
            return this.isTurtleListeningKeyEvents || this.isTurtleListeningMouseEvents || this.isTurtleListeningTimerEvents;
        },
    },

    watch: {
        peaDisplayTabIndex(){
            // When we change tab, we also check the position of the expand/collapse button
            setPythonExecAreaLayoutButtonPos();
        },
    },

    methods: {
        handlePEAMouseDown() {
            // Force the Strype menu to close in case it was opened
            (this.$root.$children[0].$refs[getMenuLeftPaneUID()] as InstanceType<typeof Menu>).toggleMenuOnOff(null);
        },

        onSplitterPane1Resize(event: any) {
            // Only update the panel size when we are in stacked layout
            if(!this.isTabsLayout){
                this.currentSplitterPane1Size = event[0].size;
            }

            // Notify a resize of the PEA happened
            document.getElementById(getPEATabContentContainerDivId())?.dispatchEvent(new CustomEvent(CustomEventTypes.pythonExecAreaSizeChanged));
        },

        runClicked() {
            // The Python code execution has a 3-ways states:
            // - not running when nothing happens, click will trigger "running"
            // - running when some code is running, click will trigger "running awaiting stop"
            // - running awaiting stop will do nothing
            switch (useStore().pythonExecRunningState) {
            case PythonExecRunningState.NotRunning:
                useStore().pythonExecRunningState = PythonExecRunningState.Running;
                this.execPythonCode();
                return;
            case PythonExecRunningState.Running:
                // There are 2 possible scenarios, which depends on the user code:
                // 1) the code contains some "event" listening functions but is written in a way that Turtle execution ends (Skulpt) and still listens:
                // 2) there is no "event" listening function in the code, or the code is written in a way that Turtle execution keeps pending (Skulpt)

                // Case 1): we know we are in this case when we have registered a function to call to "manually" stop the listeners,
                // that is all that needs to be done, Skulpt has already effectively terminated, we can just call the function and change the state.
                if(this.stopTurtleUIEventListeners){
                    this.isTurtleListeningKeyEvents = false;
                    this.isTurtleListeningMouseEvents = false;
                    this.isTurtleListeningTimerEvents = false;
                    this.updateTurtleListeningEvents();
                    return;
                }

                // Case 2): Skulpt checks this property regularly while running, via a callback,
                // so just setting the variable is enough to "request" a stop 
                useStore().pythonExecRunningState = PythonExecRunningState.RunningAwaitingStop;
                return;
            case PythonExecRunningState.RunningAwaitingStop:
                // Else, nothing more we can do at the moment, just waiting for Skulpt to see it
                return;
            }
        },
        
        updateTurtleListeningEvents(): void {
            // We should check if we are still in need to maintain the running state as "Running" (just for listening the events)
            // but if the state is already stopped (which can have been naturally from Skulpt then we don't need to do anything)
            if((useStore().pythonExecRunningState == PythonExecRunningState.Running || useStore().pythonExecRunningState == PythonExecRunningState.RunningAwaitingStop) && this.stopTurtleUIEventListeners){
                this.stopTurtleUIEventListeners(true);
                this.stopTurtleUIEventListeners = undefined;
                useStore().pythonExecRunningState = PythonExecRunningState.NotRunning;
            }
        },
        
        execPythonCode() {
            const pythonConsole = this.$refs.pythonConsole as HTMLTextAreaElement;
            pythonConsole.value = "";
            setPythonExecAreaLayoutButtonPos();
            
            // Make sure the text area is disabled when we run the code
            pythonConsole.disabled = true;
            this.appStore.wasLastRuntimeErrorFrameId = undefined;
            // Make sure there is no document selection for our editor
            this.appStore.setSlotTextCursors(undefined, undefined);
                
            // Before doing anything, we make sure there are no errors found in the code
            // We DELAY the action to make sure every other UI actions has been done, notably the error checking from LabelSlotsStructure.
            setTimeout(() => {
                // In case the error happens in the current frame (empty body) we have to give the UI time to update to be able to notify changes
                if(hasPrecompiledCodeError()) {
                    this.$nextTick().then(() => {
                        this.reachFirstError();   
                        // If we have an error, the code didn't actually run so we need to reflect this properly in the running state
                        useStore().pythonExecRunningState = PythonExecRunningState.NotRunning;            
                    }); 
                    return;
                }

                const parser = new Parser();
                const userCode = parser.getFullCode();
                parser.getErrorsFormatted(userCode);
                // Trigger the actual Python code execution launch
                execPythonCode(pythonConsole, this.$refs.pythonTurtleDiv as HTMLDivElement, userCode, parser.getFramePositionMap(),() => useStore().pythonExecRunningState != PythonExecRunningState.RunningAwaitingStop, (finishedWithError: boolean, isTurtleListeningKeyEvents: boolean, isTurtleListeningMouseEvents: boolean, isTurtleListeningTimerEvents: boolean, stopTurtleListeners: VoidFunction | undefined) => {
                    // After Skulpt has executed the user code, we need to check if a keyboard listener is still pending from that user code.
                    this.isTurtleListeningKeyEvents = !!isTurtleListeningKeyEvents; 
                    this.isTurtleListeningMouseEvents = !!isTurtleListeningMouseEvents; 
                    this.isTurtleListeningTimerEvents = !!isTurtleListeningTimerEvents;
                    this.stopTurtleUIEventListeners = stopTurtleListeners;
                    if (finishedWithError) {
                        this.updateTurtleListeningEvents();
                    }
                    if(!this.isTurtleListeningEvents) {
                        useStore().pythonExecRunningState = PythonExecRunningState.NotRunning;
                    }
                    setPythonExecAreaLayoutButtonPos();
                    // A runtime error may happen whenever the user code failed, therefore we should check if an error
                    // when Skulpt indicates the code execution has finished.
                    this.checkNonePrecompiledErrors();
                });
                // We make sure the number of errors shown in the interface is in line with the current state of the code
                // Note that a run time error can still occur later.                
                this.checkNonePrecompiledErrors();
            }, 1000);           
        },

        checkNonePrecompiledErrors(){
            // As the UI should update first, we do it in the next tick. 
            this.$nextTick().then(() => {
                checkEditorCodeErrors();
                this.appStore.errorCount = countEditorCodeErrors();
                // If there is an error, we reach it and, if Turtle is active, we make sure we show the Python console
                if(this.appStore.errorCount > 0){
                    this.reachFirstError();
                    this.peaDisplayTabIndex = PEATabIndexes.console;
                }
            });
        },

        onFocus(): void {
            this.appStore.isEditing = false;
            this.peaDisplayTabIndex = PEATabIndexes.console;
        },

        handleConsoleFocusRequest(): void {
            // This method is responsible for handling when a focus on the console (textarea) is requrested programmatically
            // (typically when the Python input() function is encountered)
            
            //First we switch between Graphics and the console shall the Turtle be showing at the moment
            if(this.peaDisplayTabIndex == PEATabIndexes.graphics){
                this.interruptedTurtle = true;
                this.peaDisplayTabIndex = PEATabIndexes.console;
            }

            //In any case, then we focus the console (keep setTimeout rather than nextTick to have enough time to be effective)
            setTimeout(() => document.getElementById(getPEAConsoleId())?.focus(), 200);
        },

        handlePostInputConsole(): void {
            // This method is responsible for handling what to do after the console input (Python) has been invoked.
            // If there was a Turtle being shown, we get back to it. If not, we just stay on the console.
            if(this.turtleGraphicsImported && this.interruptedTurtle){
                this.interruptedTurtle = false;
                this.peaDisplayTabIndex = PEATabIndexes.graphics;
            }
        },

        onChange(): void {
            const consoleTextarea = this.$refs.pythonConsole as HTMLTextAreaElement;
            consoleTextarea.scrollTop = consoleTextarea.scrollHeight;
        },

        handleKeyEvent(event: KeyboardEvent) {
            // Key events are captured by the UI to navigate the blue cursor and add frames -- for the console, we don't want to propagate the event
            // but we have to propagate at least for key up because otherwise we can't get the input validation of the console working well.
            if(event.type == "keyup" || event.type == "keydown"){
                this.appStore.ignoreKeyEvent = true;
            }
            if(event.key.toLowerCase() == "enter" && event.type == "keyup"){
                // With Safari, we don't get the focus back to the editor, so we need to explicitly give it to the right element.
                document.getElementById(getFrameUID(this.appStore.currentFrame.id))?.focus(); 
            }

            // As typing may result in the scrollbar appearing, we can check the position of the expand/collapse button here
            setPythonExecAreaLayoutButtonPos();
        },

        togglePEALayout(layoutMode: StrypePEALayoutMode){
            const newTabsLayout = (layoutMode == StrypePEALayoutMode.tabsCollapsed || layoutMode == StrypePEALayoutMode.tabsExpanded);
            const newExpandLayout = (layoutMode == StrypePEALayoutMode.tabsExpanded || layoutMode == StrypePEALayoutMode.splitExpanded);
            const tabsLayoutChanged  = (newTabsLayout != this.isTabsLayout);
            const expandLayoutChanged = (newExpandLayout != this.isExpandedPEA);
            // Only do something if a new layout is requested...
            if(tabsLayoutChanged || expandLayoutChanged ){                
                this.isTabsLayout = newTabsLayout;
                this.isExpandedPEA = newExpandLayout;

                // We handle the styling for the Python Execution Area (PEA)'s tab content sizing here.
                if(!this.isExpandedPEA){
                    // We can now reset the dimension of the flex div (containing the Turtle div) to set it to default size
                    const turtlePlaceholderContainer = document.getElementById(getPEAGraphicsContainerDivId()) as HTMLDivElement;
                    (turtlePlaceholderContainer.children[0] as HTMLDivElement).style.width = "";
                    (turtlePlaceholderContainer.children[0] as HTMLDivElement).style.height = "";
                    (document.getElementById(getPEATabContentContainerDivId()) as HTMLDivElement).style.maxHeight = "";                                     
                }
                else{
                    // When the PEA is maximized, we set the max height via styling: this rules over CSS.
                    setPythonExecutionAreaTabsContentMaxHeight();
                }

                // If we are switching to the split view (or between split views) and graphics exists, it can add scrolling bars which then mess up the rendering.
                // So before the reactive the splitter, we make the Graphics area hidden to make sure no scroll bar will be involved.
                // Further calls to events will resize the Graphics are as it should.
                if((tabsLayoutChanged || (expandLayoutChanged && !tabsLayoutChanged && !this.isTabsLayout)) && !newTabsLayout && document.querySelectorAll("#" + getPEAGraphicsDivId() + " canvas").length > 0){
                    this.graphicsTemporaryHidden = true;
                }

                // A delay can occur when we swap between the tabs / split layout or between split directions,
                // so we need a delay to make sure the splitter has operated properly (we do it in any case)
                setTimeout(() => {
                    document.getElementById(getPEATabContentContainerDivId())?.dispatchEvent(new CustomEvent(CustomEventTypes.pythonExecAreaSizeChanged));

                    setPythonExecAreaLayoutButtonPos();

                    // Other parts of the UI need to be updated when the PEA default size is changed, so we emit an event
                    // (in case we rely on the current changes, we do it a bit later)
                    if(expandLayoutChanged){
                        this.$nextTick(() => document.dispatchEvent(new CustomEvent(CustomEventTypes.pythonExecAreaExpandCollapseChanged, {detail: this.isExpandedPEA})));
                    }
                }, 100);
            }
        },

        scaleTurtleCanvas(tabContentContainerDiv: HTMLElement, graphicsSplitterPaneDiv: HTMLElement, turtlePlaceholderDiv: HTMLElement){
            // Resize and scale the Python Exec Area (PEA) Turtle container accordingly to the Turtle canvas:
            // - scale the placeholder to fit the viewport (the tab content) and preserve the canvas ratio, no scroll bar should appear
            // - set the placeholder container (the flex div) to the correct dimension to make sure the positioning (centered) is preserved
            //    -- SCALING WITH CSS DOES NOT MAKES THE DOM "SEEING" NEW DIMENSIONS
            // Note that when we are in split layout view, we need to work with the split pane.
            const turtleCanvas = document.querySelector("#" + getPEAGraphicsDivId() + " canvas") as HTMLCanvasElement;
            const canvasW = turtleCanvas.width;
            const canvasH = turtleCanvas.height;
            const tabContentElementBoundingClientRect = (this.isTabsLayout) ? tabContentContainerDiv.getBoundingClientRect() : graphicsSplitterPaneDiv.getBoundingClientRect();
            let {width: tabContentW, height: tabContentH} = tabContentElementBoundingClientRect;
            

            // Scale to fit: we scale to fit whichever dimension will be scaled-limited by the viewport.
            // The Turtle div keeps a 5px margin around the Turtle canvases, so we need to take it into account when computing the scaling.
            const preCheckTurtleCanvasWScaleRatio =  ((tabContentW - 10.0) / canvasW);
            const preCheckTurtleCanvasHSCaleRatio = ((tabContentH - 10.0) / canvasH);
            const turtleCanvasScaleRatio = Math.min(preCheckTurtleCanvasWScaleRatio, preCheckTurtleCanvasHSCaleRatio);
            (turtlePlaceholderDiv as HTMLDivElement).style.scale = ""+turtleCanvasScaleRatio;
   
            // We can now set the dimension of the flex div (containing the Turtle div) to fit to the scaled content new dimensions: 
            // the rule is: check what is each dimension of the scaled canvas and use the max between that scaled dimension and the tab content dimension
            // (to make sure we don't fit to a smaller size than the tab content itself!)
            (turtlePlaceholderDiv.parentElement as HTMLDivElement).style.width = Math.max((canvasW * turtleCanvasScaleRatio + 10), tabContentW) +"px";
            (turtlePlaceholderDiv.parentElement as HTMLDivElement).style.height = Math.max((canvasH * turtleCanvasScaleRatio + 10), tabContentH) +"px";

            // Restore the Graphics container visibility
            this.graphicsTemporaryHidden = false;
        },

        reachFirstError(): void {
            this.$nextTick(() => {
                // We should get only the run time error here, or at least 1 precompiled error
                // but for sanity check, we make sure it's still there
                const errors = getEditorCodeErrorsHTMLElements();
                if(errors && errors.length > 0){
                    // The Strype Menu handles already navigation of errors, so we use it to navigate to the first error...
                    (this.$root.$children[0].$refs[getMenuLeftPaneUID()] as InstanceType<typeof Menu>).currentErrorNavIndex = -1; 
                    (this.$root.$children[0].$refs[getMenuLeftPaneUID()] as InstanceType<typeof Menu>).goToError(null, true);
                }
            });
        },

        clear(): void {
            // This method clears the UI elements and flags related to Python code execution.
            (document.getElementById(getPEAConsoleId()) as HTMLTextAreaElement).value = "";
            const pythonTurtleDiv = document.getElementById(getPEAGraphicsDivId());
            if(pythonTurtleDiv != undefined) {
                document.querySelectorAll("#" + getPEAGraphicsDivId() + " canvas").forEach((canvasEl) => pythonTurtleDiv.removeChild(canvasEl));                    
            }
            this.isTurtleListeningKeyEvents = false; 
            this.isTurtleListeningMouseEvents = false;
            this.isTurtleListeningTimerEvents = false;
            this.stopTurtleUIEventListeners = undefined;

            if(useStore().pythonExecRunningState) {
                useStore().pythonExecRunningState = PythonExecRunningState.RunningAwaitingStop;              
            }
        },
    },

});
</script>

<style lang="scss">
    .pea-component.#{$strype-classname-expanded-pea} {
        width: 100vw;
        top:50vh;
        bottom:0px;
        left:0px;
        position:fixed;
        margin: 0px !important;
    }

    .no-43-ratio-collapsed-PEA {
        height: calc(100% - $strype-python-exec-area-margin);
    }

    .pea-controls-div {
        display: flex;
        column-gap: 5px;        
        width:100%;
        background-color: $pea-outer-background-color;
        align-items: center;
    }

    .pea-controls-div button {
        z-index: 10;
        border-radius: 10px;
        border: 1px solid transparent;
        outline: none;
    }

    .pea-controls-div button:hover {
        border-color: lightgray !important;
    }

    .#{$strype-classname-pea-no-tabs-placeholder-span} {
        color: transparent;
        padding: 9px 0 8px 0px;
    }
    
    .expanded-PEA-controls {
        border-top: black 1px solid;
    }

    .python-running {
        color: red;
    }

    .#{$strype-classname-pea-toggle-layout-buttons-container} {
        position: absolute;
        bottom: $strype-python-exec-area-layout-buttons-pos-offset;
        right: $strype-python-exec-area-layout-buttons-pos-offset;
        display: flex;
        column-gap: 5px;
        padding: 3px 3px;
        border-radius: 5px;
        background: rgba(69, 68, 68, 0.8) !important;
    }

    .#{$strype-classname-pea-toggle-layout-buttons-container} > div {
        line-height: 0px; // Thanks copilot! needs to be 0 for making sure the divs are same heights as content
    }

    .pea-toggle-layout-button {
        color: white;
        cursor: pointer;
        width: 20px;
        height: 20px;
    }

    .show-error-icon {
        padding: 0px 2px; 
        border: 2px solid #d66;
    }

    .pea-display-tab {
        color: black;
    }

    .pea-display-tab:hover {
        color: black;
        background-color: lightgray !important;
    }

    .pea-turtle-img {
        width: 1.3em;
    }

    .pea-layout-img-button {
        width: 16px;
        height: 16px;
        cursor: pointer;
        vertical-align: middle;

    }

    .pea-play-img {
        width: 16px;
        vertical-align: sub;
    }

    .pea-tab-content-container {
        width: 100%;
        position: relative;
    }

    .pea-tab-content-container.pea-43-ratio {
        aspect-ratio: 4/3;
    }

    textarea {
        -webkit-box-sizing: border-box; /* Safari/Chrome, other WebKit */
        -moz-box-sizing: border-box;    /* Firefox, other Gecko */
        box-sizing: border-box;         /* Opera/IE 8+ */
        resize: none !important;
    }
    
    .pea-console {
        width:100%;
        height: 100%;
        background-color: #333;
        color: white;
        font-size: 15px;
        tab-size: 8;
        font-family: monospace;
    }

    .pea-console:disabled {
        -webkit-text-fill-color: #ffffff; // Required for Safari
        color: white;
    }

    // Mac Safari: always show scrollbar (when content is large enough to require one), and make it light
    .pea-console::-webkit-scrollbar {
        width: 8px;
    }    
    .pea-console::-webkit-scrollbar-track {
        background: #333;
    }
    .pea-console::-webkit-scrollbar-thumb {
        background: #888;
        border-radius: 5px;
    }

    .pea-graphics-container {
        width:100%;
        height: 100%;
        background-color: grey;
        overflow:auto;
        position: relative;
    }


    .pea-graphics-container > div {
        display: flex;
        align-items: center;
        justify-content: center;
    }

    .pea-graphics-div {
        background-color: white;
        margin:5px;
        outline: none;
    }
    
    .pea-no-graphics-import-span {
        position: absolute;
        top: 10px;
        left: 10px;
    }

    /**
     * The following CSS classes are for the Splitter component in use here
     */
    .splitpanes.strype-PEA-split-theme.with-expanded-PEA {
        background-color: $pea-outer-background-color;
    }
    
    .strype-PEA-split-theme.splitpanes--horizontal>.splitpanes__splitter,
    .strype-PEA-split-theme .splitpanes--horizontal>.splitpanes__splitter {
        height: 8px !important;
    }

    .strype-PEA-split-theme.tabs-PEA.splitpanes--horizontal>.splitpanes__splitter,
    .strype-PEA-split-theme.tabs-PEA .splitpanes--horizontal>.splitpanes__splitter {
        display: none;
    }

    .strype-PEA-split-theme.tabs-PEA.splitpanes--vertical>.splitpanes__splitter,
    .strype-PEA-split-theme.tabs-PEA .splitpanes--vertical>.splitpanes__splitter {
        display: none;
    }
</style><|MERGE_RESOLUTION|>--- conflicted
+++ resolved
@@ -167,31 +167,20 @@
             // Register an observer when the tab content dimension changes: we need to reflect this on the canvas scaling (cf. above)
             // DO NOT use ResizeObserver to do so: it gets messy with the events loop ("ResizeObserver loop completed with undelivered notifications.")
             const debouncePEASizeChangedCallback = debounce(() => {
-<<<<<<< HEAD
                 // If Strype is shown in its default view (PEA has 4/3 ratio, we need to update the splitter so the PEA stay visible)
                 let waitSplitterToAdaptTimeout = 0;
                 if(this.hasDefault43Ratio) {
                     waitSplitterToAdaptTimeout = 200;
                     this.$emit(CustomEventTypes.pythonExecAreaMounted);
-=======
-                // We should only scale the canvas if there is at least a canvas to scale! (i.e. we show turtle graphics...)
-                const graphicsCanvasSelector = "#" + getPEAGraphicsDivId() + " canvas";
-                if (document.querySelectorAll(graphicsCanvasSelector).length > 0) {
-                    this.graphicsTemporaryHidden = true;
-                    setTimeout(() => {
-                        if(document.querySelectorAll(graphicsCanvasSelector).length > 0){
-                            this.scaleTurtleCanvas(tabContentContainerDiv,graphicsSplitPaneDiv, turtlePlaceholderDiv);
-                        }
-                    }, 100);                    
->>>>>>> f6d2df11
                 }
 
                 setTimeout(() => {
                     // We should only scale the canvas if there is at least a canvas to scale! (i.e. we show turtle graphics...)
-                    if (document.querySelectorAll("#pythonTurtleDiv canvas").length > 0) {
+                    const graphicsCanvasSelector = "#" + getPEAGraphicsDivId() + " canvas";
+                    if (document.querySelectorAll(graphicsCanvasSelector).length > 0) {
                         this.graphicsTemporaryHidden = true;
                         setTimeout(() => {
-                            if(document.querySelectorAll("#pythonTurtleDiv canvas").length > 0){
+                            if(document.querySelectorAll(graphicsCanvasSelector).length > 0){
                                 this.scaleTurtleCanvas(tabContentContainerDiv,graphicsSplitPaneDiv, turtlePlaceholderDiv);
                             }
                         }, 100);                    
