--- conflicted
+++ resolved
@@ -509,7 +509,10 @@
             this.isTurtleListeningMouseEvents = false;
             this.isTurtleListeningTimerEvents = false;
             this.stopTurtleUIEventListeners = undefined;
-<<<<<<< HEAD
+
+            if(useStore().pythonExecRunningState) {
+                useStore().pythonExecRunningState = PythonExecRunningState.RunningAwaitingStop;              
+            }
             this.isRunningStrypeGraphics = false;
             pressedKeys.clear();
         },
@@ -599,11 +602,6 @@
                 domContext?.clearRect(0, 0, domCanvas.width, domCanvas.height);
                 // The target canvas can be smaller than the real one, and we want to centre it:
                 domContext?.drawImage(c, (domCanvas.width - (targetCanvas?.width ?? 0)) / 2, (domCanvas.height - (targetCanvas?.height ?? 0)) / 2);
-=======
-
-            if(useStore().pythonExecRunningState) {
-                useStore().pythonExecRunningState = PythonExecRunningState.RunningAwaitingStop;              
->>>>>>> e9942946
             }
         },
 
