<template>
    <div 
        :class="{[scssVars.caretContainerClassName]: true, 'static-caret-container': isStaticCaretContainer, [scssVars.draggingFrameClassName]: areFramesDraggedOver}"
        @click.exact.prevent.stop="toggleCaret()"
        @contextmenu.prevent.stop="handleClick($event)"
        :key="UID"
        :id="UID"
    >
        <!-- Make sure the click events are stopped in the links because otherwise, events pass through and mess the toggle of the caret in the editor.
             Also, the element MUST have the hover event handled for proper styling (we want hovering and selecting to go together) -->
        <vue-context ref="menu" @open="handleContextMenuOpened" @close="handleContextMenuClosed">
            <li :action-name="pasteMenuActionName"><a v-if="showPasteMenuItem" @click.stop="paste(); closeContextMenu()" @mouseover="handleContextMenuHover">{{$i18n.t("contextMenu.paste")}}</a></li>
            <li><hr v-if="showPasteMenuItem" /></li>
            <li class="v-context__sub">
                <a @click.stop @mouseover="handleContextMenuHover">{{$i18n.t("contextMenu.insert")}}</a>
                <ul class="v-context">
                    <li v-for="menuItem, index in insertFrameMenuItems" :key="`caretContextMenuItem_${frameId}_${index}`">
                        <a @click.stop="menuItem.method();closeContextMenu();" @mouseover="handleContextMenuHover">{{menuItem.name}}</a>
                    </li>
                </ul>
            </li>
        </vue-context>
        <Caret
            :class="scssVars.navigationPositionClassName + ' ' + scssVars.caretClassName"
            :id="caretUID"
            :isInvisible="isInvisible"
            v-blur="isCaretBlurred"
            :areFramesDraggedOver="areFramesDraggedOver"
            :areDropFramesAllowed="areDropFramesAllowed"
            :isDuplicateDnDAction="isDuplicateDnDAction"
        />
    </div>
</template>


<script lang="ts">
//////////////////////
//      Imports     //
//////////////////////
import Vue, { PropType } from "vue";
import VueContext, { VueContextConstructor } from "vue-context";
import { useStore } from "@/store/store";
import Caret from"@/components/Caret.vue";
import {AllFrameTypesIdentifier, CaretPosition, Position, MessageDefinitions, PythonExecRunningState, FrameContextMenuActionName, CurrentFrame} from "@/types/types";
import { getCaretUID, adjustContextMenuPosition, setContextMenuEventClientXY, getAddFrameCmdElementUID, CustomEventTypes, getCaretContainerUID } from "@/helpers/editor";
import { mapStores } from "pinia";
import { cloneDeep } from "lodash";
import { getAboveFrameCaretPosition, getFrameSectionIdFromFrameId } from "@/helpers/storeMethods";
import { pasteMixedPython } from "@/helpers/pythonToFrames";
import scssVars  from "@/assets/style/_export.module.scss";

//////////////////////
//     Component    //
//////////////////////
export default Vue.extend({
    name: "CaretContainer",

    components: {
        Caret,
        VueContext,
    },

    props: {
        frameId: Number,
        caretVisibility: String, //Flag indicating this caret is visible or not
        caretAssignedPosition: {
            type: String as PropType<CaretPosition>,
        },
        isFrameDisabled: Boolean,
    },

    computed: {
        ...mapStores(useStore),
        
        isEditing(): boolean {
            return this.appStore.isEditing;
        },

        isInvisible(): boolean {
            // The caret is only visible when editing is off, 
            // and either one frame is currently selected 
            // OR when a frame or a frame selection is dragged over.
            return !(!this.isEditing && this.caretVisibility === this.caretAssignedPosition || this.areFramesDraggedOver); 
        },

        isStaticCaretContainer(): boolean {
            // Function definition frames are spaced, so we keep the caret container static (with the caret height) 
            // for such frames (meaning if there are more than 1 frame, all but last caret container should be static)
            const frameType = this.appStore.frameObjects[this.frameId].frameType.type;
            const parentFrame = this.appStore.frameObjects[this.appStore.frameObjects[this.frameId].parentId];
            return (frameType == AllFrameTypesIdentifier.funcdef && this.caretAssignedPosition == CaretPosition.below &&
             parentFrame.childrenIds.length > 1 && parentFrame.childrenIds.at(-1) != this.frameId);
        },

        // Needed in order to use the `CaretPosition` type in the v-show
        caretPosition(): typeof CaretPosition {
            return CaretPosition;
        },

        UID(): string {
            return getCaretContainerUID(this.caretAssignedPosition,this.frameId);
        },

        caretUID(): string {
            return getCaretUID(this.caretAssignedPosition, this.frameId);
        },

        isPythonExecuting(): boolean {
            return (this.appStore.pythonExecRunningState ?? PythonExecRunningState.NotRunning) != PythonExecRunningState.NotRunning;
        },

        pasteAvailable(): boolean {
            return this.appStore.isCopiedAvailable;
        },

        pasteMenuActionName(): FrameContextMenuActionName {
            return FrameContextMenuActionName.paste;
        },

        isCaretBlurred(): boolean {
            //if the frame isn't disabled, we never blur the caret. If the frame is disabled, then we check if frames can be added to decide if we blur or not.
            return this.isFrameDisabled && ((this.caretAssignedPosition ===  CaretPosition.below) ? !this.appStore.canAddFrameBelowDisabled(this.frameId) : true);
        },
    },

    data: function () {
        return {
            scssVars, // just to be able to use in template
            showPasteMenuItem: false,
            insertFrameMenuItems: [] as {name: string, method: VoidFunction, actionName ?: FrameContextMenuActionName}[],
            areFramesDraggedOver: false,
            areDropFramesAllowed: true,
            isDuplicateDnDAction: false,
        };
    },

    mounted() {
        window.addEventListener("paste", this.pasteIfFocused);
        // When a frame is added, we need to make sure it will be visible in the view port. This is particularly true
        // when a paste or duplicate action is performed.
        this.putCaretContainerInView();
    },

    destroyed() {
        window.removeEventListener("paste", this.pasteIfFocused);
    },

    updated() {
        // Ensure the caret (during navigation) is visible in the page viewport
        this.putCaretContainerInView();
        
        // Close the context menu if there is edition or loss of blue caret (for when a frame context menu is present, see Frame.vue)
        if(this.isEditing || this.caretAssignedPosition == CaretPosition.none){
            ((this.$refs.menu as unknown) as VueContextConstructor).close();
        }        
    },
    
    methods: {
        putCaretContainerInView(){
            if(this.caretVisibility !== CaretPosition.none && this.caretVisibility === this.caretAssignedPosition) {
                const caretContainerElement = document.getElementById(getCaretContainerUID(this.caretAssignedPosition, this.frameId));
                const caretContainerEltRect = caretContainerElement?.getBoundingClientRect();
                //is caret outside the viewport? if so, scroll into view (we need to wait a bit for the UI to be ready before we can perform the scroll)
                if(caretContainerEltRect && (caretContainerEltRect.bottom + caretContainerEltRect.height < 0 || caretContainerEltRect.top + caretContainerEltRect.height > document.documentElement.clientHeight)){
                    setTimeout(() => caretContainerElement?.scrollIntoView({block:"nearest"}), 100);
                }
            }  
        },

        pasteIfFocused(event: Event) {
            // A paste via shortcut cannot get the verification that would be done via a click
            // so we check that 1) we are on the caret position that is currently selected and 2) that paste is allowed here.
            // We should know the action is about pasting frames or text if some text is present in the clipboard (we clear it when copying frames)
            if (!this.isPythonExecuting && !this.isEditing && this.caretVisibility !== CaretPosition.none && (this.caretVisibility === this.caretAssignedPosition)) {
                const pythonCode = (event as ClipboardEvent).clipboardData?.getData("text");
                if (this.pasteAvailable && (pythonCode == undefined || pythonCode.trim().length == 0)) {
                    // We check if pasting frames is possible here, if not, show a message.
                    //we need to update the context menu as if it had been shown
                    const isPasteAllowedAtFrame = this.appStore.isPasteAllowedAtFrame(this.frameId, this.caretAssignedPosition);
                    if(isPasteAllowedAtFrame){
                        this.appStore.contextMenuShownId = this.UID;
                        this.doPaste();
                    }
                    else{
                        this.appStore.showMessage(MessageDefinitions.ForbiddenFramePaste, 3000);
                        return;
                    }
                }
                else {
                    // Note we don't permanently trim the code because we need to preserve leading indent.
                    // But we trim for the purposes of checking if there's any content at all:
                    if (pythonCode != undefined && pythonCode?.trim()) {
<<<<<<< HEAD
                        const error = copyFramesFromParsedPython(pythonCode.trimEnd().split(/\r?\n/), findCurrentStrypeLocation(), "py");
                        if (typeof error == "string") {
                            const msg = cloneDeep(MessageDefinitions.InvalidPythonParsePaste);
                            const msgObj = msg.message as FormattedMessage;
                            msgObj.args[FormattedMessageArgKeyValuePlaceholders.error.key] = msgObj.args.errorMsg.replace(FormattedMessageArgKeyValuePlaceholders.error.placeholderName, error);

                            //don't leave the message for ever
                            useStore().showMessage(msg, 5000);
                        }
                        else {
                            this.doPaste();
                        }
=======
                        pasteMixedPython(pythonCode.trimEnd(), false);
>>>>>>> 51c0a3aa
                    }
                    // Must take ourselves off the clipboard after:
                    useStore().copiedFrames = {};
                    useStore().copiedSelectionFrameIds = [];
                }
            }
        },

        handleContextMenuOpened() {
            document.dispatchEvent(new CustomEvent(CustomEventTypes.requestAppNotOnTop, {detail: true}));
        },

        handleContextMenuClosed(){
            this.appStore.isContextMenuKeyboardShortcutUsed=false;
            document.dispatchEvent(new CustomEvent(CustomEventTypes.requestAppNotOnTop, {detail: false}));
        },

        closeContextMenu() {
            // The context menu doesn't close because we need to stop the click event propagation (cf. template), we do it here
            ((this.$refs.menu as unknown) as VueContextConstructor).close();
        },

        handleClick (event: MouseEvent, positionForMenu?: Position): void {
            // Do not show any menu if the user's code is being executed
            if(this.isPythonExecuting){
                return;
            }
            
            if(this.appStore.isContextMenuKeyboardShortcutUsed){
                // The logic for handling the context menu opened via a keyboard shortcut is handled by App
                return;
            }

            this.appStore.contextMenuShownId = this.UID;

            this.showPasteMenuItem = this.pasteAvailable && this.appStore.isPasteAllowedAtFrame(this.frameId, this.caretAssignedPosition);
            this.prepareInsertFrameSubMenu();

            // Overwrite readonly properties clientX and clientY (to position the menu if needed)
            setContextMenuEventClientXY(event, positionForMenu);
            ((this.$refs.menu as unknown) as VueContextConstructor).open(event);

            this.$nextTick(() => {
                const contextMenu = document.getElementById(this.UID);  
                if(contextMenu){
                    // We make sure the menu can be shown completely. 
                    adjustContextMenuPosition(event, contextMenu, positionForMenu);
                }
            });           
        },

        handleContextMenuHover(event: MouseEvent) {
            this.$root.$emit(CustomEventTypes.contextMenuHovered, event.target as HTMLElement);
        },

        toggleCaret(): void {
            this.appStore.toggleCaret(
                {id:this.frameId, caretPosition: this.caretAssignedPosition}
            );
        },

        paste(): void {
            // We check upon the context menu informations because a click could be generated on a hovered caret and we can't distinguish 
            // by any other mean which caret is the one the user clicked on.
            const currentShownContextMenuUID: string = this.appStore.contextMenuShownId;
            if(currentShownContextMenuUID === this.UID){
                this.doPaste();
            }
        },

        doPaste(pasteAt: "start" | "end" | "caret" = "start") : void {
            let pasteDestination: CurrentFrame;
            let restoreCaretTo: CurrentFrame | null = {... useStore().currentFrame};
            const stateBeforeChanges = cloneDeep(this.appStore.$state);
            
            const sectionId = getFrameSectionIdFromFrameId(this.frameId);
            const isSectionEmpty = (this.appStore.frameObjects[sectionId].childrenIds.length == 0);
            
            if (pasteAt == "end" && !isSectionEmpty) {
                const newCaretId = this.appStore.frameObjects[sectionId].childrenIds.at(-1) as number;
                pasteDestination = {id: newCaretId, caretPosition: CaretPosition.below};
            }
            else if (pasteAt == "caret") {
                pasteDestination = {... useStore().currentFrame};
                // Don't restore caret:
                restoreCaretTo = null;
            }
            else {
                pasteDestination = {id: this.frameId, caretPosition: this.caretAssignedPosition};
            }

            // If we currently have a selection of frames, the pasted frame should replace the selection, so we delete that selection.
            // (it should be fine regarding the grammar check because the caret will be at the same level whether it's before or after the selection)
            if(this.appStore.selectedFrames.length > 0){
                // The key doesn't actually matter here, the method handles it already by doing a backspace deletion.
                // However, we need to know where was the caret with regards to the selection:
                // if it was below the selection, it means the deletion will change the current caret
                // and therefore we need to amend this as a new paste destination (i.e. top of selection).
                if(pasteDestination.id == this.appStore.selectedFrames.at(-1) as number){
                    const topOfSelectionPos = getAboveFrameCaretPosition(this.appStore.selectedFrames[0]);
                    pasteDestination.id = topOfSelectionPos.frameId;
                    pasteDestination.caretPosition = topOfSelectionPos.caretPosition as CaretPosition;
                }
                this.appStore.deleteFrames("backspace", true);
            }   

            if(this.appStore.isSelectionCopied){
                this.appStore.pasteSelection(
                    {
                        clickedFrameId: pasteDestination.id,
                        caretPosition: pasteDestination.caretPosition,
                        ignoreStateBackup: true,
                    }
                );
            }
            else {
                this.appStore.pasteFrame(
                    {
                        clickedFrameId: pasteDestination.id,
                        caretPosition: pasteDestination.caretPosition,
                        ignoreStateBackup: true,
                    }                
                );
            }

            if (restoreCaretTo != null && (this.appStore.currentFrame?.id != restoreCaretTo.id || this.appStore.currentFrame?.caretPosition != restoreCaretTo.caretPosition)) {
                this.appStore.setCurrentFrame(restoreCaretTo);
            }

            this.appStore.saveStateChanges(stateBeforeChanges);
        },
    
        prepareInsertFrameSubMenu(): void {
            // The list of frames we can insert depends on the current position, therefore, the submenu options are constructed dynamically
            // for that specific position we're at.
            this.insertFrameMenuItems = [];
            const addFrameCommands = this.appStore.generateAvailableFrameCommands(this.appStore.currentFrame.id, this.appStore.currentFrame.caretPosition);
            Object.values(addFrameCommands).forEach((addFrameCmdDef) => {
                this.insertFrameMenuItems.push({name: addFrameCmdDef[0].description, method: () => {
                    // This method is called by the submenu and it triggers a click on the AddFrameCommand component,
                    // but we delay it enough so the chain of key events (if applicable) related to the menu terminates,
                    // because otherwise that chain and the key event chain from adding a frame interfer.
                    setTimeout(() => document.getElementById(getAddFrameCmdElementUID(addFrameCmdDef[0].type.type))?.click(), 250);
                }});
            });
        },
    },
});
</script>

<style lang="scss">
.#{$strype-classname-caret-container} {
    padding-top: 0px;
    padding-bottom: 0px;
}

.static-caret-container{
    height: $caret-height-value + px;
}

.#{$strype-classname-caret-container}:not(.#{$strype-classname-dragging-frame}):hover{
    cursor: pointer;
}
</style><|MERGE_RESOLUTION|>--- conflicted
+++ resolved
@@ -190,22 +190,7 @@
                     // Note we don't permanently trim the code because we need to preserve leading indent.
                     // But we trim for the purposes of checking if there's any content at all:
                     if (pythonCode != undefined && pythonCode?.trim()) {
-<<<<<<< HEAD
-                        const error = copyFramesFromParsedPython(pythonCode.trimEnd().split(/\r?\n/), findCurrentStrypeLocation(), "py");
-                        if (typeof error == "string") {
-                            const msg = cloneDeep(MessageDefinitions.InvalidPythonParsePaste);
-                            const msgObj = msg.message as FormattedMessage;
-                            msgObj.args[FormattedMessageArgKeyValuePlaceholders.error.key] = msgObj.args.errorMsg.replace(FormattedMessageArgKeyValuePlaceholders.error.placeholderName, error);
-
-                            //don't leave the message for ever
-                            useStore().showMessage(msg, 5000);
-                        }
-                        else {
-                            this.doPaste();
-                        }
-=======
                         pasteMixedPython(pythonCode.trimEnd(), false);
->>>>>>> 51c0a3aa
                     }
                     // Must take ourselves off the clipboard after:
                     useStore().copiedFrames = {};
