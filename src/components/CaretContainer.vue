--- conflicted
+++ resolved
@@ -360,13 +360,8 @@
 .static-caret-container{
     // Put cursor in middle of the reserved gap, and still add height (i.e. use padding not height) to avoid later 
     // sections moving up and down by the caret height as the caret moves in and out of a reserved gap.
-<<<<<<< HEAD
     padding-top: calc($caret-height-value/2) + px !important;
     padding-bottom: calc($caret-height-value/2) + px !important;
-=======
-    padding-top: calc(#{$caret-height-value}px / 2) !important;
-    padding-bottom: calc(#{$caret-height-value}px / 2) !important;
->>>>>>> 7dd54bea
 }
 
 .#{$strype-classname-caret-container}:not(.#{$strype-classname-dragging-frame}):hover{
