--- conflicted
+++ resolved
@@ -307,11 +307,7 @@
         },
 
         redrawStep(){
-<<<<<<< HEAD
-            this.currentStepHighligthedComponentsDimensions = this.getStepHighlightedComponentsDimensions();
-=======
             this.currentStepHighligthedElementsDimensions = this.getStepHighlightedElementsDimensions();
->>>>>>> cf09b921
             this.$bvToast.hide("tutorialToast");
             this.showToast();
         },
