<template>
    <div>
        <GoogleDriveFilePicker :ref="googleDriveFilePickerComponentId" @picked-file="loadPickedFileId" @picked-folder="savePickedFolder" @nonStrypeFilePicked="onNonStrypeFilePicked" dev-key="AIzaSyDKjPl4foVEM8iCMTkgu_FpedJ604vbm6E" :oauth-token="oauthToken"/>
        <SimpleMsgModalDlg :dlgId="loginErrorModalDlgId" :hideActionListener="signIn"/>
        <SimpleMsgModalDlg :dlgId="nonStrypeFilePickedModalDlgId" :hideActionListener="loadFile" />
        <ModalDlg :dlgId="saveExistingGDProjectModalDlgId" :size="saveExistingFileDlgSize" :elementToFocusId="(isFileLocked) ? saveExistingFileCopyButtonId : saveExistingFileOverwriteButtonId">
            <span style="white-space:pre-wrap">{{$t((isFileLocked)?'appMessage.gdriveLockedFileAlreadyExists':'appMessage.gdriveFileAlreadyExists')}}</span>
            <!-- in order to allow 3 (customed) buttons, we use the slot "modal-footer" made available by Boostrap for the modal; to simply things, we handle both locked/unlocked files there -->
            <template #modal-footer-content="{ok, cancel}">
                <b-button variant="secondary" @click="onSaveGDExistingFileAction(Actions.cancel);cancel()">{{$t('buttonLabel.cancel')}}</b-button>
                <b-button :id="saveExistingFileCopyButtonId" variant="primary" @click="onSaveGDExistingFileAction(Actions.copy);ok()">{{(isFileLocked)?$t('buttonLabel.ok'):$t('buttonLabel.saveProjectCopy')}}</b-button>
                <b-button :id="saveExistingFileOverwriteButtonId" v-if="!isFileLocked" variant="primary" @click="onSaveGDExistingFileAction(Actions.overwrite);ok()">{{$t('buttonLabel.overwriteProject')}}</b-button>
            </template>
        </ModalDlg>
    </div>
</template>

<script lang="ts">
import Vue from "vue";
import {mapStores} from "pinia";
import {useStore} from "@/store/store";
import GoogleDriveFilePicker from "@/components/GoogleDriveFilePicker.vue";
import SimpleMsgModalDlg from "@/components/SimpleMsgModalDlg.vue";
import ModalDlg from "@/components/ModalDlg.vue";
import i18n from "@/i18n";
import { CustomEventTypes, getAppSimpleMsgDlgId, getSaveAsProjectModalDlg } from "@/helpers/editor";
import { strypeFileExtension } from "@/helpers/common";
import { BootstrapDlgSize, MessageDefinitions, SaveExistingGDProjectInfos, SaveRequestReason, StrypeSyncTarget } from "@/types/types";

// This enum is used for flaging the action taken when a request to save a file on Google Drive
// has been done, and a file of the same name already exists on the Drive
enum Actions{
    overwrite,
    copy,
    cancel
}

export default Vue.extend({
    name: "GoogleDrive",
    
    components: {
        GoogleDriveFilePicker,
        SimpleMsgModalDlg,
        ModalDlg,
    },

    data: function(){
        return {
            client: null as google.accounts.oauth2.TokenClient | null, // The Google Identity client
            oauthToken : null as string | null,
            currentAction: null as "load" | "save" | null, // flag the request current action for async workflow;
            saveReason: SaveRequestReason.autosave, // flag the reason of the save action
            saveFileName: "", // The file name, will be set via the Menu when a name is provided for saving, or when loading a project (we need to keep it live for autosave)
            isFileLocked: false, // Flag to notify when a file is locked (used for saving);
            Actions, // this is required to be accessible in the template
            saveExistingGDProjectInfos: {} as SaveExistingGDProjectInfos,
        };
    },

    computed: {
        ...mapStores(useStore),    
        
        googleDriveScope(): string {
            return "https://www.googleapis.com/auth/drive";
        },

        googleDriveFilePickerComponentId(): string {
            return "googleDriveFilePickerComponent";
        },

        loginErrorModalDlgId(): string {
            return "gdLoginErrorModalDlg";
        },

        nonStrypeFilePickedModalDlgId(): string {
            return "gdNonStrypeFilePickedModalDlg";
        },

        saveFileId: {
            // This actually uniquely identifies the file to save to:
            get(): undefined|string {
                return this.appStore.currentGoogleDriveSaveFileId;
            },
            set(value: string|undefined){
                this.appStore.currentGoogleDriveSaveFileId = value;
            },
        },
        
        enterFileNameLabel(): string {
            return i18n.t("appMessage.enterFileNameLabel") as string;
        },

        saveExistingGDProjectModalDlgId(): string {
            return "saveExistingGDProjectModalDlg";
        },

        saveExistingFileDlgSize(): BootstrapDlgSize {
            return "lg";
        },

        saveExistingFileCopyButtonId(): string {
            return "saveExistingFileCopyButton";
        },
        
        saveExistingFileOverwriteButtonId(): string {
            return "saveExistingFileOverwriteButton";
        },
    },

    created() {
        // There's two parts to accessing Google Drive: we need to load the Drive API (the GAPI part)
        // but we also need to load Google Identity in order to be able to sign in.

        // From https://stackoverflow.com/a/60257961/412908 and https://stackoverflow.com/a/70772647/412908
        const scripts : { [key: string]: () => void } = {
            "https://accounts.google.com/gsi/client": () => this.onGSILoad(),
            "https://apis.google.com/js/api.js" : () => this.onGAPILoad(),
        };
        // Can't believe this is how we have to load external scripts in Vue, but that's what the Internet says:
        Object.keys(scripts).forEach((url) => {
            let tag = document.createElement("script");
            tag.onload = scripts[url];
            tag.src = url;
            tag.defer = true;
            tag.async = true;
            document.head.appendChild(tag);
        });
    },

    methods: {
        // Load up general Google API:
        onGAPILoad() {
            gapi.load("client", this.gapiStart);
        },
        
        // After Google API loaded, initialise client:
        gapiStart() {
            gapi.client.init({
            }).then(function (response) {
                console.log("GAPI loaded");
            }, function (reason) {
                console.log("GAPI Error: " + reason.result.error.message);
            });
        },

        // Load Google Identity services API:
        onGSILoad() {
            this.client = google.accounts.oauth2.initTokenClient({
                client_id: "802295052786-h65netp8r9961pekqnhnt3oapcb9o8ji.apps.googleusercontent.com",
                scope: this.googleDriveScope,
                // Note: this callback is after *sign-in* (happens on button press), NOT on simply loading the client:
                callback: (response: google.accounts.oauth2.TokenResponse) => {
                    // We check the permission is given to the scope required by Strype. If not given, show message.
                    if(!google.accounts.oauth2.hasGrantedAllScopes(response, this.googleDriveScope)) {
                        this.oauthToken = null;
                        this.appStore.simpleModalDlgMsg = this.$i18n.t("errorMessage.gdrivePermissionsNotMet") as string;
                        this.$root.$emit("bv::show::modal", this.loginErrorModalDlgId);
                    }                   
                             
                    if (response && response.error == undefined) {
                        this.oauthToken = response.access_token;
                        this.updateSignInStatus(true);
                    }

                    // In any case, continue the action requested by the user (need to do it in a next tick to make sure the oauthToken is updated in all Vue components)
                    this.$nextTick(() => {
                        if(this.currentAction == "load"){
                            this.doLoadFile();
                        }
                        else if(this.currentAction == "save"){
                            this.saveFile(this.saveReason);
                        }
                    });
                },
            });
        },

        // Entry point of the signing mechanism:
        signIn() {
            this.client?.requestAccessToken();
        },

        // After signing in or signed out:
        updateSignInStatus(signed: boolean) {
            if(signed){
                this.$root.$emit(CustomEventTypes.addFunctionToEditorAutoSave, {name: "GD", function: (saveReason: SaveRequestReason) => this.saveFile(saveReason)});
            }  
            else{
                // If signing fails, reset to no sync
                this.appStore.syncTarget = StrypeSyncTarget.none; 
                this.$root.$emit(CustomEventTypes.removeFunctionToEditorAutoSave, "GD");
            }            
        },

        // Test the connection is still valid, and allow callbacks for success or failure of the test
        testGoogleDriveConnection(onSuccessCallback: () => void, onFailureCallBack: () => void){
            const xhr = new XMLHttpRequest();
            xhr.open("GET",
                "https://www.googleapis.com/drive/v3/about?fields=user&" +
                "access_token=" + this.oauthToken);
            xhr.onreadystatechange = function (e) {                
                if(xhr.readyState == xhr.DONE) {
                    if(JSON.parse(xhr.response)["user"]){
                        onSuccessCallback();
                    }
                    else if(JSON.parse(xhr.response)["error"]){
                        onFailureCallBack();
                    }
                }
            };
            xhr.send(null);
        },

        loadFile() {
            this.currentAction = "load";
            // This method is the entry point to load a file from Google Drive. We check or request to sign-in to Google Drive here.
            // (that is redundant with the previous "save" action if we were already syncing, but this method can be called when we were not syncing so it has to be done.)
            if(this.oauthToken == null){
                this.signIn();
                // We wait for the signing checks are done, the loading mechanism will continue later in doLoadFile()
            }
            else{
                // We test the connection to make sure it's still valid: if so, we continue with the loading, and if not we reset the token and
                // call this method again so signing will be requested
                this.testGoogleDriveConnection(() => this.doLoadFile(), () => {
                    this.oauthToken = null;
                    this.signIn();
                });
            }
        },

        doLoadFile() {
            if(this.oauthToken != null){
                // When we load for the very first time, we may not have a Drive location to look for. In that case, we look for a Strype folder existence 
                // (however we do not create it here, we would do this on a save action). If a location is already set, we make sure it still exists. 
                // If it doesn't exist anymore, we set the default location to the Strype folder (if available) or just the Drive itself if not.
                this.checkDriveStrypeFolder(false, (strypeFolderId) => {
                    if(this.appStore.strypeProjectLocation){
                        gapi.client.request({
                            path: "https://www.googleapis.com/drive/v3/files/" + this.appStore.strypeProjectLocation,
                            method: "GET",
                        }).then((response) => {
                            // Folder is found, we get the name
                            this.appStore.strypeProjectLocationAlias = JSON.parse(response.body).name;
                        }, () => {
                            // Folder not found, we set Strype as default folder if it exists
                            this.appStore.strypeProjectLocation = (strypeFolderId) ? strypeFolderId : undefined;
                            this.appStore.strypeProjectLocationAlias = (strypeFolderId) ? "Strype" : "";
                        });
                    }
                    else{
                        this.appStore.strypeProjectLocation = (strypeFolderId) ? strypeFolderId : undefined;
                        this.appStore.strypeProjectLocationAlias = (strypeFolderId) ? "Strype" : "";
                    }

                    // Method called to trigger the file load -- this would be called after we made sure the connection to Google Drive is (still) valid
                    (this.$refs[this.googleDriveFilePickerComponentId] as InstanceType<typeof GoogleDriveFilePicker>).startPicking(false);
                });
            }
        },

        saveFile(saveReason: SaveRequestReason) {
            // Method called to trigger the file save -- this would be called after the connection to Google Drive is (still) valid
            this.currentAction = "save";
            this.saveReason = saveReason;

            // In any case, we check that the given location (if provided) still exists. We set the alias (name of the folder) here.
            // If the folder doesn't exist, for all reasons for saving, we reset the Strype project location flags in the store (subsequent code will handle what to do)
            if(this.appStore.strypeProjectLocation){
                gapi.client.request({
                    path: "https://www.googleapis.com/drive/v3/files/" + this.appStore.strypeProjectLocation,
                    method: "GET",
                }).then((response) => {
                    // Folder is found, we get the name
                    this.appStore.strypeProjectLocationAlias = JSON.parse(response.body).name;
                }, (reason) => {
                    // Connection issue?
                    if(reason.status == 401 || reason.status == 403){
                        this.proceedFailedConnectionCheckOnSave();
                        return;
                    }
                    
                    // Folder not found
                    if(reason.status == 404){
                        this.appStore.strypeProjectLocation = undefined;
                        this.appStore.strypeProjectLocationAlias = "";
                    }
                });
            }            

            // When an explicit save is requested, it acts as a "save as" and we generate a new file in Google Drive.
            // In any other case, we only save a file if there is a save file id set
            if(saveReason == SaveRequestReason.saveProjectAtLocation || saveReason == SaveRequestReason.saveProjectAtOtherLocation){
                // For this case, we ask for the location (with /Strype as the default location -- which is created if non existant)
                this.checkDriveStrypeFolder(true, (strypeFolderId: string | null)=> {
                    // Show the file picker to select a folder (with default location) if the location specified doesn't exist, or if the user asked for changing it
                    if(strypeFolderId != null && this.appStore.strypeProjectLocation == undefined){
                        // No location is set, we set the Strype folder
                        this.appStore.strypeProjectLocation = strypeFolderId;
                        this.appStore.strypeProjectLocationAlias = "Strype";
                    }

                    // The autosave method may not exist (the case when a user has loaded a read-only Drive project, then wants to save: sync is off, but connection probably still maintained)
                    this.$root.$emit(CustomEventTypes.addFunctionToEditorAutoSave, {name: "GD", function: (saveReason: SaveRequestReason) => this.saveFile(saveReason)});

                    if(saveReason == SaveRequestReason.saveProjectAtOtherLocation){
                        (this.$refs[this.googleDriveFilePickerComponentId] as InstanceType<typeof GoogleDriveFilePicker>).startPicking(true);
                        // Save will be done after the file has been picked.   
                    }
                    else{
                        this.lookForAvailableProjectFileName(this.doSaveFile);
                    }
                }, this.proceedFailedConnectionCheckOnSave);
            }
            else {
                if(this.saveFileId){
                    this.doSaveFile();
                }
                else{
                    // Notify the application that if we were saving for loading now we are done
                    if(this.saveReason == SaveRequestReason.loadProject)                     {
                        this.$root.$emit(CustomEventTypes.saveStrypeProjectDoneForLoad);
                    }      
                }
            }
        },

        doSaveFile(){
            const isExplictSave = (this.saveReason == SaveRequestReason.saveProjectAtLocation || this.saveReason == SaveRequestReason.saveProjectAtOtherLocation);
            if(isExplictSave){
                this.saveFileId = undefined;
            }
            const fileContent = this.appStore.generateStateJSONStrWithCheckpoint();   
            // The file name depends on the context: normal save, we use the filed this.saveName that is in line with what the user provided in the input field
            // while when do autosave etc, we use th PROJECT saved name in the store.
            const fullFileName = ((isExplictSave || this.saveReason == SaveRequestReason.overwriteExistingProject) ? this.saveFileName  : this.appStore.projectName) + "." + strypeFileExtension;        
            // Using this example: https://stackoverflow.com/a/38475303/412908
            // Arbitrary long string:
            const boundary = "2db8c22f75474a58cd13fa2d3425017015d392ce0";
            const body : string[] = [];
            // Prepare the request body parameters. Note that we only set the parent ID for explicit save
            const bodyReqParams: {name: string, mimeType: string, parents?: [string]} = 
                {
                    name: fullFileName,
                    mimeType: "application/strype",
                };
            if(isExplictSave && this.appStore.strypeProjectLocation){
                bodyReqParams.parents = [this.appStore.strypeProjectLocation.toString()];
            }
            body.push("Content-Type: application/json; charset=UTF-8\n\n" + JSON.stringify(bodyReqParams) + "\n");
            body.push("Content-Type: text/plain; charset=UTF-8\n\n" + fileContent + "\n");
            const fullBody = body.map((s) => "--" + boundary + "\n" + s).join("") + "--" + boundary + "--\n";
            gapi.client.request({
                path: "https://www.googleapis.com/upload/drive/v3/files" + (this.saveFileId === undefined ? "" : "/" + this.saveFileId),
                method: this.saveFileId === undefined ?  "POST" : "PATCH",
                params: {"uploadType": "multipart"},
                headers: {
                    "Content-Type" : "multipart/related; boundary=\"" + boundary + "\"",
                },
                body: fullBody,
            }).then(
                // Success of the request
                (resp) => {
                    // Save the save file ID 
                    this.saveFileId = JSON.parse(resp.body)["id"];
                    // Set the sync target 
                    this.appStore.syncTarget = StrypeSyncTarget.gd;
                    this.appStore.isEditorContentModified = false;
                    // Set the project name when we have made an explicit saving
                    if(isExplictSave || this.saveReason == SaveRequestReason.overwriteExistingProject){
                        this.appStore.projectName = this.saveFileName;
                    }                    
                    // Notify the application that if we were saving for loading now we are done
                    if(this.saveReason == SaveRequestReason.loadProject)                     {
                        this.$root.$emit(CustomEventTypes.saveStrypeProjectDoneForLoad);
                    }                
                },
                (reason) => {
                    // If we have an authorised error (for example, timed-out connexion) we should disconnect and warn the users
                    // (not to sure why rawResp.status doesn't give the right stuff, but based on debugging, this works...)
                    if(reason.status == 401){
                        this.proceedFailedConnectionCheckOnSave();
                    }
<<<<<<< HEAD
                    else if((reason.status == 404 || reason.status == 403) && this.saveFileId != undefined){
=======
                    else if((reason.status??400) >= 400 && this.saveFileId != undefined){
>>>>>>> 20d9b4a3
                        // We assume something went wrong regarding saving against the specified file id.
                        // This can notably happen if the file has been locked in the meantime that we tried to save it.
                        // We show a modal and stop sync
                        this.appStore.simpleModalDlgMsg = this.$i18n.t("errorMessage.GDriveSaveFailed") as string;
                        this.$root.$emit("bv::show::modal", getAppSimpleMsgDlgId());
                        this.updateSignInStatus(false);
                    }
                }
            );   
        },       

        proceedFailedConnectionCheckOnSave(){
            // Do something in case of connection failure depending on the reason for saving
            // normal saving: --> try to reconnect, if failed, then we stop synchronising to Google Drive
            // auto-save: --> show banner message and stop synchronising
            // save to load + unload --> try to reconnect, if failed, stop sync + modal message
            // Even if the user may signing again, we first make sure everything shows as "not syncing" in case the signing process is not completed
            // (because if the user just drop the signing action, we have no way to get events on that...)
            this.oauthToken = null; 
            this.updateSignInStatus(false);
            if(this.saveReason != SaveRequestReason.autosave){
                if(this.saveReason == SaveRequestReason.loadProject || this.saveReason == SaveRequestReason.unloadPage){
                    const modalMsg = (this.saveReason == SaveRequestReason.loadProject) ? this.$i18n.t("errorMessage.gdriveConnectionSaveToLoadProjFailed") : this.$i18n.t("errorMessage.gdriveConnectionSaveToUnloadPageFailed") ;
                    this.appStore.simpleModalDlgMsg = modalMsg as string;
                    this.$root.$emit("bv::show::modal", this.loginErrorModalDlgId);
                    // The signIn method will be called when the modal is dismissed
                }
                else{
                    this.signIn();
                }
            }
            else{
                this.updateSignInStatus(false);
                const message = MessageDefinitions.GDriveConnectToSaveFailed;
                this.appStore.currentMessage = message;
            }
        },
        
        loadPickedFileId(id : string, fileName: string) : void {
            gapi.client.request({
                path: "https://www.googleapis.com/drive/v3/files/" + id,
                method: "GET",
                params: {alt: "media"},
            }).execute((resp) => {
                // Some flags in the store SHOULD NOT BE lost when we load a file, so we make a backup of those here:
                const strypeLocation = this.appStore.strypeProjectLocation;
                const strypeLocationAlias = this.appStore.strypeProjectLocationAlias;
                // Load the file content in the editor
                this.appStore.setStateFromJSONStr(
                    {
                        stateJSONStr: JSON.stringify(resp),
                        callBack: (setStateSuccess: boolean) => {
                            // Only update things if we could set the new state
                            if(setStateSuccess){
                                this.saveFileId = id;
                                this.appStore.syncTarget = StrypeSyncTarget.gd;
                                // Users may have changed the file name directly on Drive, so we make sure at this stage we get the project with that same name
                                const fileNameNoExt = fileName.substring(0, fileName.lastIndexOf("."));
                                this.appStore.projectName = fileNameNoExt;
                                this.saveFileName = fileNameNoExt;
                                // Restore the fields we backed up before loading
                                this.appStore.strypeProjectLocation = strypeLocation;
                                this.appStore.strypeProjectLocationAlias = strypeLocationAlias;
                            }
                        },
                    }                    
                );

                // We check that the file has write access. If it doesn't we shouldn't propose the sync anymore.
                gapi.client.request({
                    path: "https://www.googleapis.com/drive/v3/files/" + id,
                    method: "GET",
                    params: {fields: "capabilities/canEdit"},
                }).execute((resp) => {
                    if(!resp["capabilities"]["canEdit"]){
                        this.saveFileId = undefined;
                        this.updateSignInStatus(false);
                        this.appStore.simpleModalDlgMsg = this.$i18n.t("errorMessage.gdriveReadOnly") as string;
                        this.$root.$emit("bv::show::modal", getAppSimpleMsgDlgId());
                    }
                });
            });
        },

        savePickedFolder(){
            // Doesn't matter the extact nature of the reason for saving, as long as we specify one of the 2 values for explicit saving.
            // (necessary as autosave may have been triggered in between)
            this.saveReason = SaveRequestReason.saveProjectAtLocation;
            this.lookForAvailableProjectFileName(this.doSaveFile);
        },

        onNonStrypeFilePicked(){
            // When a non-Strype file was picked to load, we notify the user on a modal dialog, and trigger the Drive picker again
            this.appStore.simpleModalDlgMsg = this.$i18n.t("errorMessage.gdriveWrongFile") as string;
            this.$root.$emit("bv::show::modal", this.nonStrypeFilePickedModalDlgId);
        },

        checkDriveStrypeFolder(createIfNone: boolean, checkFolderDoneCallBack: (strypeFolderId: string | null) => void, failedConnectionCallBack?: () => void) {
            // Check if the Strype folder exists on the Drive. If not, we create it if createIfNone is set to true.
            // Returns the file ID or null if the file couldn't be found/created.
            // Note that we need to specify the parent folder of the search (root folder) otherwise we would also get subfolders; and don't get trashed folders 
            // (that will also discard shared folders, so we don't need to check the writing rights...)
            let strypeFolderId: string | null = null;
            gapi.client.request({
                path: "https://www.googleapis.com/drive/v3/files",
                params: {"q": "mimeType='application/vnd.google-apps.folder' and name='Strype' and parents='root' and trashed=false"},
            }).then((response) => {
                // Check if the response returns a folder. As Google Drive allows entries with same name, it is possible that several "Strype" folder exists; we will use the first one.
                const filesArray: {id: string}[] = JSON.parse(response.body).files;
                if(filesArray.length > 0){
                    // If the Strype root folder exists, then we make it the location reference if none is defined yet.
                    strypeFolderId = filesArray[0].id;
                    // Continue with callback method after check is done
                    checkFolderDoneCallBack(strypeFolderId);
                }
                else if(createIfNone){
                    // If the Strype root folder doesn't exist in the user's Drive, we create one when requested
                    const body = JSON.stringify({
                        "name": "Strype",
                        "mimeType": "application/vnd.google-apps.folder",
                    });
                    gapi.client.request({
                        path: "https://www.googleapis.com/drive/v3/files",
                        method: "POST",
                        params: {"uploadType": "media"},
                        body: body,
                    }).then((resp) => {
                        strypeFolderId = JSON.parse(resp.body).id; 
                        // Continue with callback method after check is done
                        checkFolderDoneCallBack(strypeFolderId);
                    },
                    (reason) => {
                        // If the Strype folder cound't be created, we alert the user (temporary message banner) but we proceed with the save file workflow1
                        this.appStore.currentMessage = MessageDefinitions.GDriveCantCreateStrypeFolder;
                        setTimeout(() => this.appStore.currentMessage = MessageDefinitions.NoMessage, 3000);  
                        // Continue with callback method after check is done
                        checkFolderDoneCallBack(strypeFolderId);
                    });
                }
                else{
                    // Continue with callback method after check is done
                    checkFolderDoneCallBack(strypeFolderId);
                }

            },(reason) => {
                // If the login to the Google failed (or the user wasn't logged in), handle it via the callback
                if(failedConnectionCallBack && (reason.status == 401 || reason.status == 403)){
                    failedConnectionCallBack();
                }
            });
        },

        lookForAvailableProjectFileName(onSuccessCallback: () => void){
            // We check if the currently suggested file name is not already used in the location we save the file.
            // (note: it seems that searching against regex isn't supported. cf https://developers.google.com/drive/api/guides/ref-search-terms,
            // the matching works in a very strange way, on a prefix and word basis, but yet I get results I didn't expect, so better double check on the results to make sure).
            gapi.client.request({
                path: "https://www.googleapis.com/drive/v3/files",
                params: {"q": "name contains '*.spy' and parents='" + ((this.appStore.strypeProjectLocation) ? this.appStore.strypeProjectLocation : "root") + "' and trashed=false"},
            }).then((response) => {
                let hasAlreadyFile = false, existingFileId = "";
                this.isFileLocked = false;
                const filesArray: {name: string, id: string}[] = JSON.parse(response.body).files;
                filesArray.forEach((file) => {
                    const listingThisFile = (file.name == (this.saveFileName + "." + strypeFileExtension));
                    hasAlreadyFile ||= listingThisFile;
                    if(listingThisFile){
                        existingFileId = file.id;
                    }
                });

                if(hasAlreadyFile){
                    // Check if the file is locked before we propose to overwrite
                    this.checkIsFileLocked(existingFileId, () => {
                        // We show a dialog to the user to make their choice about what to do next
                        this.$root.$emit("bv::show::modal", this.saveExistingGDProjectModalDlgId);                        
                    }, () => {
                        // We shouldn't have an issue at this stage, but if it happens, we just attempt to connect again
                        this.proceedFailedConnectionCheckOnSave();
                    });

                    // We do not continue the saving process at this stage: we wait for the user action,
                    // but we save the bits we need for continuing the process later (initiate the request to copy file to false at this stage)
                    this.saveExistingGDProjectInfos = {existingFileId: existingFileId, existingFileName: this.saveFileName, resumeProcessCallback: onSuccessCallback, isCopyFileRequested: false};                
                    return;                    
                }
                // Keep on with the flow of actions if everything went smooth so far
                onSuccessCallback();
            },(reason) => {
                // We shouldn't have an issue at this stage, but if it happens, we just attempt to connect again
                this.proceedFailedConnectionCheckOnSave();
            });
        },

        checkIsFileLocked(fileId: string, onSuccessCallback: () => void, onFailureCallBack: VoidFunction): void {
            // Following the addition of a locking file settings in Drive (Sept 2023) we need to check if a file is locked when we want to save.
            // This method retrieves this property for a given file by its file ID.
            // It is the responsablity of the caller of that method to provide a valid file ID and have passed authentication.
            // However, we still handle potential API access issues in this method, hence this methods expects the methods to run in case of success or failure
            gapi.client.request({
                path: "https://www.googleapis.com/drive/v3/files/" + fileId,
                method: "GET",
                params: {fields: "contentRestrictions"},
            }).execute((resp) => {
                if(resp["error"]){
                    // An error happened, we call the failure case method
                    onFailureCallBack();
                    return;
                }
                // Look up the property in the response
<<<<<<< HEAD
                if(resp["contentRestrictions"] && resp["contentRestrictions"][0] && resp["contentRestrictions"][0]["readOnly"]){
                    this.isFileLocked = resp["contentRestrictions"][0]["readOnly"];
                }
=======
                this.isFileLocked = (resp.contentRestrictions) ? resp.contentRestrictions[0].readOnly : false;
>>>>>>> 20d9b4a3
                // Pass on the property value to the success case call back method.
                onSuccessCallback();
            });
        },

        onSaveGDExistingFileAction(action: Actions){
            // This method processes the user action (based on what dialog button has been clicked) to decide what to do next.
            // Actions to take are really JUST about the saving workflow: we don't need to worry about dealing with the dialog itself, 
            // because that is already handles by Bootstrap.
            if(action == Actions.overwrite){
                // User chose "overwrite": we do an overwriting save with the existing file Id (on Drive)
                this.saveReason = SaveRequestReason.overwriteExistingProject;
                this.saveFileId = this.saveExistingGDProjectInfos.existingFileId;
                this.saveExistingGDProjectInfos.resumeProcessCallback();
            }
            else if(action == Actions.copy){
                // User chose "copy": we invite the user to choose a new name in the next Vue rendering
                this.saveExistingGDProjectInfos.isCopyFileRequested = true;
                this.$nextTick(() => {
                    this.$root.$emit("bv::show::modal", getSaveAsProjectModalDlg());
                }); 
            }

            // If user chose "cancel": we do nothing  
        },
    },
});
</script>

<style lang="scss">
.google-drive-container {
    flex-direction: column;
    padding: 0px !important;
    width: $strype-menu-entry-width;
}

.google-drive-container > * {
    padding: $strype-menu-entry-padding;
}
</style><|MERGE_RESOLUTION|>--- conflicted
+++ resolved
@@ -381,11 +381,7 @@
                     if(reason.status == 401){
                         this.proceedFailedConnectionCheckOnSave();
                     }
-<<<<<<< HEAD
-                    else if((reason.status == 404 || reason.status == 403) && this.saveFileId != undefined){
-=======
                     else if((reason.status??400) >= 400 && this.saveFileId != undefined){
->>>>>>> 20d9b4a3
                         // We assume something went wrong regarding saving against the specified file id.
                         // This can notably happen if the file has been locked in the meantime that we tried to save it.
                         // We show a modal and stop sync
@@ -596,13 +592,7 @@
                     return;
                 }
                 // Look up the property in the response
-<<<<<<< HEAD
-                if(resp["contentRestrictions"] && resp["contentRestrictions"][0] && resp["contentRestrictions"][0]["readOnly"]){
-                    this.isFileLocked = resp["contentRestrictions"][0]["readOnly"];
-                }
-=======
                 this.isFileLocked = (resp.contentRestrictions) ? resp.contentRestrictions[0].readOnly : false;
->>>>>>> 20d9b4a3
                 // Pass on the property value to the success case call back method.
                 onSuccessCallback();
             });
