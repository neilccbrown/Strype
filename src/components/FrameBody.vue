<template>
    <div
        class="frame-body-container"
        v-on:click.self="toggleCaret()"
    >
        <Caret v-show="caretVisibility===caretPosition.body" />

        <Draggable
            v-model="frames"
            group="code"
            v-on:change="handleDragAndDrop($event)"
            animation="200"
            v-bind:key="'Draggagle-'+this.frameId"
            draggable=".frame"
        >
            <Frame
                v-for="frame in frames"
                v-bind:key="frame.frameType.type  + '-id:' + frame.id"
                v-bind:id="frame.id"
                v-bind:frameType="frame.frameType"
                v-bind:isJointFrame="false"
                v-bind:caretVisibility="frame.caretVisibility"
                v-bind:allowChildren="frame.frameType.allowChildren"
                class="frame content-children"
            />
        </Draggable>
    </div>
</template>

<script lang="ts">
//////////////////////
//      Imports     //
//////////////////////
import Vue from "vue";
import store from "@/store/store";
import Frame from "@/components/Frame.vue";
import Caret from "@/components/Caret.vue";
import Draggable from "vuedraggable";
<<<<<<< HEAD
import { CaretPosition, FrameObject } from "@/types/types";
=======
import { CaretPosition, FrameObject, DraggableGroupTypes } from "@/types/types";
>>>>>>> f1e70bd4


//////////////////////
//     Component    //
//////////////////////
export default Vue.extend({
    name: "FrameBody",
    store,

    components: {
        Frame,
        Draggable,
        Caret,
    },

    props: {
        frameId: Number,
        caretVisibility: String, //Flag indicating this caret is visible or not
    },

    computed: {
        frames: {
            // gets the frames objects which are nested in here (i.e. have this frameID as parent)
            get(): FrameObject[] {
                return store.getters.getFramesForParentId(this.$props.frameId);
            },
            // setter
            set(): void {
                // Nothing to be done here.
                // Event handlers call mutations which change the state
            },
        },

<<<<<<< HEAD
=======
        draggableGroup(): DraggableGroupTypes {
            return store.getters.getDraggableGroupById(this.$props.frameId); 
        },

>>>>>>> f1e70bd4
        // Needed in order to use the `CaretPosition` type in the v-show
        caretPosition(): typeof CaretPosition {
            return CaretPosition;
        }, 
    },

    methods: {
        handleDragAndDrop(event: Event): void {
            store.dispatch(
                "updateFramesOrder",
                {
                    event: event,
                    eventParentId: this.$props.frameId,
                }
            );
        },

        toggleCaret(): void {
            store.dispatch(
                "toggleCaret",
                {id:this.frameId, caretPosition: CaretPosition.body}
            );
        },
    },
});
</script>

<style lang="scss">
.content-children {
    margin-left: 0px;
}

.frame-body-container {
    background-color: #FFF !important;
    // padding-bottom: 4px;
    padding-top: 4px;
    margin-bottom: 4px;
    margin-right: 0px;
    border: 0px;
    border-color: #000 !important;
}
</style><|MERGE_RESOLUTION|>--- conflicted
+++ resolved
@@ -36,11 +36,7 @@
 import Frame from "@/components/Frame.vue";
 import Caret from "@/components/Caret.vue";
 import Draggable from "vuedraggable";
-<<<<<<< HEAD
-import { CaretPosition, FrameObject } from "@/types/types";
-=======
 import { CaretPosition, FrameObject, DraggableGroupTypes } from "@/types/types";
->>>>>>> f1e70bd4
 
 
 //////////////////////
@@ -74,13 +70,10 @@
             },
         },
 
-<<<<<<< HEAD
-=======
         draggableGroup(): DraggableGroupTypes {
             return store.getters.getDraggableGroupById(this.$props.frameId); 
         },
 
->>>>>>> f1e70bd4
         // Needed in order to use the `CaretPosition` type in the v-show
         caretPosition(): typeof CaretPosition {
             return CaretPosition;
