--- conflicted
+++ resolved
@@ -131,12 +131,7 @@
 }
 
 .frame-body-container {
-<<<<<<< HEAD
     background-color: #F6F2E9 !important;
-    padding-top: 4px;
-=======
-    background-color: #FFF !important;
->>>>>>> 74649323
     margin-bottom: 4px;
     margin-right: 0px;
     margin-left: 12px;
