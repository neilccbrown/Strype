--- conflicted
+++ resolved
@@ -53,11 +53,7 @@
 import Frame from "@/components/Frame.vue";
 import CaretContainer from "@/components/CaretContainer.vue";
 import Draggable from "vuedraggable";
-<<<<<<< HEAD
-import { CaretPosition, DraggableGroupTypes, FrameObject } from "@/types/types";
-=======
 import { CaretPosition, CommentDefinition, DraggableGroupTypes, FrameObject } from "@/types/types";
->>>>>>> eaee73a8
 
 //////////////////////
 //     Component    //
@@ -136,9 +132,10 @@
     },
 
     methods: {
-        handleDragAndDrop(event: Event): void {
+        handleDragAndDrop(event: any): void {
             const eventType = Object.keys(event)[0];
             const chosenFrame = event[eventType].element;
+
             // If the frame is part of a selection
             if(store.getters.getIsSelected(chosenFrame.id)) {
                 //If the move can happen
@@ -161,7 +158,7 @@
             }
         },
         
-        handleMultiDrag(event: Event): void {
+        handleMultiDrag(event: any): void {
             const chosenFrame = this.frames[event.oldIndex];
             // If the frame is part of a selection
             if(store.getters.getIsSelected(chosenFrame.id)) {
