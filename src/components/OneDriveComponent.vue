--- conflicted
+++ resolved
@@ -553,12 +553,8 @@
                 }
             }
             else{
-<<<<<<< HEAD
+                // Any other error, we return null.
                 return checkFolderDoneCallBack(null);
-=======
-                // Any other error, we rejet the Promise
-                return Promise.reject(resp.status);
->>>>>>> b1507f00
             }
         },
 
@@ -709,12 +705,8 @@
                 }
                 // If we got the token we can we look up the type of account.
                 if(accessToken && account){
-                    // According to copilot we can tesk this like that (partly, sustainable?)
-<<<<<<< HEAD
-                    this.isPersonalAccount = (account.idTokenClaims?.tid === "9188040d-6c67-4c5b-b112-36a304b66dad");
-=======
+                    // According to copilot we can test if the acccount is a personal account if it uses the "consumer" tenant ID
                     this.isPersonalAccount = (account.idTokenClaims?.tid === this.consumerTenantIdForPersonalAccounts);                    
->>>>>>> b1507f00
                 }                
             }
             else{
