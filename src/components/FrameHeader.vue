<template>
    <div tabindex="-1" @focus="onFocus(true)" @blur="onFocus(false)" :style="'outline: none;' + (frameType == 'projectDocFrameType' ? 'padding:10px;' : '')">
        <div :class="'frame-header-div-line' + (groupIndex > 0 ? ' frame-header-later-line' : '')"
             v-for="(group, groupIndex) in splitLabels"
             :key="groupIndex">
            <div
                :class="'next-to-eachother label-slots-struct-wrapper' + (item.label=='\'\'\'' ? ' magicdoc' : '')"
                v-for="({ item, originalIndex }) in group"
                :key="originalIndex"
            >
                <!-- the class isn't set on the parent div so the size of hidden editable slots can still be evaluated correctly -->
                <div 
                    style="font-weight: 600;"
<<<<<<< HEAD
                    :class="{['next-to-eachother ' + scssVars.framePythonTokenClassName]: true, hidden: isLabelHidden(item), leftMargin: index > 0, rightMargin: (item.label.length > 0 && !item.appendSelfWhenInClass), [scssVars.frameColouredLabelClassName]: !isCommentFrame}"
=======
                    :class="{['frame-header-label frame-header-label-' + frameType + ' next-to-eachother ' + scssVars.framePythonTokenClassName]: true, hidden: isLabelHidden(item), leftMargin: originalIndex > 0, rightMargin: (item.label.length > 0), [scssVars.frameColouredLabelClassName]: !isCommentFrame}"
>>>>>>> e9f55db1
                    v-html="item.label"
                >
                </div>
                <LabelSlotsStructure 
                    v-if="areSlotsShown(item)"
                    :isDisabled="isDisabled"
                    :default-text="item.defaultText"
                    :frameId="frameId"
<<<<<<< HEAD
                    :labelIndex="index"
                    :prependSelfWhenInClass="item.appendSelfWhenInClass"
=======
                    :labelIndex="originalIndex"
>>>>>>> e9f55db1
                />
                <!-- ^^ Note: append to frame label is same as prepend to slot -->
            </div>
            <i v-if="wasLastRuntimeError && groupIndex == splitLabels.length - 1" :class="{'fas fa-exclamation-triangle fa-xs runtime-err-icon': true, 'runtime-past-err-icon': !erroneous}"></i>
        </div>
    </div>
</template>

<script lang="ts">
//////////////////////
//      Imports     //
//////////////////////
import Vue from "vue";
import LabelSlotsStructure from "@/components/LabelSlotsStructure.vue";
import { useStore } from "@/store/store";
import {AllFrameTypesIdentifier, FrameLabel} from "@/types/types";
import { mapStores } from "pinia";
import scssVars from "@/assets/style/_export.module.scss";

// Splits into a list of lists (each outer list is a line, with 1 or more items on it)
// by looking at the newLine flag in the FrameLabel.
function splitAtNewLines(labels : FrameLabel[]) : {item: FrameLabel, originalIndex: number}[][] {
    const result : {item: FrameLabel, originalIndex: number}[][] = [];
    let currentGroup : {item: FrameLabel, originalIndex: number}[] = [];
    labels.forEach((item, index) => {
        if (item.newLine && currentGroup.length > 0) {
            result.push(currentGroup);
            currentGroup = [];
        }
        currentGroup.push({ item, originalIndex: index });
    });
    if (currentGroup.length > 0) {
        result.push(currentGroup);
    }
    return result;
}

//////////////////////
//     Component    //
//////////////////////
export default Vue.extend({
    name: "FrameHeader",

    components: {
        LabelSlotsStructure,
    },

    props: {
        // We need an array of labels in the case there are more
        // than a label in the frame (e.g. `with` ... `as ... ) 
        labels: Array,
        frameId: Number,
        frameType: String,
        isDisabled: Boolean,
        frameAllowChildren: Boolean,
        erroneous: Boolean,
        wasLastRuntimeError: Boolean,
        onFocus: Function, // Handler for focus/blur the header (see Frame.vue)
    },

    computed:{
        ...mapStores(useStore),
        
        isCommentFrame(): boolean{
            return this.frameType===AllFrameTypesIdentifier.comment;
        },

        scssVars() {
            // just to be able to use in template
            return scssVars;
        },
        
        splitLabels() {
            return splitAtNewLines(this.labels as FrameLabel[]);
        },
    },

    methods:{
        isLabelHidden(labelDetails: FrameLabel): boolean {
            return !(labelDetails.showLabel??true);
        },

        areSlotsShown(labelDetails: FrameLabel): boolean {
            return labelDetails.showSlots??true;
        },
    },
});
</script>

<style lang="scss">
.frame-header-div-line {
    display: flex;
    width: 100%;
}
.frame-header-later-line {
    margin-left: 30px;
    margin-right: 28px;
    margin-bottom: 10px;
    width: auto !important;
}

.#{$strype-classname-frame-python-token} {
    margin-top: 1px; // to align the keyword with the slots (that has 1 px border)
}

.next-to-eachother {
    display: flex;
}

.label-slots-struct-wrapper  {
    max-width:100%;
    flex-wrap: nowrap;
}

.hidden {
    display: none !important;
}

.leftMargin {
    margin-left: 4px;
}

.rightMargin {
    margin-right: 4px;
}

.#{$strype-classname-frame-coloured-label} {
    color: rgb(2, 33, 168);
}

.runtime-err-icon {
    margin: 7px 2px 0px 2px;
    margin-left: auto;
    color:#d66;
}

.runtime-past-err-icon {
    color:#706e6e;
}
.frame-header-label:has(svg) {
    display: flex;
    align-items: center;
    justify-content: center; /* optional */
}
.frame-header-label-projectDocumentation > img, .frame-header-label-funcdef > img {
    height: 0.9em;
    align-self: center;
}
</style><|MERGE_RESOLUTION|>--- conflicted
+++ resolved
@@ -11,11 +11,7 @@
                 <!-- the class isn't set on the parent div so the size of hidden editable slots can still be evaluated correctly -->
                 <div 
                     style="font-weight: 600;"
-<<<<<<< HEAD
-                    :class="{['next-to-eachother ' + scssVars.framePythonTokenClassName]: true, hidden: isLabelHidden(item), leftMargin: index > 0, rightMargin: (item.label.length > 0 && !item.appendSelfWhenInClass), [scssVars.frameColouredLabelClassName]: !isCommentFrame}"
-=======
-                    :class="{['frame-header-label frame-header-label-' + frameType + ' next-to-eachother ' + scssVars.framePythonTokenClassName]: true, hidden: isLabelHidden(item), leftMargin: originalIndex > 0, rightMargin: (item.label.length > 0), [scssVars.frameColouredLabelClassName]: !isCommentFrame}"
->>>>>>> e9f55db1
+                    :class="{['frame-header-label frame-header-label-' + frameType + ' next-to-eachother ' + scssVars.framePythonTokenClassName]: true, hidden: isLabelHidden(item), leftMargin: originalIndex > 0, rightMargin: (item.label.length > 0 && !item.appendSelfWhenInClass), [scssVars.frameColouredLabelClassName]: !isCommentFrame}"
                     v-html="item.label"
                 >
                 </div>
@@ -24,12 +20,8 @@
                     :isDisabled="isDisabled"
                     :default-text="item.defaultText"
                     :frameId="frameId"
-<<<<<<< HEAD
-                    :labelIndex="index"
+                    :labelIndex="originalIndex"
                     :prependSelfWhenInClass="item.appendSelfWhenInClass"
-=======
-                    :labelIndex="originalIndex"
->>>>>>> e9f55db1
                 />
                 <!-- ^^ Note: append to frame label is same as prepend to slot -->
             </div>
