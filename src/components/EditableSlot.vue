<template>
    <div class="next-to-eachother">
        <input
            type="text"
<<<<<<< HEAD
            v-if="isComponentLoaded "
            v-bind:disabled="isDisabled"
=======
            v-if="isComponentLoaded"
>>>>>>> 752ae857
            v-model="code"
            v-bind:placeholder="defaultText"
            v-focus="focused"
            @focus="onFocus()"
            @blur="onBlur()"
            @keyup.left.prevent.stop="onLRKeyUp($event)"
            @keyup.right.prevent.stop="onLRKeyUp($event)"
            @keyup.enter.prevent.stop="onLRKeyUp($event)"
            @keyup.up.prevent.stop="onUDKeyUp($event)"
            @keyup.down.prevent.stop="onUDKeyUp($event)"
            v-bind:class="{editableSlot: focused, error: erroneous}"
            v-bind:id="id"
            v-bind:key="id"
            class="input"
            v-bind:style="inputTextStyle"
        />
        <b-popover
          v-if="erroneous"
          v-bind:target="id"
          v-bind:title="this.$i18n.t('errorMessage.errorTitle')"
          triggers="hover focus"
          v-bind:content="errorMessage"
        ></b-popover>
        <div 
            class="editableslot-placeholder"
            v-bind:id="placeholderId"
            v-bind:value="code"
        />
    </div>
</template>

<script lang="ts">
import Vue from "vue";
import store from "@/store/store";
import { CaretPosition, Definitions} from "@/types/types";
import { getEditableSlotId } from "@/helpers/editor";

export default Vue.extend({
    name: "EditableSlot",
    store,

    props: {
        defaultText: String,
        slotIndex: Number,
        frameId: Number,
        isDisabled: Boolean,
        optionalSlot: Boolean,
    },

    beforeDestroy() {
        store.commit("removePreCompileErrors",this.id);
    },

    mounted() {
        //when the component is loaded, the width of the editable slot cannot be computed yet based on the placeholder
        //because the placeholder hasn't been loaded yet. Here it is loaded so we can set the width again.
        this.isComponentLoaded  = true;
    },

    data() {
        return {
            //this flags indicates if the content of editable slot has been already modified during a sequence of action
            //as we don't want to save each single change of the content, but the full content change itself.
            isFirstChange: true, 
            
            //this flag is used to "delay" the computation of the input text field's width,
            //so that the width is rightfully computed when displayed for the first time
            isComponentLoaded : false,
        };
    },
    
    computed: {
        placeholderId(): string {
            return "editplaceholder_" + getEditableSlotId(this.frameId, this.slotIndex);
        },

        initCode(): string {
            return store.getters.getInitContentForFrameSlot();
        },

        inputTextStyle(): Record<string, string> {
            return {
                "background-color": ((this.code.trim().length > 0) ? "transparent" : "#FFFFFF") + " !important",
                "width" : this.computeFitWidthValue(),
                "color" : (store.getters.getFrameObjectFromId(this.frameId).frameType === Definitions.CommentDefinition)
                    ? "#97971E"
                    : "#000",
            };
        },

        code: {
            get() {
                return store.getters.getContentForFrameSlot(
                    this.$parent.$props.frameId,
                    this.$props.slotIndex
                );
            },
            set(value){
                store.dispatch(
                    "setFrameEditableSlotContent",
                    {
                        frameId: this.frameId,
                        slotId: this.slotIndex,
                        code: value,
                        initCode: this.initCode,
                        isFirstChange: this.isFirstChange,
                    }
                );
                this.isFirstChange = false;
            },
        },

        focused(): boolean {
            return store.getters.getIsEditableFocused(
                this.$props.frameId,
                this.$props.slotIndex
            );
        },

        erroneous(): boolean {
            return store.getters.getIsErroneousSlot(
                this.$props.frameId,
                this.$props.slotIndex
            );
        },

        id(): string {
            return getEditableSlotId(this.$props.frameId, this.$props.slotIndex);
        },

        errorMessage(): string{
            return store.getters.getErrorForSlot(
                this.$props.frameId,
                this.$props.slotIndex
            );
        },
    },

    directives: {
        focus: {
            //This is needed to set the focus when a frame with slots has just been added (i.e. when `leftRightKey` is called after `addFrameWithCommand` in Commands.vue)
            inserted: function (el,binding) {
                if(binding.value) {
                    el.focus();
                }
            },
            // Used so the store can set the focus of this element
            componentUpdated: function (el, binding) {
                if(binding.value !== binding.oldValue) {
                    if(binding.value){
                        el.focus();
                    }
                    else {
                        el.blur();
                    }
                }
            },
        },
    },

    methods: {

        //Apparently focus happens first before blur when moving from one slot to another.
        onFocus(): void {
            this.isFirstChange = true;
            store.dispatch(
                "setFocusEditableSlot",
                {
                    frameId: this.$props.frameId,
                    slotId: this.$props.slotIndex,
                    caretPosition: (store.getters.getAllowChildren(this.$props.frameId)) ? CaretPosition.body : CaretPosition.below,
                }
            );           
        },

        onBlur(): void {
            store.dispatch(
                "updateErrorsOnSlotValidation",
                {
                    frameId: this.$props.frameId,
                    slotId: this.$props.slotIndex,
                    code: this.code.trim(),
                }   
            );
        },

        onLRKeyUp(event: KeyboardEvent) {
            //get the input field
            const input: HTMLInputElement = this.$el.firstElementChild as HTMLInputElement;
            if(input !== undefined){
                const start = input.selectionStart ?? 0;
                const end = input.selectionEnd ?? 0;
                
                if((start === 0 && event.key==="ArrowLeft") || (event.key === "Enter" || (end === input.value.length && event.key==="ArrowRight"))) {
                    
                    store.dispatch(
                        "leftRightKey",
                        event.key
                    );
                    this.onBlur();
                }
            }
        },

        onUDKeyUp(event: KeyboardEvent) {

            // In any case the focus is lost, and the caret is shown (below by default)
            this.onBlur();

            //If the up arrow is pressed you need to move the caret as well.
            if( event.key === "ArrowUp" ) {
                store.dispatch(
                    "changeCaretPosition",
                    event.key
                );
            }
        },
        
        computeFitWidthValue(): string {
            const placeholder = document.getElementById(this.placeholderId);
            let computedWidth = "150px"; //default value if cannot be computed
            const offset = 10;
            if (placeholder) {
                placeholder.textContent = (this.code.length > 0) ? this.code : this.defaultText;
                //the width is computed from the placeholder's width from which
                //we add extra space for the cursor.
                computedWidth = (placeholder.offsetWidth + offset) + "px";
            }
            return computedWidth;
        },

    },
});
</script>

<style lang="scss">
.error {
    border: 1px solid #FF0000 !important;
}

.input {
    border-radius: 5px;
    border: 1px solid transparent;;
}

.input:hover {
    border: 1px solid #B4B4B4;;
}

.editableslot-placeholder {
    position: absolute;
    display: inline-block;
    visibility: hidden;
}

</style><|MERGE_RESOLUTION|>--- conflicted
+++ resolved
@@ -2,12 +2,8 @@
     <div class="next-to-eachother">
         <input
             type="text"
-<<<<<<< HEAD
-            v-if="isComponentLoaded "
+            v-if="isComponentLoaded"
             v-bind:disabled="isDisabled"
-=======
-            v-if="isComponentLoaded"
->>>>>>> 752ae857
             v-model="code"
             v-bind:placeholder="defaultText"
             v-focus="focused"
