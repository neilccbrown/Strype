--- conflicted
+++ resolved
@@ -44,13 +44,8 @@
 import { useStore } from "@/store/store";
 import { mapStores } from "pinia";
 import LabelSlot from "@/components/LabelSlot.vue";
-<<<<<<< HEAD
 import {CustomEventTypes, getEditableSelectionText, getFrameLabelSlotLiteralCodeAndFocus, getFrameLabelSlotsStructureUID, getFunctionCallDefaultText, getLabelSlotUID, getMatchingBracket, getSelectionCursorsComparisonValue, getUIQuote, isElementEditableLabelSlotInput, isLabelSlotEditable, openBracketCharacters, parseCodeLiteral, parseLabelSlotUID, setDocumentSelection, STRING_DOUBLEQUOTE_PLACERHOLDER, STRING_SINGLEQUOTE_PLACERHOLDER, stringQuoteCharacters, UIDoubleQuotesCharacters, UISingleQuotesCharacters} from "@/helpers/editor";
 import {checkCodeErrors, evaluateSlotType, generateFlatSlotBases, getFlatNeighbourFieldSlotInfos, getFrameParentSlotsLength, getSlotDefFromInfos, getSlotIdFromParentIdAndIndexSplit, getSlotParentIdAndIndexSplit, retrieveSlotByPredicate, retrieveSlotFromSlotInfos, getParentId} from "@/helpers/storeMethods";
-=======
-import { CustomEventTypes, getEditableSelectionText, getFrameLabelSlotLiteralCodeAndFocus, getFrameLabelSlotsStructureUID, getFunctionCallDefaultText, getLabelSlotUID, getMatchingBracket, getSelectionCursorsComparisonValue, getUIQuote, isElementEditableLabelSlotInput, isLabelSlotEditable, openBracketCharacters, parseCodeLiteral, parseLabelSlotUID, setDocumentSelection, STRING_DOUBLEQUOTE_PLACERHOLDER, STRING_SINGLEQUOTE_PLACERHOLDER, stringQuoteCharacters, UIDoubleQuotesCharacters, UISingleQuotesCharacters } from "@/helpers/editor";
-import { checkCodeErrors, evaluateSlotType, generateFlatSlotBases, getFlatNeighbourFieldSlotInfos, getFrameParentSlotsLength, getSlotDefFromInfos, getSlotIdFromParentIdAndIndexSplit, getSlotParentIdAndIndexSplit, retrieveSlotByPredicate, retrieveSlotFromSlotInfos } from "@/helpers/storeMethods";
->>>>>>> 18d77d06
 import { cloneDeep } from "lodash";
 import { calculateParamPrompt } from "@/autocompletion/acManager";
 import scssVars from "@/assets/style/_export.module.scss";
@@ -952,17 +947,13 @@
         },
 
         blurEditableSlot(force?: boolean){
-<<<<<<< HEAD
-            this.updatePrependText();
-=======
             // If a request to ignore the loss of focus has been made, we return right away but reset the flag
             if(this.appStore.ignoreBlurEditableSlot) {
                 this.appStore.ignoreBlurEditableSlot = false;
                 return;
             }
             
-            this.isFocused = false;
->>>>>>> 18d77d06
+            this.updatePrependText();
             // If a flag to ignore editable slot focus is set, we just revert it and do nothing else
             if(this.appStore.bypassEditableSlotBlurErrorCheck){
                 this.appStore.bypassEditableSlotBlurErrorCheck = false;
