--- conflicted
+++ resolved
@@ -225,13 +225,8 @@
                                 else{
                                     (spanElement as HTMLSpanElement).dispatchEvent(new Event(CustomEventTypes.editableSlotGotCaret));
                                     const pos = (setInsideNextSlot) ? 0 : focusCursorAbsPos - newUICodeLiteralLength;
-<<<<<<< HEAD
                                     const cursorInfos = {slotInfos: parseLabelSlotUIID(spanElement.id), cursorPos: pos};
                                     makeSelection(cursorInfos, cursorInfos);
-=======
-                                    setTextCursorPositionOfHTMLElement(spanElement as HTMLSpanElement, pos);
-                                    const cursorInfos = {slotInfos: parseLabelSlotUIID(spanElement.id), cursorPos: pos};
->>>>>>> 4b5bf121
                                     this.appStore.setSlotTextCursors(cursorInfos, cursorInfos);
                                     foundPos = true;
                                 }                            
