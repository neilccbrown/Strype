<template>
    <div>
        <div 
            v-bind:style="frameStyle" 
            class="block frameDiv" 
            v-bind:class="{error: erroneous}"
            v-bind:id="id"
<<<<<<< HEAD
            @click.prevent.stop="toggleCaret($event)"
            @contextmenu.prevent.stop="handleClick($event,'frame-context-menu')"
=======
            @click="toggleCaret($event)"
            @contextmenu.prevent.stop="handleClick($event,'copy-duplicate')"
>>>>>>> cbfc34c5
        >
            <vue-simple-context-menu
                v-show="allowContextMenu"
                :elementId="id+'frameContextMenu'"
                :options="this.frameContextMenuOptions"
                :ref="'frameContextMenu'"
                @option-clicked="optionClicked"
            />

            <FrameHeader
                v-if="frameType.labels !== null"
                v-bind:isDisabled="isDisabled"
                v-blur="isDisabled"
                v-bind:frameId="frameId"
                v-bind:labels="frameType.labels"
                class="frame-header"
            />
            <FrameBody
                v-if="allowChildren"
                v-bind:frameId="frameId"
                v-bind:isDisabled="isDisabled"
                v-bind:caretVisibility="caretVisibility"
                ref="frameBody"
            />
            <CaretContainer
                v-bind:frameId="this.frameId"
                v-bind:caretVisibility="this.caretVisibility"
                v-bind:caretAssignedPosition="caretPosition.below"
                v-bind:isFrameDisabled="this.isDisabled"
                @hide-context-menus="handleClick($event,'paste')"
            />
            
            <JointFrames 
                v-if="allowsJointChildren"
                v-bind:jointParentId="frameId"
                v-bind:isDisabled="isDisabled"
            />
        </div>
        <b-popover
          v-if="erroneous"
          v-bind:target="id"
          v-bind:title="this.$i18n.t('errorMessage.errorTitle')"
          triggers="hover focus"
          v-bind:content="errorMessage"
        ></b-popover>
    </div>
</template>

<script lang="ts">
//////////////////////
//      Imports     //
//////////////////////
import Vue from "vue";
import FrameHeader from "@/components/FrameHeader.vue";
import CaretContainer from "@/components/CaretContainer.vue"
import store from "@/store/store";
import { FramesDefinitions, DefaultFramesDefinition, CaretPosition, Definitions } from "@/types/types";
import VueSimpleContextMenu, {VueSimpleContextMenuConstructor}  from "vue-simple-context-menu";
import $ from "jquery";

//////////////////////
//     Component    //
//////////////////////
const duplicateOptionContextMenuPos = 1;
const enableDisableOptionsContextMenuPos = 3;

export default Vue.extend({
    name: "Frame",
    store,

    components: {
        FrameHeader,
        VueSimpleContextMenu,
        CaretContainer,
    },

    beforeCreate() {
        const components = this.$options.components;
        if (components !== undefined) {
            components.FrameBody = require("@/components/FrameBody.vue").default;
            components.JointFrames = require("@/components/JointFrames.vue").default;
        }
    },

    props: {
        // NOTE that type declarations here start with a Capital Letter!!! (different to types.ts!)
        frameId: Number, // Unique Indentifier for each Frame
        isDisabled: Boolean,
        frameType: {
            type: Object,
            default: () => DefaultFramesDefinition,
        }, //Type of the Frame
        isJointFrame: Boolean, //Flag indicating this frame is a joint frame or not
        caretVisibility: String,
        allowChildren: Boolean,
    },

    data: function () {
        return {
            frameContextMenuOptions: [
                {name: this.$i18n.t("contextMenu.copy"), method: "copy"},
                {name: this.$i18n.t("contextMenu.duplicate"), method: "duplicate"},
                {name: "", method: "", type: "divider"},
                {name: this.$i18n.t("contextMenu.disable"), method: "disable"}],
        }
    },

    computed: {
        hasJointFrameObjects(): boolean {
            return store.getters.getJointFramesForFrameId(
                this.frameId,
                "all"
            ).length >0;
        },

        allowsJointChildren(): boolean {
            return store.getters.getAllowsJointChildren(this.frameId);
        },

        frameStyle(): Record<string, string> {
            return this.isJointFrame === true
                ? {"color":"#000 !important"}
                : {
                    "background-color": `${
                        (this.frameType as FramesDefinitions).colour
                    } !important`,
                    "padding-left": "2px",
                    "color": (this.frameType === Definitions.CommentDefinition) ? "#97971E !important" : "#000 !important",
                };
        },

        // Needed in order to use the `CaretPosition` type in the v-show
        caretPosition(): typeof CaretPosition {
            return CaretPosition;
        },

        erroneous(): boolean {
            return store.getters.getIsErroneousFrame(
                this.$props.frameId
            );
        },

        id(): string {
            return "frame_id_"+this.$props.frameId;
        },

        errorMessage(): string{
            return store.getters.getErrorForFrame(
                this.$props.frameId
            );
        },

        allowContextMenu(): boolean {
            return store.getters.getContextMenuShownId() === this.id; 
        },

    },

    methods: {

        handleClick (event: MouseEvent, action: string) {

            store.commit("setContextMenuShownId",this.id);

            if(action === "frame-context-menu") {
                //keep information of what offset has to be observed from the "normal" menu positioning
                let menuPosOffset = 0;

                // Not all frames should be duplicated (e.g. Else)
                const duplicateOptionIndex = this.frameContextMenuOptions.findIndex((entry) => entry.method === "duplicate");
                // The target id, for a duplication, should be the same as the copied frame 
                // except if that frame has joint frames: the target is the last joint frame.
                const targetFrameJointFrames = store.getters.getJointFramesForFrameId(this.frameId, "all");
                const targetFrameId = (targetFrameJointFrames.length > 0) ? targetFrameJointFrames[targetFrameJointFrames.length-1].id : this.frameId;
                const canDuplicate = store.getters.getIfPositionAllowsFrame(targetFrameId, CaretPosition.below, this.$props.frameId); 
                if(canDuplicate && duplicateOptionIndex === -1){
                    this.frameContextMenuOptions.splice(
                        duplicateOptionContextMenuPos,
                        0,
                        {name: this.$i18n.t("contextMenu.duplicate"), method: "duplicate"}
                    );    
                }
                else if(!canDuplicate &&  duplicateOptionIndex > -1){
                    this.frameContextMenuOptions.splice(
                        duplicateOptionContextMenuPos,
                        1
                    );
                }

                if(!canDuplicate){
                    //update the offset if we don't have the "duplicate" menu item
                    menuPosOffset --;
                }
              
                //if a frame is disabled [respectively, enabled], show the enable [resp. disable] option
                const disableOrEnableOption = (this.isDisabled) 
                    ?  {name: this.$i18n.t("contextMenu.enable"), method: "enable"}
                    :  {name: this.$i18n.t("contextMenu.disable"), method: "disable"};
                Vue.set(
                    this.frameContextMenuOptions,
                    enableDisableOptionsContextMenuPos + menuPosOffset,
                    disableOrEnableOption
                );

                ((this.$refs.frameContextMenu as unknown) as VueSimpleContextMenuConstructor).showMenu(event);
            }
        },

        // Item is passed anyway in the event, in case the menu is attached to a list
        optionClicked (event: {item: any; option: {name: string; method: string}}) {
            // `event.option.method` holds the name of the method to be called.
            // In case the menu gets more complex this can clear up the code. However, it is a bit unsafe - in the case you
            // misstype a method's name.
            const thisCompProps = Object.entries(this).find((entry) => entry[0] === event.option.method);
            if(thisCompProps){
                thisCompProps[1]();
            }
        },

        toggleCaret(event: MouseEvent): void {
            const frame: HTMLDivElement = event.srcElement as HTMLDivElement;

            // This checks the propagated click events, and prevents the parent event to handle the event as well. 
            // Stop and Prevent do not work in this case, as the event needs to be propagated 
            // (for the context menu to close) but it does not need to trigger always a caret change.
            if(frame.id !== this.id ){
                return;
            }

            // get the rectangle of the div with its coordinates
            const rect = frame.getBoundingClientRect();
            
            let position: CaretPosition = CaretPosition.none;
            // if clicked above the middle, or if I click on the label show the body caret
            if((frame.className === "frame-header" || event.y <= rect.top + rect.height/2) && this.allowChildren) {
                position = CaretPosition.body;
            }
            //else show caret below
            else{
                position = CaretPosition.below;
            }
            store.dispatch(
                "toggleCaret",
                {id:this.$props.frameId, caretPosition: position}
            );
        },


        duplicate(): void {
            store.dispatch(
                "copyFrameToPosition",
                {
                    frameId : this.$props.frameId,
                    newParentId: store.getters.getParentOfFrame(this.frameId),
                    newIndex: store.getters.getIndexInParent(this.frameId)+1,
                }
            );
        },

        copy(): void {
            store.dispatch(
                "copyFrame",
                this.$props.frameId
            );
        },

        disable(): void {
            store.dispatch(
                "changeDisableFrame",
                {
                    frameId: this.$props.frameId,
                    isDisabling: true,
                }
            )
        },

        
        enable(): void {
            store.dispatch(
                "changeDisableFrame",
                {
                    frameId: this.$props.frameId,
                    isDisabling: false,
                }
            )
        },

    },

});

</script>

<style lang="scss">
.block {
    padding-right: 4px;
    padding-top: 1px;
    padding-bottom: 1px;
    border-radius: 8px;
    border: 1px solid transparent;
}

.block:hover{
    border: 1px solid #B4B4B4;
}


.error {
    border: 1px solid #FF0000 !important;
}
</style><|MERGE_RESOLUTION|>--- conflicted
+++ resolved
@@ -5,13 +5,8 @@
             class="block frameDiv" 
             v-bind:class="{error: erroneous}"
             v-bind:id="id"
-<<<<<<< HEAD
             @click.prevent.stop="toggleCaret($event)"
             @contextmenu.prevent.stop="handleClick($event,'frame-context-menu')"
-=======
-            @click="toggleCaret($event)"
-            @contextmenu.prevent.stop="handleClick($event,'copy-duplicate')"
->>>>>>> cbfc34c5
         >
             <vue-simple-context-menu
                 v-show="allowContextMenu"
