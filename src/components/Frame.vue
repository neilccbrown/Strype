--- conflicted
+++ resolved
@@ -164,16 +164,13 @@
             return store.getters.getContextMenuShownId() === this.id; 
         },
 
-<<<<<<< HEAD
         isSelected(): boolean {
             return store.getters.getIsSelected(this.$props.frameId);
         },
 
-=======
         isStatementOrJointFrame(): boolean {
             return this.$props.frameType.isJointFrame || !this.$props.frameType.allowChildren;
         },
->>>>>>> 8fcef4aa
     },
 
     methods: {
