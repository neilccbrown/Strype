--- conflicted
+++ resolved
@@ -1,25 +1,4 @@
 <template>
-<<<<<<< HEAD
-    <div :style="frameStyle" class="block">
-        <FrameHeader
-            v-if="frameType.labels !== null"
-            v-bind:frameId="id"
-            v-bind:labels="frameType.labels"
-        />
-        <FrameBody 
-            v-if="allowChildren"
-            v-bind:frameId="id" 
-            v-bind:caretVisibility="caretVisibility"
-            v-on:choose="togleCaret($event)"
-        />
-        <Frame
-            v-for="frame in jointframes"
-            v-bind:key="frame.frameType.type + '-id:' + frame.id"
-            v-bind:id="frame.id"
-            v-bind:frameType="frame.frameType"
-            v-bind:isJointFrame="true"
-            v-bind:allowChildren="frame.frameType.allowChildren"
-=======
     <div>
         <div :style="frameStyle" class="block">
             <FrameHeader
@@ -31,6 +10,7 @@
                 v-if="allowChildren"
                 v-bind:frameId="id" 
                 v-bind:caretVisibility="caretVisibility"
+                v-on:choose="togleCaret($event)"
             />
             <Frame
                 v-for="frame in jointframes"
@@ -39,9 +19,8 @@
                 v-bind:frameType="frame.frameType"
                 v-bind:isJointFrame="true"
                 v-bind:allowChildren="frame.frameType.allowChildren"
->>>>>>> ca933520
 
-            />
+                />
         </div>
         <Caret v-show="caretVisibility===caretPosition.below" />
     </div>
