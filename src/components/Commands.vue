<template>
    <div class="commands">
        <div v-bind:id="buttonsContainerUIID" class="commands-container">
            <button  v-if="uploadThroughUSB" @click="flash" v-t="'buttonLabel.uploadToMicrobit'"/>
            <button @click="downloadHex" v-t="'buttonLabel.downloadHex'"/>
            <button @click="downloadPython" v-t="'buttonLabel.downloadPython'"/>
        </div>
        <div v-if="showProgress" class="progress cmd-progress-container">
            <div 
                class="progress-bar progress-bar-striped bg-info" 
                role="progressbar"
                :style="progressPercentWidthStyle" 
                :aria-valuenow="progressPercent"
                aria-valuemin="0"
                aria-valuemax="100"
                >
                <span v-t="'action.uploadingToMicrobit'" class="progress-bar-text"></span>
            </div>
        </div>
        <hr />
        <div v-bind:id="commandsContainerUUID">
            <div class="frameCommands">
                <AddFrameCommand
                    v-for="addFrameCommand in addFrameCommands"
                    v-bind:key="addFrameCommand.type.type"
                    v-bind:type="addFrameCommand.type.type"
                    v-bind:shortcut="addFrameCommand.shortcut"
                    v-bind:symbol="
                        addFrameCommand.symbol !== undefined
                            ? addFrameCommand.symbol
                            : addFrameCommand.shortcut
                    "
                    v-bind:description="addFrameCommand.description"
                />
            </div>
            <hr />
            <div class="toggleFrameLabelCommands">
                <ToggleFrameLabelCommand
                    v-for="toggleFrameLabelCommand in toggleFrameLabelCommands"
                    v-bind:key="toggleFrameLabelCommand.type"
                    v-bind:type="toggleFrameLabelCommand.type"
                    v-bind:modifierKeyShortcuts="toggleFrameLabelCommand.modifierKeyShortcuts"
                    v-bind:keyShortcut="toggleFrameLabelCommand.keyShortcut"
                    v-bind:description="toggleFrameLabelCommand.displayCommandText"
                />
            </div>
        </div>
    </div>
</template>

<script lang="ts">
import Vue from "vue";
import store from "@/store/store";
import AddFrameCommand from "@/components/AddFrameCommand.vue";
import ToggleFrameLabelCommand from "@/components/ToggleFrameLabelCommand.vue";
import { flashData } from "@/helpers/webUSB";
import { getCommandsContainerUIID, getEditorButtonsContainerUIID, getTutorialUIID, getEditorMiddleUIID, getMenuLeftPaneUIID, getCommandsRightPaneContainerId} from "@/helpers/editor"
import { downloadHex, downloadPython } from "@/helpers/download";
import { AddFrameCommandDef,ToggleFrameLabelCommandDef, WebUSBListener, MessageDefinitions, FormattedMessage, FormattedMessageArgKeyValuePlaceholders, FrameObject, CaretPosition} from "@/types/types";
import {KeyModifier} from "@/constants/toggleFrameLabelCommandsDefs"
import browserDetect from "vue-browser-detect-plugin";
import $ from "jquery";

export default Vue.extend({
    name: "Commands",
    store,

    components: {
        AddFrameCommand,
        ToggleFrameLabelCommand,
    },

    data: function () {
        return {
            showProgress: false,
            progressPercent: 0,
            uploadThroughUSB: false,
        }
    },

    beforeMount() {
        Vue.use(browserDetect);
        this.uploadThroughUSB = (this.$browserDetect.isChrome || this.$browserDetect.isOpera || this.$browserDetect.isEdge);
    },

    computed: {
        buttonsContainerUIID(): string {
            return getEditorButtonsContainerUIID();
        },

        commandsContainerUUID(): string {
            return getCommandsContainerUIID();
        },

        addFrameCommands(): Record<string, AddFrameCommandDef> {
            //We retrieve the add frame commands associated with the current frame 
            //if the frame is enabled, we always check, if it is disabled we return no frame when caret is body, and check when caret is below
            const currentFrame: FrameObject = store.getters.getCurrentFrameObject();
            if(currentFrame.isDisabled && ((currentFrame.caretVisibility === CaretPosition.body) ? true : !store.getters.canAddFrameBelowDisabled(currentFrame.id))){
                return {};
            }
            
            return store.getters.getCurrentFrameAddFrameCommands(store.state.currentFrame.id, store.state.currentFrame.caretPosition);
        },

        toggleFrameLabelCommands(): ToggleFrameLabelCommandDef[] {
            //We retrieve the toggle frame label commands associated with the current frame (if editable slots are focused (i.e. editing))
            if(store.getters.getIsEditing()){
                return store.getters.getCurrentFrameToggleFrameLabelCommands();
            }
            
            return [];
        },

        progressPercentWidthStyle(): string {
            return "width: " + this.$data.progressPercent + "%;";
        },
    },

    created() {
        window.addEventListener(
            "keydown",
            (event: KeyboardEvent) => {
                const tutorial = document.getElementById(getTutorialUIID());
                if(tutorial){
                    //if the tutorial is displayed, we don't do anything here
                    event.preventDefault();
                    return;
                }

                if((event.ctrlKey || event.metaKey) && (event.key === "z" || event.key === "y")) {
                    //undo-redo
                    store.dispatch(
                        "undoRedo",
                        (event.key === "z")
                    );
                    event.preventDefault();
                }

                //prevent default scrolling.
                if ( event.key === "ArrowDown" || event.key === "ArrowUp" ) {
                    event.preventDefault();
                }
            }
        );
        
        window.addEventListener(
            "keyup",
            //lambda is has the advantage over a `function` that it preserves `this`. not used in this instance, just mentioning for future reference.
            (event: KeyboardEvent) => {
<<<<<<< HEAD
                const isEditing = store.getters.getIsEditing();
=======
                const tutorial = document.getElementById(getTutorialUIID());
                if(tutorial){
                    //if the tutorial is displayed, we don't do anything here
                    event.preventDefault();
                    return;
                }
                
>>>>>>> eaee73a8
                if ( event.key === "ArrowDown" || event.key === "ArrowUp" ) {
                    //first we remove the focus of the current active element (to avoid editable slots to keep it)
                    (document.activeElement as HTMLElement).blur();

                    if(event.shiftKey){
                        store.dispatch( 
                            "selectMultipleFrames",
                            event.key
                        );
                    }
                    else {
                        store.dispatch(
                            "changeCaretPosition",
                            event.key
                        );
                    }
                }      
                else if(event.key == "Escape"){
                    if(store.getters.areAnyFramesSelected()){
                        store.commit("unselectAllFrames");
                        store.commit("makeSelectedFramesVisible");
                    }
                    if(isEditing){
                        (document.activeElement as HTMLElement).blur();
                        store.commit("setEditFlag",false);
                    }
                }
                else {
                    if(isEditing){
                        //find if there is a toggle frame label command triggered --> if not, do nothing special
                        const toggleFrameCmdType = 
                                    this.toggleFrameLabelCommands.find((toggleCmd) => {
                                        let isModifierOn = true;
                                        toggleCmd.modifierKeyShortcuts.forEach((modifer) => {
                                            switch(modifer){
                                            case KeyModifier.ctrl:
                                                isModifierOn = isModifierOn && event.ctrlKey;
                                                break;
                                            case KeyModifier.shift:
                                                isModifierOn = isModifierOn && event.shiftKey;
                                                break;
                                            case KeyModifier.alt:
                                                isModifierOn = isModifierOn && event.altKey;
                                                break;
                                            }
                                        });
                                        //if the modifiers are on, and the shortcut key is the right one, return true
                                        return isModifierOn && toggleCmd.keyShortcut === event.key.toLowerCase();
                                    })?.type
                                    ?? "";
                        //if there is match with a toggle command, we run it (otherwise, do nothing)
                        if(toggleFrameCmdType !== "") {
                            store.dispatch(
                                "toggleFrameLabel",
                                toggleFrameCmdType
                            );
                        }
                    }
                    //cases when there is no editing:
                    else{
                        if (( event.key === "ArrowLeft" || event.key === "ArrowRight")) { 
                            store.dispatch(
                                "leftRightKey",
                                event.key
                            );
                        }
                        else if(event.key == "Delete" || event.key == "Backspace"){
                        //delete a frame
                            store.dispatch(
                                "deleteCurrentFrame",
                                event.key
                            );
                            event.stopImmediatePropagation();
                        }
                        //add the frame in the editor if allowed
                        else if(this.addFrameCommands[event.key.toLowerCase()] !== undefined){
                            store.dispatch(
                                "addFrameWithCommand",
                                this.addFrameCommands[event.key.toLowerCase()].type                
                            );
                        }
                    }
                }
            }                
        );
    },

    mounted() {
        //scroll events on the left pane (menu) and right pane (commands) are forwarded to the editor
        document.getElementById(getMenuLeftPaneUIID())?.addEventListener(
            "wheel",
            this.handleAppScroll,
            false
        );

        document.getElementById(getCommandsRightPaneContainerId())?.addEventListener(
            "wheel",
            this.handleAppScroll,
            false
        );
    },

    methods: {
        handleAppScroll(event: MouseWheelEvent) {
            const currentScroll = $("#"+getEditorMiddleUIID()).scrollTop();
            $("#"+getEditorMiddleUIID()).scrollTop((currentScroll??0) + (event as MouseWheelEvent).deltaY/2);
        },

        flash() {
            if (navigator.usb) {
                const webUSBListener: WebUSBListener = {
                    onUploadProgressHandler: (percent) => {
                        this.$data.showProgress = true;
                        this.$data.progressPercent = percent;
                    },

                    onUploadSuccessHandler: () => {
                        store.commit(
                            "setMessageBanner",
                            MessageDefinitions.UploadSuccessMicrobit
                        );

                        this.$data.showProgress = false;

                        //don't leave the message for ever
                        setTimeout(()=>store.commit(
                            "setMessageBanner",
                            MessageDefinitions.NoMessage
                        ), 7000);
                    },
                    onUploadFailureHandler: (error) => {
                        this.$data.showProgress = false;
 
                        const message = MessageDefinitions.UploadFailureMicrobit;
                        const msgObj: FormattedMessage = (message.message as FormattedMessage);
                        msgObj.args[FormattedMessageArgKeyValuePlaceholders.error.key] = msgObj.args.errorMsg.replace(FormattedMessageArgKeyValuePlaceholders.error.placeholderName, error);

                        store.commit(
                            "setMessageBanner",
                            message
                        );

                        this.$data.showProgress = false;

                        //don't leave the message for ever
                        setTimeout(()=>store.commit(
                            "setMessageBanner",
                            MessageDefinitions.NoMessage
                        ), 7000);
                    },
                };
                flashData(webUSBListener);
            }
            else {
                alert("This browser does not support webUSB connections. Please use a browser such as Google Chrome.");
            }
        },
        downloadHex() {
            if(store.getters.getPreCompileErrors().length>0) {
                alert("Please fix existing errors first.");
            }
            else {
                downloadHex(); 
                store.dispatch("setMessageBanner", MessageDefinitions.DownloadHex);
            }
        },
        downloadPython() {
            if(store.getters.getPreCompileErrors().length>0) {
                alert("Please fix existing errors first.");
            }
            else {
                downloadPython();
            }
        },
    },
});
</script>

<style lang="scss">
.commands {
    border-left: #383b40 1px solid;
    color: rgb(37, 35, 35);
    background-color: #E2E7E0;
}

.cmd-progress-container {
    margin-top: 5px;
    background-color: #E2E7E0 !important;
    border: 1px lightgrey solid;
}

@mixin centerer {
  position: absolute;
  left: 50%;
  transform: translate(-50%, -50%);
}

.progress-bar-text {
    @include centerer;
    color:#fefefe !important;
    text-align: left !important;
    font-weight: bold;
}

.commands-container{
    display: inline-block;
}
</style><|MERGE_RESOLUTION|>--- conflicted
+++ resolved
@@ -148,17 +148,15 @@
             "keyup",
             //lambda is has the advantage over a `function` that it preserves `this`. not used in this instance, just mentioning for future reference.
             (event: KeyboardEvent) => {
-<<<<<<< HEAD
-                const isEditing = store.getters.getIsEditing();
-=======
                 const tutorial = document.getElementById(getTutorialUIID());
                 if(tutorial){
                     //if the tutorial is displayed, we don't do anything here
                     event.preventDefault();
                     return;
                 }
-                
->>>>>>> eaee73a8
+
+                const isEditing = store.getters.getIsEditing();
+
                 if ( event.key === "ArrowDown" || event.key === "ArrowUp" ) {
                     //first we remove the focus of the current active element (to avoid editable slots to keep it)
                     (document.activeElement as HTMLElement).blur();
