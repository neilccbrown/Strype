<template>
    <div class="commands">
        <div :id="buttonsContainerUIID" class="commands-container">
            <button type="button" v-if="uploadThroughUSB" @click="flash" v-t="'buttonLabel.uploadToMicrobit'" class="btn btn-secondary cmd-button-margin cmd-button"/>
            <button type="button" @click="downloadHex" v-t="(uploadThroughUSB)?'buttonLabel.downloadHex':'buttonLabel.sendToMicrobit'" class="btn btn-secondary cmd-button-margin cmd-button"/>
            <button type="button" @click="downloadPython" v-t="'buttonLabel.downloadPython'" class="btn btn-secondary cmd-button"/>
        </div>
        <div v-if="showProgress" class="progress cmd-progress-container">
            <div 
                class="progress-bar progress-bar-striped bg-info" 
                role="progressbar"
                :style="progressPercentWidthStyle" 
                :aria-valuenow="progressPercent"
                aria-valuemin="0"
                aria-valuemax="100"
                >
                <span v-t="'action.uploadingToMicrobit'" class="progress-bar-text"></span>
            </div>
        </div>
        <div @mousedown.prevent.stop @mouseup.prevent.stop>
            <b-tabs id="commandsTabs" content-class="mt-2" v-model="tabIndex">
                <b-tab :title="$t('commandTabs.0')" active :title-link-class="getTabClasses(0)" :disabled="isEditing">
                    <div :id="commandsContainerUUID" class="command-tab-content" >
                        <div id="addFramePanel">
                            <div class="frameCommands">
                                <transition-group name="list" tag="p">
                                    <AddFrameCommand
                                        v-for="addFrameCommand in addFrameCommands"
                                        :key="addFrameCommand[0].type.type"
                                        :type="addFrameCommand[0].type.type"
                                        :shortcut="addFrameCommand[0].shortcut"
                                        :symbol="
                                            addFrameCommand[0].symbol !== undefined
                                                ? addFrameCommand[0].symbol
                                                : addFrameCommand[0].shortcut
                                        "
                                        :description="addFrameCommand[0].description"
                                        :index="
                                            addFrameCommand[0].index!==undefined
                                            ? addFrameCommand[0].index
                                            : 0
                                        "
                                    />
                                </transition-group>
                            </div>
                        </div>
                        <div class="toggleFrameLabelCommands">
                            <ToggleFrameLabelCommand
                                v-for="toggleFrameLabelCommand in toggleFrameLabelCommands"
                                :key="toggleFrameLabelCommand.type"
                                :type="toggleFrameLabelCommand.type"
                                :modifierKeyShortcuts="toggleFrameLabelCommand.modifierKeyShortcuts"
                                :keyShortcut="toggleFrameLabelCommand.keyShortcut"
                                :description="toggleFrameLabelCommand.displayCommandText"
                            />
                        </div>
                    </div>
                </b-tab>
                <b-tab :title="$t('commandTabs.1')" :title-link-class="getTabClasses(1)">
                    <APIDiscovery  class="command-tab-content"/>
                </b-tab>
            </b-tabs>
        </div>
        <text id="editor"></text>
        <span id="keystrokeSpan"></span>

        /* IFDEBUG
            <python-console/>
        FIDEBUG */
    </div>
</template>

<script lang="ts">
import AddFrameCommand from "@/components/AddFrameCommand.vue";
import APIDiscovery from "@/components/APIDiscovery.vue";
import ToggleFrameLabelCommand from "@/components/ToggleFrameLabelCommand.vue";
import { KeyModifier } from "@/constants/toggleFrameLabelCommandsDefs";
import { downloadHex, downloadPython } from "@/helpers/download";
import { getCommandsContainerUIID, getCommandsRightPaneContainerId, getEditorButtonsContainerUIID, getEditorMiddleUIID, getMenuLeftPaneUIID, getTutorialUIID } from "@/helpers/editor";
import { flash } from "@/helpers/webUSB";
import store from "@/store/store";
import { AddFrameCommandDef, CaretPosition, FrameObject, FromImportDefinition, ImportDefinition, ToggleFrameLabelCommandDef } from "@/types/types";
import $ from "jquery";
import Vue from "vue";
import browserDetect from "vue-browser-detect-plugin";
/* IFDEBUG */
import PythonConsole from "@/components/PythonConsole.vue"
/* FIDEBUG */


export default Vue.extend({
    name: "Commands",
    store,

    components: {
        AddFrameCommand,
        ToggleFrameLabelCommand,
        APIDiscovery,
        /* IFDEBUG */
        PythonConsole, 
        /* FIDEBUG */
    },

    data: function () {
        return {
            showProgress: false,
            progressPercent: 0,
            uploadThroughUSB: false,
        }
    },

    beforeMount() {
        Vue.use(browserDetect);
        this.uploadThroughUSB = (this.$browserDetect.isChrome || this.$browserDetect.isOpera || this.$browserDetect.isEdge);
    },

    computed: {
        tabIndex: {
            get(): number{
                return store.getters.getCommandsTabIndex();
            },
            set(index: number){
                store.commit("setCommandsTabIndex", index);
            },
        },

        buttonsContainerUIID(): string {
            return getEditorButtonsContainerUIID();
        },

        commandsContainerUUID(): string {
            return getCommandsContainerUIID();
        },

        isEditing(): boolean {
            return store.getters.getIsEditing();
        },

        addFrameCommands(): Record<string, AddFrameCommandDef[]> {
            //We retrieve the add frame commands associated with the current frame 
            //if the frame is enabled, we always check, if it is disabled we return no frame when caret is body, and check when caret is below
            const currentFrame: FrameObject = store.getters.getCurrentFrameObject();
            if(currentFrame.isDisabled && ((currentFrame.caretVisibility === CaretPosition.body) ? true : !store.getters.canAddFrameBelowDisabled(currentFrame.id))){
                return {};
            }
            
            return store.getters.generateAvailableFrameCommands(store.state.currentFrame.id, store.state.currentFrame.caretPosition);
        },

        toggleFrameLabelCommands(): ToggleFrameLabelCommandDef[] {
            //We retrieve the toggle frame label commands associated with the current frame (if editable slots are focused (i.e. editing))
            if(store.getters.getIsEditing()){
                return store.getters.getCurrentFrameToggleFrameLabelCommands();
            }
            
            return [];
        },

        progressPercentWidthStyle(): string {
            return "width: " + this.$data.progressPercent + "%;";
        },
    },

    created() {
        if(store.state.showKeystroke){
            window.addEventListener(
                "dblclick",
                () => {
                    (document.getElementById("keystrokeSpan") as HTMLSpanElement).textContent = "[double click]";
                    //leave the message for a short moment only
                    setTimeout(()=> (document.getElementById("keystrokeSpan") as HTMLSpanElement).textContent = "", 1000);    
                }
            );
            
            window.addEventListener(
                "mousedown",
                (event: MouseEvent) => {
                    let mouseButton = "unknown mouse click";
                    switch(event.button){
                    case 0:
                        mouseButton = "left click";
                        break;
                    case 1:
                        mouseButton = "middle click";
                        break;
                    case 2:
                        mouseButton = "right click";
                        break;
                    }
                    (document.getElementById("keystrokeSpan") as HTMLSpanElement).textContent = "["+mouseButton+"]";
                    //leave the message for a short moment only
                    setTimeout(()=> (document.getElementById("keystrokeSpan") as HTMLSpanElement).textContent = "", 1000);    
                }
            );
        }

        window.addEventListener(
            "keydown",
            (event: KeyboardEvent) => {
                //if we requested to log keystroke, display the keystroke event in an unobtrusive location
                //when editing, we don't show the keystroke for basic keys (like [a-zA-Z0-1]), only those whose key value is longer than 1
                if(store.state.showKeystroke && (!store.state.isEditing || event.key.match(/^.{2,}$/))){
                    (document.getElementById("keystrokeSpan") as HTMLSpanElement).textContent = "["+event.key+"]";
                    //leave the message for a short moment only
                    setTimeout(()=> (document.getElementById("keystrokeSpan") as HTMLSpanElement).textContent = "", 1000);         
                }

                const tutorial = document.getElementById(getTutorialUIID());
                if(tutorial !== null || store.getters.isAppMenuOpened()){
                    if(store.getters.isAppMenuOpened() && store.getters.getIsEditing()){
                        return;
                    }
                    //if the tutorial or the application menu are displayed, we don't do anything here
                    event.preventDefault();
                    return;
                }

                if((event.ctrlKey || event.metaKey) && (event.key === "z" || event.key === "y")) {
                    //undo-redo
                    store.dispatch(
                        "undoRedo",
                        (event.key === "z")
                    );
                    event.preventDefault();
                    return;
                }

                const isEditing = store.getters.getIsEditing();

                //prevent default scrolling and navigation
                if (!isEditing && (event.key === "ArrowDown" || event.key === "ArrowUp" || event.key === "ArrowLeft" || event.key === "ArrowRight")) {
                    if (event.key === "ArrowDown" || event.key === "ArrowUp" ) {
                        //first we remove the focus of the current active element (to avoid editable slots to keep it)
                        (document.activeElement as HTMLElement).blur();

                        if(event.shiftKey){
                            store.dispatch( 
                                "selectMultipleFrames",
                                event.key
                            );
                        }
                        else {
                            store.dispatch(
                                "changeCaretPosition",
                                event.key
                            );
                        }
                    }
                    else{
                        //at this stage, left/right arrows are handled only if not editing: editing cases are directly handled by EditableSlots.
                        // We start by getting from the DOM all the available caret and editable slot positions
                        store.dispatch(
                            "leftRightKey",
                            {
                                key:event.key,
                            }
                        );
                        event.stopImmediatePropagation();
                        event.preventDefault();
                    }
                    return;
                }

                //prevent default browser behaviours when an add frame command key is typed (letters and spaces) (e.g. Firefox "search while typing")
                if(!isEditing && !(event.ctrlKey || event.metaKey) && (event.key.match(/^[a-z A-Z=]$/) || event.key === "Backspace")){
                    event.preventDefault();
                    return;
                }

                //prevent specific characters in specific frames (cf details)
                if(isEditing){
                    const frameType = store.getters.getCurrentFrameObject().frameType.type;
                    //space in import frame's editable slots
                    if((frameType === ImportDefinition.type || frameType === FromImportDefinition.type) && event.key === " "){
                        event.preventDefault();
                        return;
                    }
                }
            }
        );
        
        window.addEventListener(
            "keyup",
            //lambda is has the advantage over a `function` that it preserves `this`. not used in this instance, just mentioning for future reference.
            (event: KeyboardEvent) => {
                const tutorial = document.getElementById(getTutorialUIID());
                if(tutorial !== null || store.getters.isAppMenuOpened()){
                    //if the tutorial or the application menu are displayed, we don't do anything here
                    event.preventDefault();
                    return;
                }

                const isEditing = store.getters.getIsEditing();
                const ignoreKeyEvent: boolean = store.getters.getIgnoreKeyEvent();

                if(event.key == "Escape"){
                    if(store.getters.areAnyFramesSelected()){
                        store.commit("unselectAllFrames");
                        store.commit("makeSelectedFramesVisible");
                    }
                    if(isEditing){
                        (document.activeElement as HTMLElement).blur();
                        store.commit("setEditFlag",false);
                    }
                }
                else {
                    if(isEditing){
                        //find if there is a toggle frame label command triggered --> if not, do nothing special
                        const toggleFrameCmdType = 
                                    this.toggleFrameLabelCommands.find((toggleCmd) => {
                                        let isModifierOn = true;
                                        toggleCmd.modifierKeyShortcuts.forEach((modifer) => {
                                            switch(modifer){
                                            case KeyModifier.ctrl:
                                                isModifierOn = isModifierOn && event.ctrlKey;
                                                break;
                                            case KeyModifier.shift:
                                                isModifierOn = isModifierOn && event.shiftKey;
                                                break;
                                            case KeyModifier.alt:
                                                isModifierOn = isModifierOn && event.altKey;
                                                break;
                                            }
                                        });
                                        //if the modifiers are on, and the shortcut key is the right one, return true
                                        return isModifierOn && toggleCmd.keyShortcut === event.key.toLowerCase();
                                    })?.type
                                    ?? "";
                        //if there is match with a toggle command, we run it (otherwise, do nothing)
                        if(toggleFrameCmdType !== "") {
                            store.dispatch(
                                "toggleFrameLabel",
                                toggleFrameCmdType
                            );
                        }
                    }
                    //cases when there is no editing:
                    else if(!(event.ctrlKey || event.metaKey)){
                        if(event.key == "Delete" || event.key == "Backspace"){
                            if(!ignoreKeyEvent){
                                //delete a frame or a frame selection
                                store.dispatch(
                                    "deleteFrames",
                                    event.key
                                );
                                event.stopImmediatePropagation();
                            }
                            else{
                                store.commit("setIgnoreKeyEvent", false);
                            }
                        }
                        //add the frame in the editor if allowed
                        else if(this.addFrameCommands[event.key.toLowerCase()] !== undefined){
                            store.dispatch(
                                "addFrameWithCommand",
                                this.addFrameCommands[event.key.toLowerCase()][0].type
                            );
                        }
                    }
                }
            }                
        );
    },

    mounted() {
        //scroll events on the left pane (menu) and right pane (commands) are forwarded to the editor
        document.getElementById(getMenuLeftPaneUIID())?.addEventListener(
            "wheel",
            this.handleAppScroll,
            false
        );

        document.getElementById(getCommandsRightPaneContainerId())?.addEventListener(
            "wheel",
            this.handleAppScroll,
            false
        );
    },

    methods: {
        handleAppScroll(event: WheelEvent) {
            const currentScroll = $("#"+getEditorMiddleUIID()).scrollTop();
            $("#"+getEditorMiddleUIID()).scrollTop((currentScroll??0) + (event as WheelEvent).deltaY/2);
        },

        flash() {
            flash(this.$data);
        },

        downloadHex() {
            downloadHex();
        },

        downloadPython() {
            downloadPython(); 
        },

        getTabClasses(tabIndex: number): string[] {
            const disabledClassStr = (this.isEditing) ? " commands-tab-disabled" : "";
            if(tabIndex == this.tabIndex){
                return ["commands-tab commands-tab-active"]
            }
            else {
                return ["commands-tab" + disabledClassStr]
            }
        },
    },
});
</script>

<style lang="scss">
.commands {
    border-left: #383b40 1px solid;
    color: #252323;
    background-color: #E2E7E0;
}

.cmd-progress-container {
    margin-top: 5px;
    background-color: #E2E7E0 !important;
    border: 1px lightgrey solid;
}

@mixin centerer {
  position: absolute;
  left: 50%;
  transform: translate(-50%, -50%);
}

.progress-bar-text {
    @include centerer;
    color:#fefefe !important;
    text-align: left !important;
    font-weight: bold;
}

.commands-container{
    display: inline-block;
}

#keystrokeSpan{
    bottom:2px;
    left: 50%;
    transform: translate(-50%, 0);
    position: absolute;
    font-size:large;
    color:#666666;
}

.cmd-button{
    padding: 1px 6px 1px 6px !important;
    margin-top: 5px;
}

.cmd-button-margin{
    margin-right: 5px;
}

.list-enter-active, .list-leave-active {
  transition: all .5s;
}
.list-enter, .list-leave-to {
  opacity: 0;
  transform: translate3d(3);
}

.commands-tab{
    color: #787978 !important;
    border-color: #bbc8b6 !important;
    background-color: transparent !important;
    margin-top: 10px;
}

.commands-tab-active{
    color: #274D19 !important;
    border-bottom-color: #E2E7E0 !important;
}

.command-tab-content {
 margin-left: 5px;
}

//the following overrides the bootstrap tab generated styles
#commandsTabs ul{
    border-bottom-color: #bbc8b6 !important;
}

<<<<<<< HEAD
.nav-item{
    cursor: no-drop;
}
=======
>>>>>>> d5ca6488
</style><|MERGE_RESOLUTION|>--- conflicted
+++ resolved
@@ -485,10 +485,7 @@
     border-bottom-color: #bbc8b6 !important;
 }
 
-<<<<<<< HEAD
 .nav-item{
     cursor: no-drop;
 }
-=======
->>>>>>> d5ca6488
 </style>