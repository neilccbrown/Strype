<template>
    <div class="commands">
        <div :id="buttonsContainerUIID" class="commands-container">
            <button type="button" v-if="uploadThroughUSB" @click="flash" v-t="'buttonLabel.uploadToMicrobit'" class="btn btn-secondary cmd-button-margin cmd-button"/>
            <button type="button" @click="downloadHex" v-t="(uploadThroughUSB)?'buttonLabel.downloadHex':'buttonLabel.sendToMicrobit'" class="btn btn-secondary cmd-button-margin cmd-button"/>
            <button type="button" @click="downloadPython" v-t="'buttonLabel.downloadPython'" class="btn btn-secondary cmd-button"/>
        </div>
        <div v-if="showProgress" class="progress cmd-progress-container">
            <div 
                class="progress-bar progress-bar-striped bg-info" 
                role="progressbar"
                :style="progressPercentWidthStyle" 
                :aria-valuenow="progressPercent"
                aria-valuemin="0"
                aria-valuemax="100"
                >
                <span v-t="'action.uploadingToMicrobit'" class="progress-bar-text"></span>
            </div>
        </div>
<<<<<<< HEAD
        <hr />
        <div :id="commandsContainerUUID" >
            <div id="addFramePanel" v-if="!isEditing">
                <div class="frameCommands">
                    <transition-group name="list" tag="p">
                        <AddFrameCommand
                            v-for="addFrameCommand in addFrameCommands"
                            :key="addFrameCommand[0].type.type"
                            :type="addFrameCommand[0].type.type"
                            :shortcut="addFrameCommand[0].shortcut"
                            :symbol="
                                addFrameCommand[0].symbol !== undefined
                                    ? addFrameCommand[0].symbol
                                    : addFrameCommand[0].shortcut
                            "
                            :description="addFrameCommand[0].description"
                            :index="
                                addFrameCommand[0].index!==undefined
                                ? addFrameCommand[0].index
                                : 0
                            "
                        />
                    </transition-group>
                </div>
                <hr />
            </div>
            <div class="toggleFrameLabelCommands">
                <ToggleFrameLabelCommand
                    v-for="toggleFrameLabelCommand in toggleFrameLabelCommands"
                    :key="toggleFrameLabelCommand.type"
                    :type="toggleFrameLabelCommand.type"
                    :modifierKeyShortcuts="toggleFrameLabelCommand.modifierKeyShortcuts"
                    :keyShortcut="toggleFrameLabelCommand.keyShortcut"
                    :description="toggleFrameLabelCommand.displayCommandText"
                />
            </div>
=======
        <div @mousedown.prevent.stop @mouseup.prevent.stop>
            <b-tabs id="commandsTabs" content-class="mt-2" v-model="tabIndex">
                <b-tab :title="$t('commandTabs.0')" active :title-link-class="getTabClasses(0)">
                    <div :id="commandsContainerUUID" class="command-tab-content" >
                        <div id="addFramePanel" v-if="!isEditing">
                            <div class="frameCommands">
                                <AddFrameCommand
                                    v-for="addFrameCommand in addFrameCommands"
                                    :key="addFrameCommand[0].type.type"
                                    :type="addFrameCommand[0].type.type"
                                    :shortcut="addFrameCommand[0].shortcut"
                                    :symbol="
                                        addFrameCommand[0].symbol !== undefined
                                            ? addFrameCommand[0].symbol
                                            : addFrameCommand[0].shortcut
                                    "
                                    :description="addFrameCommand[0].description"
                                    :index="
                                        addFrameCommand[0].index!==undefined
                                        ? addFrameCommand[0].index
                                        : 0
                                    "
                                />
                            </div>
                        </div>
                        <div class="toggleFrameLabelCommands">
                            <ToggleFrameLabelCommand
                                v-for="toggleFrameLabelCommand in toggleFrameLabelCommands"
                                :key="toggleFrameLabelCommand.type"
                                :type="toggleFrameLabelCommand.type"
                                :modifierKeyShortcuts="toggleFrameLabelCommand.modifierKeyShortcuts"
                                :keyShortcut="toggleFrameLabelCommand.keyShortcut"
                                :description="toggleFrameLabelCommand.displayCommandText"
                            />
                        </div>
                    </div>
                </b-tab>
                <b-tab :title="$t('commandTabs.1')" :title-link-class="getTabClasses(1)"><APIDiscovery  class="command-tab-content"/></b-tab>
            </b-tabs>
>>>>>>> 2edee4c8
        </div>
        <text id="userCode"></text>
        <span id="keystrokeSpan"></span>
    </div>
</template>

<script lang="ts">
import Vue from "vue";
import store from "@/store/store";
import AddFrameCommand from "@/components/AddFrameCommand.vue";
import ToggleFrameLabelCommand from "@/components/ToggleFrameLabelCommand.vue";
import APIDiscovery from "@/components/APIDiscovery.vue"
import { flashData } from "@/helpers/webUSB";
import { getCommandsContainerUIID, getEditorButtonsContainerUIID, getTutorialUIID, getEditorMiddleUIID, getMenuLeftPaneUIID, getCommandsRightPaneContainerId } from "@/helpers/editor"
import { downloadHex, downloadPython } from "@/helpers/download";
import { AddFrameCommandDef,ToggleFrameLabelCommandDef, WebUSBListener, MessageDefinitions, FormattedMessage, FormattedMessageArgKeyValuePlaceholders, FrameObject, CaretPosition, ImportDefinition, FromImportDefinition} from "@/types/types";
import { KeyModifier } from "@/constants/toggleFrameLabelCommandsDefs"
import browserDetect from "vue-browser-detect-plugin";
import $ from "jquery";
import Parser from "@/parser/parser";

export default Vue.extend({
    name: "Commands",
    store,

    components: {
        AddFrameCommand,
        ToggleFrameLabelCommand,
        APIDiscovery,
    },

    data: function () {
        return {
            showProgress: false,
            progressPercent: 0,
            uploadThroughUSB: false,
            tabIndex: 0,
        }
    },

    beforeMount() {
        Vue.use(browserDetect);
        this.uploadThroughUSB = (this.$browserDetect.isChrome || this.$browserDetect.isOpera || this.$browserDetect.isEdge);
    },

    computed: {
        buttonsContainerUIID(): string {
            return getEditorButtonsContainerUIID();
        },

        commandsContainerUUID(): string {
            return getCommandsContainerUIID();
        },

        isEditing(): boolean {
            return store.getters.getIsEditing();
        },

        addFrameCommands(): Record<string, AddFrameCommandDef[]> {
            //We retrieve the add frame commands associated with the current frame 
            //if the frame is enabled, we always check, if it is disabled we return no frame when caret is body, and check when caret is below
            const currentFrame: FrameObject = store.getters.getCurrentFrameObject();
            if(currentFrame.isDisabled && ((currentFrame.caretVisibility === CaretPosition.body) ? true : !store.getters.canAddFrameBelowDisabled(currentFrame.id))){
                return {};
            }
            
            return store.getters.generateAvailableFrameCommands(store.state.currentFrame.id, store.state.currentFrame.caretPosition);
        },

        toggleFrameLabelCommands(): ToggleFrameLabelCommandDef[] {
            //We retrieve the toggle frame label commands associated with the current frame (if editable slots are focused (i.e. editing))
            if(store.getters.getIsEditing()){
                return store.getters.getCurrentFrameToggleFrameLabelCommands();
            }
            
            return [];
        },

        progressPercentWidthStyle(): string {
            return "width: " + this.$data.progressPercent + "%;";
        },
    },

    created() {
        if(store.state.showKeystroke){
            window.addEventListener(
                "dblclick",
                () => {
                    (document.getElementById("keystrokeSpan") as HTMLSpanElement).textContent = "[double click]";
                    //leave the message for a short moment only
                    setTimeout(()=> (document.getElementById("keystrokeSpan") as HTMLSpanElement).textContent = "", 1000);    
                }
            );
            
            window.addEventListener(
                "mousedown",
                (event: MouseEvent) => {
                    let mouseButton = "unknown mouse click";
                    switch(event.button){
                    case 0:
                        mouseButton = "left click";
                        break;
                    case 1:
                        mouseButton = "middle click";
                        break;
                    case 2:
                        mouseButton = "right click";
                        break;
                    }
                    (document.getElementById("keystrokeSpan") as HTMLSpanElement).textContent = "["+mouseButton+"]";
                    //leave the message for a short moment only
                    setTimeout(()=> (document.getElementById("keystrokeSpan") as HTMLSpanElement).textContent = "", 1000);    
                }
            );
        }

        window.addEventListener(
            "keydown",
            (event: KeyboardEvent) => {
                //if we requested to log keystroke, display the keystroke event in an unobtrusive location
                //when editing, we don't show the keystroke for basic keys (like [a-zA-Z0-1]), only those whose key value is longer than 1
                if(store.state.showKeystroke && (!store.state.isEditing || event.key.match(/^.{2,}$/))){
                    (document.getElementById("keystrokeSpan") as HTMLSpanElement).textContent = "["+event.key+"]";
                    //leave the message for a short moment only
                    setTimeout(()=> (document.getElementById("keystrokeSpan") as HTMLSpanElement).textContent = "", 1000);         
                }

                const tutorial = document.getElementById(getTutorialUIID());
                if(tutorial !== null || store.getters.isAppMenuOpened()){
                    if(store.getters.isAppMenuOpened() && store.getters.getIsEditing()){
                        return;
                    }
                    //if the tutorial or the application menu are displayed, we don't do anything here
                    event.preventDefault();
                    return;
                }

                if((event.ctrlKey || event.metaKey) && (event.key === "z" || event.key === "y")) {
                    //undo-redo
                    store.dispatch(
                        "undoRedo",
                        (event.key === "z")
                    );
                    event.preventDefault();
                    return;
                }

                const isEditing = store.getters.getIsEditing();

                //prevent default scrolling and navigation
                if (!isEditing && (event.key === "ArrowDown" || event.key === "ArrowUp" || event.key === "ArrowLeft" || event.key === "ArrowRight")) {
                    if (event.key === "ArrowDown" || event.key === "ArrowUp" ) {
                        //first we remove the focus of the current active element (to avoid editable slots to keep it)
                        (document.activeElement as HTMLElement).blur();

                        if(event.shiftKey){
                            store.dispatch( 
                                "selectMultipleFrames",
                                event.key
                            );
                        }
                        else {
                            store.dispatch(
                                "changeCaretPosition",
                                event.key
                            );
                        }
                    }
                    else{
                        //at this stage, left/right arrows are handled only if not editing: editing cases are directly handled by EditableSlots.
                        // We start by getting from the DOM all the available caret and editable slot positions
                        store.dispatch(
                            "leftRightKey",
                            {
                                key:event.key,
                            }
                        );
                        event.stopImmediatePropagation();
                        event.preventDefault();
                    }
                    return;
                }

                //prevent default browser behaviours when an add frame command key is typed (letters and spaces) (e.g. Firefox "search while typing")
                if(!isEditing && !(event.ctrlKey || event.metaKey) && (event.key.match(/^[a-z A-Z=]$/) || event.key === "Backspace")){
                    event.preventDefault();
                    return;
                }

                //prevent specific characters in specific frames (cf details)
                if(isEditing){
                    const frameType = store.getters.getCurrentFrameObject().frameType.type;
                    //space in import frame's editable slots
                    if((frameType === ImportDefinition.type || frameType === FromImportDefinition.type) && event.key === " "){
                        event.preventDefault();
                        return;
                    }
                }
            }
        );
        
        window.addEventListener(
            "keyup",
            //lambda is has the advantage over a `function` that it preserves `this`. not used in this instance, just mentioning for future reference.
            (event: KeyboardEvent) => {
                const tutorial = document.getElementById(getTutorialUIID());
                if(tutorial !== null || store.getters.isAppMenuOpened()){
                    //if the tutorial or the application menu are displayed, we don't do anything here
                    event.preventDefault();
                    return;
                }

                const isEditing = store.getters.getIsEditing();
                const ignoreKeyEvent: boolean = store.getters.getIgnoreKeyEvent();

                if(event.key == "Escape"){
                    if(store.getters.areAnyFramesSelected()){
                        store.commit("unselectAllFrames");
                        store.commit("makeSelectedFramesVisible");
                    }
                    if(isEditing){
                        (document.activeElement as HTMLElement).blur();
                        store.commit("setEditFlag",false);
                    }
                }
                else {
                    if(isEditing){
                        //find if there is a toggle frame label command triggered --> if not, do nothing special
                        const toggleFrameCmdType = 
                                    this.toggleFrameLabelCommands.find((toggleCmd) => {
                                        let isModifierOn = true;
                                        toggleCmd.modifierKeyShortcuts.forEach((modifer) => {
                                            switch(modifer){
                                            case KeyModifier.ctrl:
                                                isModifierOn = isModifierOn && event.ctrlKey;
                                                break;
                                            case KeyModifier.shift:
                                                isModifierOn = isModifierOn && event.shiftKey;
                                                break;
                                            case KeyModifier.alt:
                                                isModifierOn = isModifierOn && event.altKey;
                                                break;
                                            }
                                        });
                                        //if the modifiers are on, and the shortcut key is the right one, return true
                                        return isModifierOn && toggleCmd.keyShortcut === event.key.toLowerCase();
                                    })?.type
                                    ?? "";
                        //if there is match with a toggle command, we run it (otherwise, do nothing)
                        if(toggleFrameCmdType !== "") {
                            store.dispatch(
                                "toggleFrameLabel",
                                toggleFrameCmdType
                            );
                        }
                    }
                    //cases when there is no editing:
                    else if(!(event.ctrlKey || event.metaKey)){
                        if(event.key == "Delete" || event.key == "Backspace"){
                            if(!ignoreKeyEvent){
                                //delete a frame or a frame selection
                                store.dispatch(
                                    "deleteFrames",
                                    event.key
                                );
                                event.stopImmediatePropagation();
                            }
                            else{
                                store.commit("setIgnoreKeyEvent", false);
                            }
                        }
                        //add the frame in the editor if allowed
                        else if(this.addFrameCommands[event.key.toLowerCase()] !== undefined){
                            store.dispatch(
                                "addFrameWithCommand",
                                this.addFrameCommands[event.key.toLowerCase()][0].type
                            );
                        }
                    }
                }
            }                
        );
    },

    mounted() {
        //scroll events on the left pane (menu) and right pane (commands) are forwarded to the editor
        document.getElementById(getMenuLeftPaneUIID())?.addEventListener(
            "wheel",
            this.handleAppScroll,
            false
        );

        document.getElementById(getCommandsRightPaneContainerId())?.addEventListener(
            "wheel",
            this.handleAppScroll,
            false
        );
    },

    methods: {
        handleAppScroll(event: WheelEvent) {
            const currentScroll = $("#"+getEditorMiddleUIID()).scrollTop();
            $("#"+getEditorMiddleUIID()).scrollTop((currentScroll??0) + (event as WheelEvent).deltaY/2);
        },

        flash() {
            let proceed = true;
            if(store.getters.getPreCompileErrors().length>0) {
                proceed = false;
                //a "fake" confirm, just to use the nicer version from Vue. It really still behaves as an alert.
                Vue.$confirm({
                    message: this.$i18n.t("appMessage.preCompiledErrorNeedFix") as string,
                    button: {
                        yes: this.$i18n.t("buttonLabel.ok"),
                    },
                });    
            }
            else{
                //before we actually try to check webUSB, we make sure the code doesn't have any other errors (tigerpython)
                //(we clear the errors because when the code is parsed, the lines with errors are ignored from the output
                // so we need to reset those errors before reparsing - errors will be "reconstructed" in getErrorsFormatted())
                store.commit("clearAllErrors");
                const parser = new Parser();
                const out = parser.parse();
                const errors = parser.getErrorsFormatted(out);
                if (errors) {
                    proceed = false;
                    //a "fake" confirm, just to use the nicer version from Vue. It really still behaves as an alert.
                    Vue.$confirm({
                        message: this.$i18n.t("appMessage.preCompiledErrorNeedFix") as string,
                        button: {
                            yes: this.$i18n.t("buttonLabel.ok"),
                        },
                    });    
                }
            }            
            
            if(proceed){
                if (navigator.usb) {
                    const webUSBListener: WebUSBListener = {
                        onUploadProgressHandler: (percent) => {
                            this.$data.showProgress = true;
                            this.$data.progressPercent = percent;
                        },

                        onUploadSuccessHandler: () => {
                            store.commit(
                                "setMessageBanner",
                                MessageDefinitions.UploadSuccessMicrobit
                            );

                            this.$data.showProgress = false;

                            //don't leave the message for ever
                            setTimeout(()=>store.commit(
                                "setMessageBanner",
                                MessageDefinitions.NoMessage
                            ), 7000);
                        },
                        onUploadFailureHandler: (error) => {
                            this.$data.showProgress = false;
 
                            const message = MessageDefinitions.UploadFailureMicrobit;
                            const msgObj: FormattedMessage = (message.message as FormattedMessage);
                            msgObj.args[FormattedMessageArgKeyValuePlaceholders.error.key] = msgObj.args.errorMsg.replace(FormattedMessageArgKeyValuePlaceholders.error.placeholderName, error);

                            store.commit(
                                "setMessageBanner",
                                message
                            );

                            this.$data.showProgress = false;

                            //don't leave the message for ever
                            setTimeout(()=>store.commit(
                                "setMessageBanner",
                                MessageDefinitions.NoMessage
                            ), 7000);
                        },
                    };
                    flashData(webUSBListener);
                }
                else {
                    //a "fake" confirm, just to use the nicer version from Vue. It really still behaves as an alert.
                    Vue.$confirm({
                        message: this.$i18n.t("appMessage.noWebUSB") as string,
                        button: {
                            yes: this.$i18n.t("buttonLabel.ok"),
                        },
                    });    
                }
            }
        },

        downloadHex() {
            if(store.getters.getPreCompileErrors().length > 0) {
                //a "fake" confirm, just to use the nicer version from Vue. It really still behaves as an alert.
                Vue.$confirm({
                    message: this.$i18n.t("appMessage.preCompiledErrorNeedFix") as string,
                    button: {
                        yes: this.$i18n.t("buttonLabel.ok"),
                    },
                });    
                return;
            }
            //clear any code error before checking the code (because otherwise the parsing will be wrong - errors will be "reacreated" anyway)
            store.commit("clearAllErrors");
            const succeeded = downloadHex(); 
            //We show the image only if the download has succeeded
            if(succeeded) {
                store.dispatch("setMessageBanner", MessageDefinitions.DownloadHex);
            }
        },

        downloadPython() {
            if(store.getters.getPreCompileErrors().length>0) {
                //a "fake" confirm, just to use the nicer version from Vue. It really still behaves as an alert.
                Vue.$confirm({
                    message: this.$i18n.t("appMessage.preCompiledErrorNeedFix") as string,
                    button: {
                        yes: this.$i18n.t("buttonLabel.ok"),
                    },
                });    
                return;
            }
            //clear any code error before checking the code (because otherwise the parsing will be wrong - errors will be "reacreated" anyway)
            store.commit("clearAllErrors");
            downloadPython(); 
        },

        getTabClasses(tabIndex: number): string[] {
            if(tabIndex == this.tabIndex){
                return ["commands-tab commands-tab-active"]
            }
            else {
                return ["commands-tab"]
            }
        },
    },
});
</script>

<style lang="scss">
.commands {
    border-left: #383b40 1px solid;
    color: #252323;
    background-color: #E2E7E0;
}

.cmd-progress-container {
    margin-top: 5px;
    background-color: #E2E7E0 !important;
    border: 1px lightgrey solid;
}

@mixin centerer {
  position: absolute;
  left: 50%;
  transform: translate(-50%, -50%);
}

.progress-bar-text {
    @include centerer;
    color:#fefefe !important;
    text-align: left !important;
    font-weight: bold;
}

.commands-container{
    display: inline-block;
}

#keystrokeSpan{
    bottom:2px;
    left: 50%;
    transform: translate(-50%, 0);
    position: absolute;
    font-size:large;
    color:#666666;
}

.cmd-button{
    padding: 1px 6px 1px 6px !important;
    margin-top: 5px;
}

.cmd-button-margin{
    margin-right: 5px;
}

<<<<<<< HEAD
.list-enter-active, .list-leave-active {
  transition: all 1s;
}
.list-enter, .list-leave-to /* .list-leave-active below version 2.1.8 */ {
  opacity: 0;
  transform: translate3d(3);
=======
.commands-tab{
    color: #787978 !important;
    border-color: #bbc8b6 !important;
    background-color: transparent !important;
    margin-top: 10px;
}

.commands-tab-active{
    color: #274D19 !important;
    border-bottom-color: #E2E7E0 !important;
}

.command-tab-content {
 margin-left: 5px;
}

//the following overrides the bootstrap tab generated styles
#commandsTabs ul{
    border-bottom-color: #bbc8b6 !important;
>>>>>>> 2edee4c8
}
</style><|MERGE_RESOLUTION|>--- conflicted
+++ resolved
@@ -17,44 +17,6 @@
                 <span v-t="'action.uploadingToMicrobit'" class="progress-bar-text"></span>
             </div>
         </div>
-<<<<<<< HEAD
-        <hr />
-        <div :id="commandsContainerUUID" >
-            <div id="addFramePanel" v-if="!isEditing">
-                <div class="frameCommands">
-                    <transition-group name="list" tag="p">
-                        <AddFrameCommand
-                            v-for="addFrameCommand in addFrameCommands"
-                            :key="addFrameCommand[0].type.type"
-                            :type="addFrameCommand[0].type.type"
-                            :shortcut="addFrameCommand[0].shortcut"
-                            :symbol="
-                                addFrameCommand[0].symbol !== undefined
-                                    ? addFrameCommand[0].symbol
-                                    : addFrameCommand[0].shortcut
-                            "
-                            :description="addFrameCommand[0].description"
-                            :index="
-                                addFrameCommand[0].index!==undefined
-                                ? addFrameCommand[0].index
-                                : 0
-                            "
-                        />
-                    </transition-group>
-                </div>
-                <hr />
-            </div>
-            <div class="toggleFrameLabelCommands">
-                <ToggleFrameLabelCommand
-                    v-for="toggleFrameLabelCommand in toggleFrameLabelCommands"
-                    :key="toggleFrameLabelCommand.type"
-                    :type="toggleFrameLabelCommand.type"
-                    :modifierKeyShortcuts="toggleFrameLabelCommand.modifierKeyShortcuts"
-                    :keyShortcut="toggleFrameLabelCommand.keyShortcut"
-                    :description="toggleFrameLabelCommand.displayCommandText"
-                />
-            </div>
-=======
         <div @mousedown.prevent.stop @mouseup.prevent.stop>
             <b-tabs id="commandsTabs" content-class="mt-2" v-model="tabIndex">
                 <b-tab :title="$t('commandTabs.0')" active :title-link-class="getTabClasses(0)">
@@ -94,7 +56,6 @@
                 </b-tab>
                 <b-tab :title="$t('commandTabs.1')" :title-link-class="getTabClasses(1)"><APIDiscovery  class="command-tab-content"/></b-tab>
             </b-tabs>
->>>>>>> 2edee4c8
         </div>
         <text id="userCode"></text>
         <span id="keystrokeSpan"></span>
@@ -585,14 +546,12 @@
     margin-right: 5px;
 }
 
-<<<<<<< HEAD
 .list-enter-active, .list-leave-active {
   transition: all 1s;
 }
 .list-enter, .list-leave-to /* .list-leave-active below version 2.1.8 */ {
   opacity: 0;
   transform: translate3d(3);
-=======
 .commands-tab{
     color: #787978 !important;
     border-color: #bbc8b6 !important;
@@ -612,6 +571,5 @@
 //the following overrides the bootstrap tab generated styles
 #commandsTabs ul{
     border-bottom-color: #bbc8b6 !important;
->>>>>>> 2edee4c8
 }
 </style>