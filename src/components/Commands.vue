--- conflicted
+++ resolved
@@ -52,29 +52,7 @@
                 this.frameCommands[event.key] !== undefined
             ) {
                 //add the frame in the editor
-<<<<<<< HEAD
                 store.dispatch("addFrameWithCommand", this.frameCommands[event.key].type);
-=======
-                const frameCommand = this.frameCommands[event.key];
-                const isJointFrame = store.getters.getIsJointFrame(
-                    store.state.currentFrameID,
-                    frameCommand.type.type
-                );
-                store.commit(
-                    "addFrameObject",
-                    {
-                        frameType: frameCommand.type,
-                        id: store.state.nextAvailableId,
-                        parentId: isJointFrame ? -1 : store.state.currentFrameID,
-                        childrenIds: [],
-                        jointParentId: isJointFrame
-                            ? store.state.currentFrameID
-                            : -1,
-                        jointFrameIds: [],
-                        contentDict: {},
-                    }
-                );
->>>>>>> ea0f436d
             }
         },
     },
