--- conflicted
+++ resolved
@@ -921,22 +921,7 @@
                             return;
                         }
                         // Save the .spy file of the state, we try to use the file picker if the browser allows it, otherwise, download to the default download repertory of the browser.
-<<<<<<< HEAD
                         const saveContent = generateSPYFileContent();
-=======
-                        let saveContent = parseCodeAndGetParseElements(false, "spy").parsedOutput;
-                        // We add the initial headers:
-                        const headers = new Map<string, string | undefined>();
-                        headers.set(AppName, AppSPYSaveVersion + ":" + AppPlatform);
-                        headers.set("editorCommandsSplitterPane2Size", saveDivider(this.appStore.editorCommandsSplitterPane2Size));
-                        /* IFTRUE_isPython */
-                        headers.set("peaLayoutMode", this.appStore.peaLayoutMode === undefined ? undefined : StrypePEALayoutMode[this.appStore.peaLayoutMode]);
-                        headers.set("peaCommandsSplitterPane2Size", saveDivider(this.appStore.peaCommandsSplitterPane2Size));
-                        headers.set("peaSplitViewSplitterPane1Size", saveDivider(this.appStore.peaSplitViewSplitterPane1Size));
-                        headers.set("peaExpandedSplitterPane2Size", saveDivider(this.appStore.peaExpandedSplitterPane2Size));
-                        /* FITRUE_isPython */
-                        saveContent = Array.from(headers.entries()).filter(([k, v]) => v !== undefined).map((e) => "#" + AppSPYPrefix + " " + e[0] + ":" + e[1] + "\n").join("") + saveContent;
->>>>>>> 030a5740
                         if(canBrowserSaveFilePicker()){
                             saveFile(saveFileName, this.strypeProjMIMEDescArray, this.appStore.strypeProjectLocation, saveContent, (fileHandle: FileSystemFileHandle) => {
                                 this.appStore.strypeProjectLocation = fileHandle;
