import Vue from "vue";
import App from "@/App.vue";
import store from "@/store/store";
<<<<<<< HEAD
import i18n from "./i18n"
=======
import { BootstrapVue } from "bootstrap-vue";
import "bootstrap/dist/css/bootstrap.css";
import "bootstrap-vue/dist/bootstrap-vue.css";

// Install BootstrapVue
Vue.use(BootstrapVue);
>>>>>>> d1a19682

Vue.config.productionTip = false;

new Vue({
    store,
    i18n,
    render: (h) => h(App),
}).$mount("#app");<|MERGE_RESOLUTION|>--- conflicted
+++ resolved
@@ -1,16 +1,13 @@
 import Vue from "vue";
 import App from "@/App.vue";
 import store from "@/store/store";
-<<<<<<< HEAD
 import i18n from "./i18n"
-=======
 import { BootstrapVue } from "bootstrap-vue";
 import "bootstrap/dist/css/bootstrap.css";
 import "bootstrap-vue/dist/bootstrap-vue.css";
 
 // Install BootstrapVue
 Vue.use(BootstrapVue);
->>>>>>> d1a19682
 
 Vue.config.productionTip = false;
 
